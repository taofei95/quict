--- conflicted
+++ resolved
@@ -15,8 +15,8 @@
 )
 import logging
 
-from QuICT.simulation.gpu_simulator import ConstantStateVectorSimulator
-from QuICT.simulation.cpu_simulator.cpu import CircuitSimulator
+from QuICT.simulation.state_vector import CircuitSimulator
+
 
 simulator = CircuitSimulator()
 number_list = [
@@ -91,46 +91,6 @@
         print(f"success rate: {1-failure/len(number_list):.3f}")
 
 
-<<<<<<< HEAD
-def test_BEAShorFactor_on_ConstantStateVectorSimulator():
-    from QuICT.simulation.state_vector import ConstantStateVectorSimulator
-    simulator = ConstantStateVectorSimulator(
-        precision="double",
-        gpu_device_id=0,
-        sync=True
-    )
-    number_list = [
-        4, 6, 8, 9, 10,
-        12, 14, 15, 16, 18, 20,
-        21, 22, 24, 25, 26, 27,
-    ]
-    for number in number_list:
-        print('-------------------FACTORING %d-------------------------' % number)
-        a = BEAShorFactor.run(N=number, max_rd=10, simulator=simulator)
-        assert number % a == 0
-
-
-def test_HRSShorFactor_on_ConstantStateVectorSimulator():
-    from QuICT.simulation.state_vector import ConstantStateVectorSimulator
-    simulator = ConstantStateVectorSimulator(
-        precision="double",
-        gpu_device_id=0,
-        sync=True
-    )
-    number_list = [
-        4, 6, 8, 9, 10,
-        12, 14, 15, 16, 18, 20,
-        21, 22, 24, 25, 26, 27,
-    ]
-    for number in number_list:
-        print('-------------------FACTORING %d-------------------------' % number)
-        a = HRSShorFactor.run(N=number, max_rd=10, simulator=simulator)
-        assert number % a == 0
-
-
-if __name__ == '__main__':
-    pytest.main(["./unit_test.py"])
-=======
 def test_ShorFactor_circuit():
     for mode in circuit_test_modes:
         print(f"mode: {mode}")
@@ -143,5 +103,4 @@
             )
             if a == 0 or number % a != 0:
                 failure += 1
-        print(f"success rate: {1-failure/len(number_list):.3f}")
->>>>>>> 8ce48516
+        print(f"success rate: {1-failure/len(number_list):.3f}")