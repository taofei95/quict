--- conflicted
+++ resolved
@@ -14,13 +14,6 @@
     construct_circuit as HRS_construct_circuit,
 )
 import logging
-<<<<<<< HEAD
-
-from QuICT.simulation.state_vector import CircuitSimulator
-
-
-simulator = CircuitSimulator()
-=======
 import sys
 
 from QuICT.simulation.state_vector import ConstantStateVectorSimulator
@@ -34,7 +27,6 @@
 
 simulator = ConstantStateVectorSimulator()
 threthold_rate = 0.3
->>>>>>> d5110a10
 number_list = [
     6,
     8,
@@ -47,19 +39,11 @@
     18,
     20,
     21,
-<<<<<<< HEAD
-    22,
-    24,
-    25,
-    26,
-    27,
-=======
     # 22,
     # 24,
     # 25,
     # 26,
     # 27,
->>>>>>> d5110a10
 ]
 order_finding_test_modes = {"BEA": BEA_order_finding, "HRS": HRS_order_finding}
 order_finding_circuit_test_modes = {
@@ -74,15 +58,6 @@
     for mode in order_finding_test_modes.keys():
         failure = 0
         for N in number_list:
-<<<<<<< HEAD
-            p = random.choice(list(filter(lambda x: gcd(x, N) == 1, list(range(N)))))
-            print(f"testing ({p:2},{N:2})...", end="")
-            a = order_finding_test_modes[mode](p, N, simulator=simulator)
-            print(f"{'T' if (p**a)%N==1 else 'F'}: {p}**{a}==1 mod {N}")
-            if a == 0 or (p ** a) % N != 1:
-                failure += 1
-    print(f"success rate: {1-failure/len(number_list):.3f}")
-=======
             p = random.choice(
                 list(filter(lambda x: gcd(x, N) == 1 and x != 1, list(range(N))))
             )
@@ -94,7 +69,6 @@
     print(f"success rate: {1-failure/len(number_list):.3f}")
     if 1 - failure / len(number_list) < threthold_rate:
         assert False
->>>>>>> d5110a10
 
 
 def test_OrderFinding_circuit():
@@ -103,20 +77,6 @@
     for mode in order_finding_circuit_test_modes.keys():
         failure = 0
         for N in number_list:
-<<<<<<< HEAD
-            p = random.choice(list(filter(lambda x: gcd(x, N) == 1, list(range(N)))))
-            print(f"testing ({p:2},{N:2})...", end="")
-            circ, indices = order_finding_circuit_test_modes[mode](p, N)
-            simulator.run(circ)
-            phi = eval("0b" + "".join([str(trig.measured[0]) for trig in indices])) / (
-                1 << len(indices)
-            )
-            a = Fraction(phi).limit_denominator(N - 1).denominator
-            print(f"{'T' if (p**a)%N==1 else 'F'}: {p}**{a}==1 mod {N}")
-            if a == 0 or (p ** a) % N != 1:
-                failure += 1
-    print(f"success rate: {1-failure/len(number_list):.3f}")
-=======
             p = random.choice(
                 list(filter(lambda x: gcd(x, N) == 1 and x != 1, list(range(N))))
             )
@@ -138,7 +98,6 @@
     print(f"success rate: {1-failure/len(number_list):.3f}")
     if 1 - failure / len(number_list) < threthold_rate:
         assert False
->>>>>>> d5110a10
 
 
 def test_ShorFactor_run():
@@ -147,36 +106,16 @@
         failure = 0
         for number in number_list:
             print("-------------------FACTORING %d-------------------------" % number)
-<<<<<<< HEAD
-            a = ShorFactor(mode=mode, N=number).run(simulator=simulator)
-            if a == 0 or number % a != 0:
-                failure += 1
-        print(f"success rate: {1-failure/len(number_list):.3f}")
-=======
             a = ShorFactor(mode=mode).run(N=number)
             if a == 0 or number % a != 0:
                 failure += 1
         print(f"success rate: {1-failure/len(number_list):.3f}")
         if 1 - failure / len(number_list) < threthold_rate:
             assert False
->>>>>>> d5110a10
 
 
 def test_ShorFactor_circuit():
     for mode in circuit_test_modes:
-<<<<<<< HEAD
-        print(f"mode: {mode}")
-        failure = 0
-        for number in number_list:
-            print("-------------------FACTORING %d-------------------------" % number)
-            circuit, indices = ShorFactor(mode=mode, N=number).circuit()
-            a = ShorFactor(mode=mode, N=number).run(
-                circuit=circuit, indices=indices, simulator=simulator
-            )
-            if a == 0 or number % a != 0:
-                failure += 1
-        print(f"success rate: {1-failure/len(number_list):.3f}")
-=======
         # if mode in {"BEA_zip", "HRS_zip"}:
         #     raise AssertionError("clear circuit state e.g. hitorical_measured to run this mode")
         print(f"mode: {mode}")
@@ -193,5 +132,4 @@
                 failure += 1
         print(f"success rate: {1-failure/len(number_list):.3f}")
         if 1 - failure / len(number_list) < threthold_rate:
-            assert False
->>>>>>> d5110a10
+            assert False