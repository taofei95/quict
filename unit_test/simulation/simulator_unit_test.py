import os
import unittest
import numpy as np
from copy import deepcopy

from QuICT.core import Circuit
from QuICT.core.gate import *
from QuICT.simulation.unitary import UnitarySimulator
<<<<<<< HEAD
from QuICT.simulation.state_vector import ConstantStateVectorSimulator, CircuitSimulator
from QuICT.simulation.density_matrix import DensityMatrixSimulation
=======
from QuICT.simulation.state_vector import StateVectorSimulator
from QuICT.simulation.density_matrix import DensityMatrixSimulator
>>>>>>> 576f82ab
from QuICT.tools.interface.qasm_interface import OPENQASMInterface
from QuICT.simulation import Simulator


@unittest.skipUnless(os.environ.get("test_with_gpu", False), "require GPU")
class TestGPUSimulator(unittest.TestCase):
    @classmethod
    def setUpClass(cls):
        print('GPU simulator unit test begin!')
        # Import the data required for testing
        cls.qasm = OPENQASMInterface.load_file(
            os.path.dirname(os.path.abspath(__file__)) + "/data/random_circuit_for_correction.qasm"
        )
        cls.circuit = cls.qasm.circuit
        cls.sv_data = np.load(os.path.dirname(os.path.abspath(__file__)) + "/data/state_vector.npy")
        cls.sv_data_single = cls.sv_data.astype(np.complex64)
        cls.dm_data = np.load(os.path.dirname(os.path.abspath(__file__)) + "/data/density_matrix.npy")
        cls.dm_data_single = cls.dm_data.astype(np.complex64)

    @classmethod
    def tearDownClass(cls):
        print('GPU simulator unit test finished!')

    def test_unitary(self):
        sim = UnitarySimulator("GPU")
        U = sim.run(TestGPUSimulator.circuit).get()
        assert np.allclose(U, TestGPUSimulator.sv_data)

        sim = UnitarySimulator("GPU", precision="single")
        U = sim.run(TestGPUSimulator.circuit).get()
        assert np.allclose(U, TestGPUSimulator.sv_data_single, atol=1e-6)

        u_sim = Simulator(device="GPU", backend="unitary")
        u = u_sim.run(TestGPUSimulator.circuit)
        assert np.allclose(u["data"]["state_vector"], TestGPUSimulator.sv_data)

        u_sim = Simulator(device="GPU", precision="single", backend="unitary")
        u = u_sim.run(TestGPUSimulator.circuit)
        assert np.allclose(u["data"]["state_vector"], TestGPUSimulator.sv_data_single, atol=1e-6)

    def test_state_vector(self):
        sim = StateVectorSimulator("GPU", "double")
        SV = sim.run(TestGPUSimulator.circuit).get()
        assert np.allclose(SV, TestGPUSimulator.sv_data)

        sim = StateVectorSimulator("GPU", "single")
        SV = sim.run(TestGPUSimulator.circuit).get()
        assert np.allclose(SV, TestGPUSimulator.sv_data_single, atol=1e-6)

        sv_sim = Simulator(device="GPU")
        sv = sv_sim.run(TestGPUSimulator.circuit)
        assert np.allclose(sv["data"]["state_vector"], TestGPUSimulator.sv_data)

        sv_sim = Simulator(device="GPU", precision="single", gpu_device_id=2)
        sv = sv_sim.run(TestGPUSimulator.circuit)
        assert np.allclose(sv["data"]["state_vector"], TestGPUSimulator.sv_data_single, atol=1e-6)

    def test_density_matrix(self):
        sim = DensityMatrixSimulator("GPU")
        DM = sim.run(TestGPUSimulator.circuit).get()
        assert np.allclose(DM, TestGPUSimulator.dm_data)

        sim = DensityMatrixSimulator("GPU", precision="single")
        DM = sim.run(TestGPUSimulator.circuit).get()
        assert np.allclose(DM, TestGPUSimulator.dm_data_single, atol=1e-6)

        d_sim = Simulator(device="GPU", backend="density_matrix")
        dm = d_sim.run(TestGPUSimulator.circuit)
        assert np.allclose(dm["data"]["density_matrix"], TestGPUSimulator.dm_data)

        d_sim = Simulator(device="GPU", backend="density_matrix", precision="single")
        dm = d_sim.run(TestGPUSimulator.circuit)
        assert np.allclose(dm["data"]["density_matrix"], TestGPUSimulator.dm_data_single, atol=1e-6)


class TestCPUSimulator(unittest.TestCase):
    @classmethod
    def setUpClass(cls):
        print('CPU simulator unit test begin!')
        # Import the data required for testing
        cls.qasm = OPENQASMInterface.load_file(
            os.path.dirname(os.path.abspath(__file__)) + "/data/random_circuit_for_correction.qasm"
        )
        cls.circuit = cls.qasm.circuit
        cls.sv_data = np.load(os.path.dirname(os.path.abspath(__file__)) + "/data/state_vector.npy")
        cls.dm_data = np.load(os.path.dirname(os.path.abspath(__file__)) + "/data/density_matrix.npy")

    @classmethod
    def tearDownClass(cls):
        print('CPU simulator unit test finished!')

    def test_unitary(self):
        sim = UnitarySimulator()
        U = sim.run(TestCPUSimulator.circuit)
        assert np.allclose(U, TestCPUSimulator.sv_data)

        u_sim = Simulator(device="CPU", backend="unitary")
        u = u_sim.run(TestCPUSimulator.circuit)
        assert np.allclose(u["data"]["state_vector"], TestCPUSimulator.sv_data)

    def test_state_vector(self):
<<<<<<< HEAD
        sim = CircuitSimulator()
=======
        sim = StateVectorSimulator()
>>>>>>> 576f82ab
        SV = sim.run(TestCPUSimulator.circuit)
        assert np.allclose(SV, TestCPUSimulator.sv_data)

        sv_sim = Simulator(device="CPU")
        sv = sv_sim.run(TestCPUSimulator.circuit)
        assert np.allclose(sv["data"]["state_vector"], TestCPUSimulator.sv_data)

    def test_densitymatrix(self):
        simulator = DensityMatrixSimulator()
        DM = simulator.run(TestCPUSimulator.circuit)
        assert np.allclose(DM, TestCPUSimulator.dm_data)

        d_sim = Simulator(device="CPU", backend="density_matrix")
<<<<<<< HEAD
        dm = d_sim.run(deepcopy(TestCPUSimulator.circuit))
=======
        dm = d_sim.run(TestCPUSimulator.circuit)
>>>>>>> 576f82ab
        assert np.allclose(dm["data"]["density_matrix"], TestCPUSimulator.dm_data)


class TestSample(unittest.TestCase):
    @classmethod
    def setUpClass(cls):
        print('simulator sample test begin!')
        cls.qubit_num = 4
        cls.cir = Circuit(cls.qubit_num)

    @classmethod
    def tearDownClass(cls):
        print('simulator sample test finished!')

    def test_sample(self):
        H | TestSample.cir(0)
        for i in range(TestSample.qubit_num - 1):
            CX | TestSample.cir([i, i + 1])

        # double
        simulator = DensityMatrixSimulator()
        _ = simulator.run(TestSample.cir)
        a = simulator.sample(100)
        assert a[0] + a[-1] == 100

        simulator = UnitarySimulator()
        _ = simulator.run(TestSample.cir)
        b = simulator.sample(100)
        assert b[0] + b[-1] == 100

        simulator = StateVectorSimulator()
        _ = simulator.run(TestSample.cir)
        c = simulator.sample(100)
        assert c[0] + c[-1] == 100

        # single
        simulator = DensityMatrixSimulator(precision="single")
        _ = simulator.run(TestSample.cir)
        d = simulator.sample(100)
        assert d[0] + d[-1] == 100

        simulator = UnitarySimulator(precision="single")
        _ = simulator.run(TestSample.cir)
        b = simulator.sample(100)
        assert b[0] + b[-1] == 100

        simulator = StateVectorSimulator(precision="single")
        _ = simulator.run(TestSample.cir)
        c = simulator.sample(100)
        assert c[0] + c[-1] == 100

        # make the running times as shots
        sim = Simulator(device="CPU")
        s = sim.run(TestSample.cir, shots=100)
        a = s["data"]["counts"]
        assert a['0000'] + a['1111'] == 100


if __name__ == "__main__":
    unittest.main()<|MERGE_RESOLUTION|>--- conflicted
+++ resolved
@@ -6,13 +6,8 @@
 from QuICT.core import Circuit
 from QuICT.core.gate import *
 from QuICT.simulation.unitary import UnitarySimulator
-<<<<<<< HEAD
-from QuICT.simulation.state_vector import ConstantStateVectorSimulator, CircuitSimulator
-from QuICT.simulation.density_matrix import DensityMatrixSimulation
-=======
 from QuICT.simulation.state_vector import StateVectorSimulator
 from QuICT.simulation.density_matrix import DensityMatrixSimulator
->>>>>>> 576f82ab
 from QuICT.tools.interface.qasm_interface import OPENQASMInterface
 from QuICT.simulation import Simulator
 
@@ -114,11 +109,7 @@
         assert np.allclose(u["data"]["state_vector"], TestCPUSimulator.sv_data)
 
     def test_state_vector(self):
-<<<<<<< HEAD
-        sim = CircuitSimulator()
-=======
         sim = StateVectorSimulator()
->>>>>>> 576f82ab
         SV = sim.run(TestCPUSimulator.circuit)
         assert np.allclose(SV, TestCPUSimulator.sv_data)
 
@@ -132,11 +123,7 @@
         assert np.allclose(DM, TestCPUSimulator.dm_data)
 
         d_sim = Simulator(device="CPU", backend="density_matrix")
-<<<<<<< HEAD
-        dm = d_sim.run(deepcopy(TestCPUSimulator.circuit))
-=======
         dm = d_sim.run(TestCPUSimulator.circuit)
->>>>>>> 576f82ab
         assert np.allclose(dm["data"]["density_matrix"], TestCPUSimulator.dm_data)
 
 
