--- conflicted
+++ resolved
@@ -172,11 +172,7 @@
 
         vec = np.zeros((1 << qubit_num, ), dtype=np.complex128)
         vec[0] = np.complex128(1)
-<<<<<<< HEAD
-        vec = CPUCalculator.matrix_dot_vector(
-=======
         CPUCalculator.matrix_dot_vector(
->>>>>>> 576f82ab
             vec,
             qubit_num,
             circuit.matrix(),
