--- conflicted
+++ resolved
@@ -8,16 +8,6 @@
 from QuICT.qcda.synthesis.gate_decomposition import GateDecomposition
 
 
-<<<<<<< HEAD
-def test_unitary():
-    matrix = unitary_group.rvs(2 ** 5)
-    gates_decomposed = GateDecomposition.execute(matrix)
-
-    assert np.allclose(matrix, gates_decomposed.matrix())
-
-
-=======
->>>>>>> 2063af42
 def test_circuit():
     circuit = Circuit(5)
     circuit.random_append()
@@ -28,21 +18,7 @@
         target = random.sample(range(5), 3)
         Unitary(matrix) | circuit(target)
 
-<<<<<<< HEAD
-    gates_decomposed = GateDecomposition.execute(circuit)
-    circuit_decomposed = Circuit(5)
-    gates_decomposed | circuit_decomposed
-
-    assert np.allclose(circuit.matrix(), circuit_decomposed.matrix())
-
-
-if __name__ == "__main__":
-    pytest.main(["./unit_test.py"])
-=======
     GD = GateDecomposition()
     circuit_decomposed = GD.execute(circuit)
 
-    original = SyntheticalUnitary.run(circuit)
-    decomposed = SyntheticalUnitary.run(circuit_decomposed)
-    assert np.allclose(original, decomposed)
->>>>>>> 2063af42
+    assert np.allclose(circuit.matrix(), circuit_decomposed.matrix())