#!/usr/bin/env python
# -*- coding:utf8 -*-
# @TIME    : 2020/12/27 11:50 下午
# @Author  : Han Yu
# @File    : unit_test.py

import random
import numpy as np
from scipy.stats import unitary_group

from QuICT.core import *
from QuICT.core.gate import *
from QuICT.qcda.synthesis import UniformlyRotation, UniformlyUnitary


def test_uniformly_ry():
    for _ in range(10):
        for i in range(1, 6):
            circuit = Circuit(i)
<<<<<<< HEAD
            angles = [random.random() for _ in range(1 << (i - 1))]
=======
            angles = [2 * np.pi * random.random() for _ in range(1 << (i - 1))]
>>>>>>> d5110a10
            URy = UniformlyRotation(GateType.ry)
            URy.execute(angles) | circuit
            unitary = circuit.matrix()
            for j in range(1 << (i - 1)):
                unitary_slice = unitary[2 * j:2 * (j + 1), 2 * j:2 * (j + 1)]
                assert np.allclose(unitary_slice, Ry(angles[j]).matrix)


def test_uniformly_rz():
    for _ in range(10):
        for i in range(1, 6):
            circuit = Circuit(i)
<<<<<<< HEAD
            angles = [random.random() for _ in range(1 << (i - 1))]
=======
            angles = [2 * np.pi * random.random() for _ in range(1 << (i - 1))]
>>>>>>> d5110a10
            URz = UniformlyRotation(GateType.rz)
            URz.execute(angles) | circuit
            unitary = circuit.matrix()
            for j in range(1 << (i - 1)):
                unitary_slice = unitary[2 * j:2 * (j + 1), 2 * j:2 * (j + 1)]
                assert np.allclose(unitary_slice, Rz(angles[j]).matrix)


def test_uniformly_unitary():
    for _ in range(10):
        for i in range(1, 6):
            circuit = Circuit(i)
            unitaries = [unitary_group.rvs(2) for _ in range(1 << (i - 1))]
            UUnitary = UniformlyUnitary()
            UUnitary.execute(unitaries) | circuit
            unitary = circuit.matrix()
            if abs(unitary[0, 0]) > 1e-10:
                delta = unitaries[0][0][0] / unitary[0, 0]
            else:
                delta = unitaries[0][0][1] / unitary[0, 1]
            for j in range(1 << (i - 1)):
                unitary_slice = unitary[2 * j:2 * (j + 1), 2 * j:2 * (j + 1)]
                unitary_slice[:] *= delta
                assert np.allclose(unitary_slice, unitaries[j].reshape(2, 2))<|MERGE_RESOLUTION|>--- conflicted
+++ resolved
@@ -17,11 +17,7 @@
     for _ in range(10):
         for i in range(1, 6):
             circuit = Circuit(i)
-<<<<<<< HEAD
-            angles = [random.random() for _ in range(1 << (i - 1))]
-=======
             angles = [2 * np.pi * random.random() for _ in range(1 << (i - 1))]
->>>>>>> d5110a10
             URy = UniformlyRotation(GateType.ry)
             URy.execute(angles) | circuit
             unitary = circuit.matrix()
@@ -34,11 +30,7 @@
     for _ in range(10):
         for i in range(1, 6):
             circuit = Circuit(i)
-<<<<<<< HEAD
-            angles = [random.random() for _ in range(1 << (i - 1))]
-=======
             angles = [2 * np.pi * random.random() for _ in range(1 << (i - 1))]
->>>>>>> d5110a10
             URz = UniformlyRotation(GateType.rz)
             URz.execute(angles) | circuit
             unitary = circuit.matrix()
