--- conflicted
+++ resolved
@@ -77,13 +77,8 @@
 
 
 def test_sparse_qsp():
-<<<<<<< HEAD
-    simulator = CircuitSimulator()
-    sparseQSP = SparseQuantumStatePreparation('state_vector', keep_phase=True)
-=======
     simulator = StateVectorSimulator()
     sparseQSP = SparseQuantumStatePreparation('state_vector')
->>>>>>> 47a4045f
     for n in range(2, 6):
         for k in range(2, 1 << (n - 1)):
             state_vector = np.zeros(1 << n, dtype=complex)
@@ -100,13 +95,8 @@
 
 
 def test_state_array():
-<<<<<<< HEAD
-    simulator = CircuitSimulator()
-    sparseQSP = SparseQuantumStatePreparation('state_array', keep_phase=True)
-=======
     simulator = StateVectorSimulator()
     sparseQSP = SparseQuantumStatePreparation('state_array')
->>>>>>> 47a4045f
     for n in range(2, 6):
         for k in range(2, 1 << (n - 1)):
             nonzeros = random_unit_vector(k)
