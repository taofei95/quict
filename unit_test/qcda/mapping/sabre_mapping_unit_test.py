from os import path as osp
from typing import List, Tuple, Union
from QuICT.core import *

from QuICT.core.gate import *
from QuICT.qcda.mapping import SABREMapping
from QuICT.simulation.state_vector import StateVectorSimulator

CircuitLike = Union[Circuit, CompositeGate]


def _quick_sort(arr: List[int], begin: int, end: int, swaps: List[Tuple[int, int]]):
    """Construct swap sequence using quick sort algorithm.

    Args:
        arr (List[int]): Array to be sorted.
        begin (int): Begin index(included).
        end (int): End index(excluded).
        swaps (List[Tuple[int, int]]): Output argument. Result swaps will be appended into.
    """
    if end <= begin:
        return
    pivot = begin
    for i in range(begin, end):
        if arr[i] < arr[begin]:
            pivot += 1
            if i != pivot:
                arr[i], arr[pivot] = arr[pivot], arr[i]
                swaps.append((i, pivot))
    if begin != pivot:
        arr[begin], arr[pivot] = arr[pivot], arr[begin]
        swaps.append((begin, pivot))
    _quick_sort(arr, begin, pivot, swaps)
    _quick_sort(arr, pivot + 1, end, swaps)


def _wrap_to_circ(circuit_like: CircuitLike, width: int) -> Circuit:
    circ = Circuit(width)
<<<<<<< HEAD
    circ.extend(circuit_like)
=======
    circuit_like | circ(list(range(width)))
>>>>>>> 05457a53
    return circ


def check_circ_eq(lhs: Circuit, rhs: Circuit) -> bool:
    simulator = StateVectorSimulator()
    state_1 = simulator.run(circuit=lhs)
    state_2 = simulator.run(circuit=rhs)
    assert np.allclose(state_1, state_2)


def check_circ_mapped(circ: Circuit, layout: Layout) -> bool:
    allowed_positions = set()
    for pos in layout.directionalized:
        allowed_positions.add((pos.u, pos.v))
    for gate in circ.flatten_gates():
        if gate.controls + gate.targets == 1:
            continue
        pos = tuple(gate.cargs + gate.targs)
        assert pos in allowed_positions


def test_mapping():
    file_dir = osp.dirname(osp.abspath(__file__))
    # layout_names = ["ibmq_casablanca", "lnn20", "ibmq20"]
    layout_names = ["ibmq_casablanca"]
    for layout_name in layout_names:
        layout_path = osp.join(file_dir, "example")
        layout_path = osp.join(layout_path, f"{layout_name}.json")
        layout = Layout.load_file(layout_path)
        mapper = SABREMapping(layout=layout)
        for _ in range(3):
            q = layout.qubit_number
            circ = Circuit(q)
            circ.random_append(
                20,
                random_params=True,
            )

            mapped_circ = mapper.execute(circ)
            phy2logic = mapper.phy2logic

            check_circ_mapped(mapped_circ, layout)

            swaps = []
            _quick_sort(arr=phy2logic, begin=0, end=q, swaps=swaps)
            remapped_circ = _wrap_to_circ(mapped_circ, q)
            for pos in swaps:
                Swap | remapped_circ(list(pos))

            check_circ_eq(circ, remapped_circ)


def test_initialMapping():
    file_dir = osp.dirname(osp.abspath(__file__))
    layout_names = ["ibmq_casablanca"]
    for layout_name in layout_names:
        layout_path = osp.join(file_dir, "example")
        layout_path = osp.join(layout_path, f"{layout_name}.json")
        layout = Layout.load_file(layout_path)
        for _ in range(3):
            q = layout.qubit_number
            circ = Circuit(q)
            circ.random_append(
                20,
                random_params=True,
            )

            mapper = SABREMapping(layout=layout)
            newMP = mapper.execute_initialMapping(circ)
            test_MP = [False for _ in range(q)]
            for mp in newMP:
                test_MP[mp] = True
            for test in test_MP:
                assert test


test_mapping()
test_initialMapping()<|MERGE_RESOLUTION|>--- conflicted
+++ resolved
@@ -36,11 +36,7 @@
 
 def _wrap_to_circ(circuit_like: CircuitLike, width: int) -> Circuit:
     circ = Circuit(width)
-<<<<<<< HEAD
-    circ.extend(circuit_like)
-=======
     circuit_like | circ(list(range(width)))
->>>>>>> 05457a53
     return circ
 
 
