#!/usr/bin/env python
# -*- coding:utf8 -*-
# @TIME    : 2020/12/13 1:35 下午
# @Author  : Han Yu
# @File    : entir_test.py

import numpy as np

from QuICT.core import Circuit
from QuICT.core.gate import GateType
from QuICT.algorithm import SyntheticalUnitary
from QuICT.qcda.optimization.template_optimization.templates import *
from QuICT.qcda.optimization.template_optimization import TemplateOptimization


<<<<<<< HEAD
def mat_from_circuit(circuit):
    n = circuit.circuit_width()
    mat = np.identity(n, dtype=np.bool)
    for gate in circuit.gates:
        if gate.qasm_name == 'x':
            target = gate.targ
            for i in range(n):
                mat[target, i] = not mat[target, i]
        elif gate.qasm_name == 'cx':
            control = gate.carg
            target = gate.targ
            for i in range(n):
                if mat[control, i]:
                    mat[target, i] = not mat[target, i]
        elif gate.qasm_name == 'ccx':
            control1 = gate.cargs[0]
            control2 = gate.cargs[1]
            target = gate.targ
            for i in range(n):
                if mat[control1, i] and mat[control2, i]:
                    mat[target, i] = not mat[target, i]
        else:
            raise Exception("wuhu")
    return mat


def equiv(circuit1, circuit2):
    if circuit1.width() != circuit2.width():
        return False

    return np.allclose(circuit1.matrix(), circuit2.matrix())


def test_can_run():
    names = []
    for root, dirs, files in os.walk('./templates/nct'):
        for name in files:
            if name == '__init__.py' or not name.endswith('.py'):
                continue
            name = name[:-3]
            names.append(name)

    for i in range(3, 4):
        circuit = Circuit(i)
        circuit.random_append(100, typelist=[GateType.x, GateType.cx, GateType.ccx])

        templates = []
        for name in names:
            templates.append(eval(name)())
        circuit_opt = TemplateOptimization.execute(circuit, templates)
        equ = equiv(circuit, circuit_opt)
        if not equ:
            circuit.print_information()
            circuit_opt.print_information()
            print(len(circuit.gates), len(circuit_opt.gates))
            assert 0

        circuit_opt_opt = TemplateOptimization.execute(circuit_opt, templates)
        equ = equiv(circuit_opt_opt, circuit_opt)
        if not equ:
            circuit.print_information()
            circuit_opt.print_information()
            print(len(circuit.gates), len(circuit_opt.gates))
            assert 0
=======
def test():
    templates = [template_nct_2a_1(), template_nct_2a_2(), template_nct_2a_3()]
    TO = TemplateOptimization(templates)
>>>>>>> 2063af42

    for i in range(3, 6):
        for _ in range(10):
            circuit = Circuit(i)
            circuit.random_append(100, typelist=[GateType.x, GateType.cx, GateType.ccx])

            circuit_opt = TO.execute(circuit)
            mat = SyntheticalUnitary.run(circuit, showSU=False)
            mat_opt = SyntheticalUnitary.run(circuit_opt, showSU=False)
            assert np.allclose(mat, mat_opt)<|MERGE_RESOLUTION|>--- conflicted
+++ resolved
@@ -8,81 +8,13 @@
 
 from QuICT.core import Circuit
 from QuICT.core.gate import GateType
-from QuICT.algorithm import SyntheticalUnitary
 from QuICT.qcda.optimization.template_optimization.templates import *
 from QuICT.qcda.optimization.template_optimization import TemplateOptimization
 
 
-<<<<<<< HEAD
-def mat_from_circuit(circuit):
-    n = circuit.circuit_width()
-    mat = np.identity(n, dtype=np.bool)
-    for gate in circuit.gates:
-        if gate.qasm_name == 'x':
-            target = gate.targ
-            for i in range(n):
-                mat[target, i] = not mat[target, i]
-        elif gate.qasm_name == 'cx':
-            control = gate.carg
-            target = gate.targ
-            for i in range(n):
-                if mat[control, i]:
-                    mat[target, i] = not mat[target, i]
-        elif gate.qasm_name == 'ccx':
-            control1 = gate.cargs[0]
-            control2 = gate.cargs[1]
-            target = gate.targ
-            for i in range(n):
-                if mat[control1, i] and mat[control2, i]:
-                    mat[target, i] = not mat[target, i]
-        else:
-            raise Exception("wuhu")
-    return mat
-
-
-def equiv(circuit1, circuit2):
-    if circuit1.width() != circuit2.width():
-        return False
-
-    return np.allclose(circuit1.matrix(), circuit2.matrix())
-
-
-def test_can_run():
-    names = []
-    for root, dirs, files in os.walk('./templates/nct'):
-        for name in files:
-            if name == '__init__.py' or not name.endswith('.py'):
-                continue
-            name = name[:-3]
-            names.append(name)
-
-    for i in range(3, 4):
-        circuit = Circuit(i)
-        circuit.random_append(100, typelist=[GateType.x, GateType.cx, GateType.ccx])
-
-        templates = []
-        for name in names:
-            templates.append(eval(name)())
-        circuit_opt = TemplateOptimization.execute(circuit, templates)
-        equ = equiv(circuit, circuit_opt)
-        if not equ:
-            circuit.print_information()
-            circuit_opt.print_information()
-            print(len(circuit.gates), len(circuit_opt.gates))
-            assert 0
-
-        circuit_opt_opt = TemplateOptimization.execute(circuit_opt, templates)
-        equ = equiv(circuit_opt_opt, circuit_opt)
-        if not equ:
-            circuit.print_information()
-            circuit_opt.print_information()
-            print(len(circuit.gates), len(circuit_opt.gates))
-            assert 0
-=======
 def test():
     templates = [template_nct_2a_1(), template_nct_2a_2(), template_nct_2a_3()]
     TO = TemplateOptimization(templates)
->>>>>>> 2063af42
 
     for i in range(3, 6):
         for _ in range(10):
@@ -90,6 +22,6 @@
             circuit.random_append(100, typelist=[GateType.x, GateType.cx, GateType.ccx])
 
             circuit_opt = TO.execute(circuit)
-            mat = SyntheticalUnitary.run(circuit, showSU=False)
-            mat_opt = SyntheticalUnitary.run(circuit_opt, showSU=False)
+            mat = circuit.matrix()
+            mat_opt = circuit_opt.matrix()
             assert np.allclose(mat, mat_opt)