--- conflicted
+++ resolved
@@ -1,22 +1,11 @@
 import pickle
-import time
 
-<<<<<<< HEAD
-from QuICT.qcda.optimization.clifford_rz_optimization import (
-    DAG, CliffordRzOptimization)
-=======
 from QuICT.qcda.optimization.clifford_rz_optimization import CliffordRzOptimization
->>>>>>> 576f82ab
 from QuICT.qcda.optimization.clifford_rz_optimization.template import *
 
 
 def test_build_graph():
     for i, each in enumerate(generate_hadamard_gate_templates()):
-<<<<<<< HEAD
-        print('hadamard template', i)
-        each.replacement.get_circuit().draw(method='command')
-=======
->>>>>>> 576f82ab
         mat_1 = each.template.get_circuit().matrix()
         mat_2 = each.replacement.get_circuit().matrix() * np.exp(1j * each.phase)
         assert np.allclose(mat_1, mat_2), f'hadamard_templates {i} not equal'
@@ -30,154 +19,9 @@
             f'single_qubit_gate_templates {i} does not commute with Rz'
 
 
-<<<<<<< HEAD
-def test_reduce_hadamard_gates():
-    circ = Circuit(3)
-
-    H | circ(0)
-    S | circ(0)
-    H | circ(0)
-    H | circ(1)
-    S_dagger | circ(1)
-    H | circ(1)
-    CX | circ([0, 1])
-    H | circ(0)
-    H | circ(1)
-    CX | circ([0, 1])
-    H | circ(0)
-    H | circ(1)
-    CX | circ([1, 0])
-    H | circ(0)
-    H | circ(1)
-    S | circ(1)
-    CX | circ([2, 1])
-    S_dagger | circ(1)
-    H | circ(1)
-    S_dagger | circ(0)
-    CX | circ([2, 0])
-    S | circ(0)
-    H | circ(0)
-
-    dag = DAG(circ)
-    assert CliffordRzOptimization().reduce_hadamard_gates(dag) == 10, 'hadamard gates reduction failed'
-
-    circ_optim = dag.get_circuit()
-    # circ_optim.draw(method='command')
-    mat_0 = circ.matrix()
-    mat_1 = circ_optim.matrix()
-    assert np.allclose(mat_0, mat_1), 'unitary changed after hadamard gates reduction'
-
-
-def test_cancel_single_qubit_gate():
-    circ = Circuit(2)
-    Rz(1) | circ(0)
-    Rz(-1) | circ(1)
-    CX | circ([0, 1])
-    Rz(2) | circ(0)
-    CX | circ([1, 0])
-    Rz(np.pi) | circ(0)
-    CX | circ([1, 0])
-    Rz(-3) | circ(0)
-
-    dag = DAG(circ)
-    assert CliffordRzOptimization().cancel_single_qubit_gates(dag) == 3, 'single qubit gates cancellation failed'
-
-    circ_optim = dag.get_circuit()
-
-    mat_0 = circ.matrix()
-    mat_1 = circ_optim.matrix()
-    assert np.allclose(mat_0, mat_1), 'unitary changed after single qubit gates cancellation'
-
-
-def test_cancel_two_qubit_gate():
-    circ = Circuit(3)
-    CX | circ([0, 1])
-    CX | circ([0, 2])
-    CX | circ([0, 1])
-    H | circ(2)
-    CX | circ([2, 1])
-    H | circ(2)
-    CX | circ([0, 2])
-    CX | circ([0, 1])
-    H | circ(1)
-    CX | circ([0, 2])
-    CX | circ([1, 2])
-    CX | circ([0, 2])
-    H | circ(1)
-    CX | circ([0, 1])
-
-    dag = DAG(circ)
-    assert CliffordRzOptimization().cancel_two_qubit_gates(dag) == 8, 'cnot cancellation failed'
-    circ_optim = dag.get_circuit()
-
-    # circ.draw(filename='a.jpg')
-    # circ_optim.draw(filename='b.jpg')
-
-    mat_0 = circ.matrix()
-    mat_1 = circ_optim.matrix()
-    assert np.allclose(mat_0, mat_1), 'unitary changed after cnot cancellation'
-
-
-def test_merge_rotations():
-    circ = Circuit(2)
-    Rz(1) | circ(0)
-    CX | circ([0, 1])
-    Rz(2) | circ(0)
-    CX | circ([1, 0])
-    H | circ(1)
-    Rz(np.pi) | circ(1)
-    CX | circ([0, 1])
-    Rz(-1) | circ(1)
-    CX | circ([0, 1])
-    Rz(np.pi) | circ(1)
-
-    print()
-    circ.draw(method='command')
-    dag = DAG(circ)
-    CliffordRzOptimization().merge_rotations(dag)
-    circ_optim = dag.get_circuit()
-    circ_optim.draw(method='command')
-
-    mat_0 = circ.matrix()
-    mat_1 = circ_optim.matrix()
-    assert np.allclose(mat_0, mat_1), 'unitary changed after merge rotations'
-
-    time.sleep(1)
-
-
-def test_enumerate_cnot_rz_circuit():
-    circ = Circuit(3)
-    H | circ(0)
-    H | circ(1)
-    H | circ(2)
-    Rz(1) | circ(1)
-    Rz(2) | circ(2)
-    CX | circ([1, 0])
-    Rz(-1) | circ(0)
-    CX | circ([1, 2])
-    CX | circ([0, 1])
-    H | circ(2)
-    CX | circ([1, 2])
-    CX | circ([0, 1])
-    Rz(3) | circ(1)
-    H | circ(0)
-    H | circ(1)
-
-    correct_not_count = [6, 3]
-    gates = DAG(circ)
-    for i, pack in enumerate(CliffordRzOptimization()._enumerate_cnot_rz_circuit(gates)):
-        _, _, node_cnt = pack
-        assert node_cnt == correct_not_count[i], f'node count = {node_cnt} != {correct_not_count[i]}'
-
-
-def check_circuit_optimization(circ: Circuit, label, level='light'):
-    try:
-        AO = CliffordRzOptimization(level=level, verbose=False)
-=======
 def check_circuit_optimization(circ: Circuit, label, level='light'):
     try:
         AO = CliffordRzOptimization(level=level, verbose=False, keep_phase=True)
->>>>>>> 576f82ab
         circ_optim = AO.execute(circ)
     except Exception as e:
         pickle.dump(circ.gates, open(f'circ_{label}.dat', 'wb'))
@@ -190,116 +34,6 @@
         assert False, f'test {label}: mat_1 and mat_2 not equal'
 
 
-<<<<<<< HEAD
-def test_parameterize_all():
-    n_qubit = 6
-    n_gate = 200
-
-    support_gates = [GateType.h, GateType.cx, GateType.x, GateType.rz,
-                     GateType.t, GateType.tdg, GateType.s, GateType.sdg, GateType.z]
-    circ = Circuit(n_qubit)
-    circ.random_append(n_gate, typelist=support_gates, random_params=True)
-    dag = DAG(circ)
-    CliffordRzOptimization().parameterize_all(dag)
-    circ_optim = dag.get_circuit()
-
-    mat_1 = circ.matrix()
-    mat_2 = circ_optim.matrix()
-    assert np.allclose(mat_1, mat_2), "unitary changed after parameterize_all"
-
-    CliffordRzOptimization().deparameterize_all(dag)
-    circ_optim = dag.get_circuit()
-    mat_2 = circ_optim.matrix()
-    assert np.allclose(mat_1, mat_2), "unitary changed after parameterize_all"
-
-
-def test_ccx():
-    circ = Circuit(6)
-    circ.random_append(10, typelist=[GateType.ccx])
-
-    AO = CliffordRzOptimization(optimize_toffoli=True)
-    circ_optim = AO.execute(circ)
-    circ_optim.draw(filename='ccx_after.jpg')
-
-    mat_0 = circ.matrix()
-    mat_1 = circ_optim.matrix()
-
-    assert np.allclose(mat_0, mat_1), 'unitary changed'
-
-
-def test_float_rz():
-    circ = Circuit(2)
-
-    CX | circ([0, 1])
-    Rz(1) | circ(1)
-    CX | circ([0, 1])
-    Rz(2) | circ(0)
-    Rz(3) | circ(1)
-    CX | circ([1, 0])
-
-    dag = DAG(circ)
-    assert CliffordRzOptimization().float_rotations(dag) == 2, 'float_rotations not correct'
-
-    circ_optim = dag.get_circuit()
-    mat_1 = circ.matrix()
-    mat_2 = circ_optim.matrix()
-    assert np.allclose(mat_1, mat_2), "unitary changed after float rz"
-
-
-def test_gate_preserving_template():
-    for each in generate_gate_preserving_rewrite_template():
-        print('template,', each.param_order)
-        circ = each.template.get_circuit()
-        circ_optim = each.replacement.get_circuit()
-
-        # circ.draw(method='command')
-        # circ_optim.draw(method='command')
-
-        mat_1 = circ.matrix()
-        mat_2 = circ_optim.matrix()
-        assert np.allclose(mat_1, mat_2), "gate preserving template different"
-
-
-def test_gate_reducing_template():
-    for each in generate_gate_reducing_rewrite_template():
-        print('template,', each.param_order)
-        circ = each.template.get_circuit()
-        circ_optim = each.replacement.get_circuit()
-
-        # circ.draw(method='command')
-        # circ_optim.draw(method='command')
-
-        mat_1 = circ.matrix()
-        mat_2 = circ_optim.matrix()
-        assert np.allclose(mat_1, mat_2), "gate preserving template different"
-
-
-def test_regrettable_replace():
-    circ = Circuit(2)
-    X | circ(0)
-    CX | circ([1, 0])
-    H | circ(0)
-    H | circ(1)
-    CX | circ([0, 1])
-    H | circ(0)
-    H | circ(1)
-    Rz | circ(1)
-    dag = DAG(circ)
-
-    hadamard_templates = generate_hadamard_gate_templates()
-
-    for node in dag.topological_sort():
-        mapping = hadamard_templates[3].compare((node, -1))
-        if mapping:
-            orig, undo = hadamard_templates[3].regrettable_replace(mapping)
-            circ1 = dag.get_circuit()
-            hadamard_templates[3].undo_replace(orig, undo)
-            circ2 = dag.get_circuit()
-
-            mat_1 = circ1.matrix()
-            mat_2 = circ2.matrix()
-            assert np.allclose(mat_1, mat_2), "regrettable_replace or undo_replace not correct"
-=======
 def test_light_optimization():
     n_qubit = 4
     n_gate = 100
@@ -314,45 +48,15 @@
     for _ in range(n_iter):
         print('iteration', _)
         circ = Circuit(n_qubit)
->>>>>>> 576f82ab
 
         circ.random_append(n_gate, typelist=support_gates, random_params=True)
         check_circuit_optimization(circ, _, level='light')
 
 
-<<<<<<< HEAD
-def test_disabling_optimize_toffoli():
-    n_qubit = 6
-    n_gate = 200
-    support_gates = [GateType.h, GateType.cx, GateType.rz,
-                     GateType.t, GateType.tdg, GateType.s, GateType.sdg, GateType.z, GateType.x,
-                     GateType.ccx, GateType.ccz,
-                     ]
-
-    for level in ['light', 'heavy']:
-        circ = Circuit(n_qubit)
-        circ.random_append(n_gate, typelist=support_gates)
-        cnt = sum([g.type == GateType.ccx or g.type == GateType.ccz for g in circ.gates])
-        circ_optim = CliffordRzOptimization(level=level, optimize_toffoli=False).execute(circ)
-        cnt_optim = sum([g.type == GateType.ccx or g.type == GateType.ccz for g in circ_optim.gates])
-
-        assert cnt == cnt_optim, f'ccx/ccz changed in {level} mode'
-
-        mat_1 = circ.matrix()
-        mat_2 = circ_optim.matrix()
-        assert np.allclose(mat_1, mat_2), 'matrix changed'
-
-
-def test_random_circuit():
-    n_qubit = 6
-    n_gate = 200
-    n_iter = 5
-=======
 def test_heavy_optimization():
     n_qubit = 4
     n_gate = 100
     n_iter = 1
->>>>>>> 576f82ab
 
     print(f'random ciruit test: {n_qubit} qubits, {n_gate} gates, {n_iter} iterations.')
     support_gates = [GateType.h, GateType.cx, GateType.rz,
@@ -365,10 +69,6 @@
         circ = Circuit(n_qubit)
 
         circ.random_append(n_gate, typelist=support_gates, random_params=True)
-<<<<<<< HEAD
-        check_circuit_optimization(circ, _, level='light')
-        check_circuit_optimization(circ, _, level='heavy')
-=======
         check_circuit_optimization(circ, _, level='heavy')
 
 
@@ -391,5 +91,4 @@
 
         mat_1 = circ.matrix()
         mat_2 = circ_optim.matrix()
-        assert np.allclose(mat_1, mat_2), 'matrix changed'
->>>>>>> 576f82ab
+        assert np.allclose(mat_1, mat_2), 'matrix changed'