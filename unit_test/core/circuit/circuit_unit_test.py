--- conflicted
+++ resolved
@@ -2,28 +2,14 @@
 import numpy as np
 
 from QuICT.core import Circuit
-<<<<<<< HEAD
-from QuICT.core.gate.composite_gate import CompositeGate
-from QuICT.core.noise.noise_error import DampingError
-from QuICT.core.operator.noise_gate import NoiseGate
-from QuICT.core.operator.trigger import Trigger
-from QuICT.core.qubit.qubit import Qureg
-from QuICT.core.utils.gate_type import GateType
-from QuICT.core.gate import *
-=======
 from QuICT.core.gate import *
 from QuICT.tools.interface.qasm_interface import OPENQASMInterface
->>>>>>> c2b0d257
 
 
 class TestCircuit(unittest.TestCase):
     @classmethod
     def setUpClass(cls):
         print("The Circuit unit test start!")
-<<<<<<< HEAD
-        cls.qubits = 10
-        cls.based_circuit = Circuit(cls.qubits)
-=======
         cls.default_1_qubits_gate = [
             GateType.h, GateType.hy, GateType.s, GateType.sdg, GateType.x, GateType.y, GateType.z,
             GateType.sx, GateType.sy, GateType.sw, GateType.id, GateType.u1, GateType.u2, GateType.u3,
@@ -36,342 +22,12 @@
         ]
         cls.default_3_qubits_gate = [GateType.ccx, GateType.ccz, GateType.ccrz, GateType.cswap]
         cls.default_parameter_gates_for_call_test = [U1, U2, CU3, FSim, CCRz]
->>>>>>> c2b0d257
 
     @classmethod
     def tearDownClass(cls) -> None:
         print("The Circuit unit test finished!")
 
     def test_circuit_build(self):
-<<<<<<< HEAD
-        cir = TestCircuit.based_circuit
-        qureg = cir.qubits
-        # single qubit gate
-        H | cir(0)
-
-        cgate_single = H
-        cgate_single | cir(1)
-
-        cgate_single2 = gate_builder(GateType.h) & Qureg(1)
-        cgate_single2 | cir(2)
-
-        assert len(cir.gates) == 3
-
-        # single qubit gate with param
-        U1(np.pi / 2) | cir(1)
-
-        cgate_single = U1
-        cgate_single(0) | cir(2)
-
-        cgate_single2 = gate_builder(GateType.u1, params=[(np.pi / 2)])
-        cgate_single2 & 3 | cir
-        assert len(cir.gates) == 6
-
-        # two qubit gate
-        CX | cir([1, 2])
-
-        cgate_double = CX & [3, 4]
-        cgate_double | cir
-
-        cgate_double2 = gate_builder(GateType.cx) & [5, 6]
-        cgate_double2 | cir
-        assert len(cir.gates) == 9
-
-        # two qubit gate with param
-        Rzz(np.pi / 2) | cir([1, 2])
-        CU3(np.pi / 2, 0, 0) | cir([3, 4])
-
-        cgate_double = Ryy & [5, 6]
-        cgate_double(np.pi / 2) | cir
-
-        cgate_double2 = gate_builder(GateType.cu3, random_params=True) & [7, 8]
-        cgate_double2 | cir
-
-        cgate_double3 = Rzz.build_gate()
-        cgate_double3 | cir([7, 8])
-        assert len(cir.gates) == 14
-
-        # complexed gate
-        CCRz(np.pi / 2) | cir([1, 2, 3])
-
-        cgate_complex = CCX & [4, 5, 6]
-        cgate_complex | cir
-
-        cgate_complex2 = gate_builder(GateType.ccrz, random_params=True)
-        cgate_complex2 | cir([7, 8, 9])
-
-        cgate_complex3 = CCRz.build_gate()
-        cgate_complex3(np.pi / 2) | cir([2, 4, 6])
-
-        matrix = np.array([
-            [1, 0],
-            [0, 1]
-        ], dtype=np.complex128)
-        cgate = Unitary(matrix)
-        cgate_complex4 = cgate.build_gate()
-        cgate_complex4 | cir(0)
-        assert len(cir.gates) == 19
-
-        # append composite gate
-        qft_gate = QFT(3)
-        qft_gate | cir([0, 1, 3])
-
-        cgate_append = CompositeGate()
-        CCRz(1) | cgate_append([0, 1, 2])
-        cgate_append | cir
-        assert len(cir.gates) == 21
-
-        cgate_complex3 | cgate_append
-        cgate_complex3 | cir
-        c_1 = cir.gates[-1]
-
-        cgate_complex3 ^ cgate_append
-        cgate_append | cir
-
-        c_2 = cir.gates[-1]
-        assert c_1 != c_2
-        assert len(cir.gates) == 23
-
-        cir_unitary = Circuit(5)
-        cgate = CompositeGate()
-        matrix = np.array([
-            [1, 0, 0, 0],
-            [0, 1, 0, 0],
-            [0, 0, 1, 0],
-            [0, 0, 0, -1]
-        ], dtype=np.complex128)
-        cgate_complex4 = Unitary(matrix, MatrixType.identity)
-        com = cgate_complex4.build_gate()
-        com | cgate
-        cgate | cir_unitary
-
-        cir_unitary2 = Circuit(5)
-        cgate1 = CompositeGate()
-        com ^ cgate1
-        cgate1 | cir_unitary2
-        assert cir_unitary.qasm() == cir_unitary2.inverse().qasm()
-
-        # append gate by qubits/qureg
-        S | cir(qureg[0])
-        CX | cir(qureg[1, 3])
-        assert len(cir.gates) == 25
-
-        # append cir to cir
-        cir1 = Circuit(5)
-        H | cir1
-        cir2 = Circuit(3)
-        cir1 | cir2
-        assert cir2.width() == 8 and cir2.size() == 5
-
-        qureg = Qureg(3)
-        cir1 = Circuit(qureg)
-        cir2 = Circuit(qureg)
-        cir1 | cir2
-        assert cir2.width() == 3
-
-        cir1 = Circuit(5)
-        H | cir1(3)
-        cir2 = Circuit(2)
-        cir1([2, 3]) | cir2
-        assert cir1.width() == 5 and cir1.gates[-1].targs == [3]
-
-        # random append gates to circuit
-        build_gate_typelist = [GateType.ccrz, GateType.cswap, GateType.ccz, GateType.ccx]
-        prob = [0.25, 0.25, 0.25, 0.25]
-        cir1 = Circuit(TestCircuit.qubits)
-        cir1.random_append(10)
-        cir1.random_append(10, build_gate_typelist)
-        cir1.random_append(10, build_gate_typelist, random_params=True)
-        cir1.random_append(10, build_gate_typelist, random_params=True, probabilities=prob)
-        assert 1
-
-        # append supremacy circuit
-        cir.supremacy_append()
-        cir.supremacy_append(repeat=3, pattern="ABCD")
-        assert 1
-
-        # append sub circuit
-        cir = TestCircuit.based_circuit
-        sub_cir_without_remove = cir.sub_circuit(qubit_limit=[0, 1, 2])
-        assert cir.size() == 351
-        assert sub_cir_without_remove.width() == 3
-
-        sub_cir_with_remove = cir.sub_circuit(max_size=120, qubit_limit=[0, 3])
-        assert cir.size() + sub_cir_with_remove.size() == 412
-        assert sub_cir_without_remove.width() == 3
-
-        # transform circuit to composite gate
-        cir_trans = Circuit(5)
-        cir_trans.random_append(10)
-        composite_gate = cir_trans.to_compositegate()
-        cir_trans2 = Circuit(5)
-        cir_trans2.extend(composite_gate)
-        assert cir_trans.size() == cir_trans2.size()
-
-        # add qubits to circuit with ancillary_qubit or not
-        cir_trans.add_qubit(5, is_ancillary_qubit=False)
-        assert cir_trans.width() == 10
-        cir_trans.add_qubit(5, is_ancillary_qubit=True)
-        assert cir_trans.width() == 15
-        assert cir_trans.ancilla_qubits == [10, 11, 12, 13, 14]
-
-        # reset qubits to circuit
-        cir.reset_qubits
-        assert cir.width() == 10
-
-        # extend gate/circuit to circuit
-        cir_extend = Circuit(3)
-        cir_trans.extend(cir_extend)    # extend a empty circuit
-        assert cir_trans.width() == 18 and cir_trans.size() == 10
-
-        cir_extend.extend(cir_extend)   # extend same circuit
-        assert cir_extend.width() == 3 and cir_extend.size() == 0
-
-        cir_extend.extend(cir_trans)    # empty extend circuit
-        assert cir_extend.width() == 18 and cir_extend.size() == 10
-
-        cir_extend = Circuit(5)
-        cir_extend.random_append(10)
-        cir_trans.extend(cir_extend)    # extend random circuit
-        assert cir_trans.width() == 23 and cir_trans.size() == 20
-
-        cgate = CompositeGate()
-        H | cgate(1)
-        CX | cgate([1, 2])
-        cir2.extend(cgate)  # extend compositegate
-        assert cir_extend.width() == 5 and cir_extend.size() == 10
-
-        cgate2 = CompositeGate()
-        cir_extend.extend(cgate2)   # extend empty compositegate
-        assert cir_extend.width() == 5 and cir_extend.size() == 10
-
-        # append gate to circuit
-        cir3 = Circuit(3)
-        cir3.append(H)
-        assert cir3.size() == 3
-
-        # insert gate to circuit
-        cir_insert = CompositeGate()
-        H | cir_insert(0)
-        cir3.insert(cir_insert, 1)
-        cir_insert | cir3
-
-        cir_insert2 = CX & [1, 2]
-        cir3.insert(cir_insert2, 0)
-        assert cir3.gates[0] != cir3.gates[1]
-
-        # inverse circuit
-        cir_inverse = cir3.inverse()
-        assert cir_inverse.size() == cir3.size() and cir_inverse.qasm() != cir3.qasm()
-
-    def test_circuit_info(self):
-        # add all type of gates to circuit
-        cir = Circuit(wires=10, name="cir", ancilla_qubits=[3, 4])
-
-        H | cir(0)
-        U1(np.pi / 2) | cir(1)
-        CX | cir([1, 2])
-        Rzz(np.pi / 2) | cir([1, 2])
-        CU3(np.pi / 2, 0, 0) | cir([3, 4])
-        CCZ | cir([1, 2, 3])
-
-        qureg = cir.qubits
-        S | cir(qureg[0])
-        CY | cir(qureg[1, 3])
-        CSwap | cir(qureg[3, 4, 5])
-
-        c1 = Hy
-        c1 | cir(1)
-        c1 = U2
-        c1(0, 0) | cir(2)
-        c1 = CX & [3, 4]
-        c1 | cir
-        c1 = Ryy & [5, 6]
-        c1(np.pi / 4) | cir
-        c1 = CCX & [4, 5, 6]
-        c1 | cir
-
-        c2 = gate_builder(GateType.sdg) & Qureg(1)
-        c2 | cir(2)
-        c2 = gate_builder(GateType.rx, params=[(np.pi / 2)])
-        c2 & 3 | cir
-        c2 = gate_builder(GateType.cx) & [5, 6]
-        c2 | cir
-        c2 = gate_builder(GateType.cu3, random_params=True) & [7, 8]
-        c2 | cir
-        c2 = gate_builder(GateType.ccrz, random_params=True)
-        c2 | cir([7, 8, 9])
-
-        c3 = Rxx.build_gate()
-        c3 | cir([7, 8])
-
-        qft_gate = QFT(3)
-        qft_gate | cir([0, 1, 3])
-
-        matrix = np.array([
-            [1, 0, 0, 0],
-            [0, 1, 0, 0],
-            [0, 0, 1, 0],
-            [0, 0, 0, -1]
-        ], dtype=np.complex128)
-        cgate_complex4 = Unitary(matrix, MatrixType.identity)
-        u_gate = cgate_complex4.build_gate()
-        u_gate | cir
-
-        qureg = Qureg(5)
-        cir1 = Circuit(qureg)
-        SX | cir1(1)
-        SY | cir1(1)
-        SW | cir1(1)
-        ID | cir1(4)
-        T | cir1(3)
-        T_dagger | cir1(3)
-        Phase(0) | cir1(3)
-        GPhase(0) | cir1(4)
-        CZ | cir1([0, 1])
-        CH | cir1([0, 1])
-        CRz(0) | cir1([4, 3])
-        Measure | cir1(2)
-        Reset | cir1(1)
-        Barrier | cir1(2)
-        iSwap_dagger | cir1([0, 1])
-        sqiSwap | cir1([0, 1])
-        FSim(np.pi / 2, 0) | cir1([3, 4])
-        cir1 | cir
-
-        cir.qasm()
-        assert 1
-
-        cgate0 = CompositeGate()
-        X | cgate0(2)
-        cgate1 = CompositeGate()
-        X | cgate1(2)
-        X | cgate1(2)
-        gates = [
-            cgate0,
-            cgate1
-        ]
-
-        trigger = Trigger(1, gates, "trigger")
-        trigger | cir([0])
-
-        amp_err = DampingError(amplitude_prob=0.2, phase_prob=0, dissipation_state=0.3)
-        noise = NoiseGate(Z, noise=amp_err)
-        noise | cir([5])
-
-        assert cir.width() == 15
-        assert cir.size() == 61
-        assert cir.depth() == 19
-        assert len(cir.qubits) == 15
-        assert cir.count_1qubit_gate() == 35
-        assert cir.count_2qubit_gate() == 22
-        assert cir.count_gate_by_gatetype(GateType.measure) == 1
-        assert cir.name == "cir" and cir.ancilla_qubits == [3, 4]
-
-    def test_circuit_decomposition(self):
-        build_gate_typelist = [GateType.ccrz, GateType.cswap, GateType.ccz, GateType.ccx]
-        cir = Circuit(TestCircuit.qubits)
-=======
         qubit_range = list(range(10))
         for _ in range(10):
             cir = Circuit(10)
@@ -535,26 +191,17 @@
     def test_circuit_decomposition(self):
         build_gate_typelist = [GateType.ccrz, GateType.cswap, GateType.ccz, GateType.ccx]
         cir = Circuit(5)
->>>>>>> c2b0d257
         cir.random_append(10, build_gate_typelist)
         QFT(5) | cir
         cir.gate_decomposition()
         for gate in cir.gates:
-<<<<<<< HEAD
-            assert gate.controls + gate.targets < 3
-=======
             assert isinstance(gate, BasicGate) and gate.controls + gate.targets < 3
->>>>>>> c2b0d257
 
     def test_circuit_matrix(self):
         from QuICT.simulation.state_vector import StateVectorSimulator
         from QuICT.simulation.unitary import UnitarySimulator
 
-<<<<<<< HEAD
-        cir = Circuit(TestCircuit.qubits)
-=======
-        cir = Circuit(5)
->>>>>>> c2b0d257
+        cir = Circuit(5)
         cir.random_append(10)
         state_vector_cir = StateVectorSimulator().run(cir)
 
@@ -562,16 +209,6 @@
         state_vector_matrix = UnitarySimulator().run(cir_matrix)
         assert np.allclose(state_vector_cir, state_vector_matrix)
 
-<<<<<<< HEAD
-        assert cir.matrix("GPU").dtype == np.complex128
-        cir.set_precision("single")
-        assert len(cir.flatten_gates()) == cir.size()
-        assert cir.precision == "single"
-
-        mp_gate = CZ & [1, 3]
-        mp_data = mp_gate.expand(cir.width())
-        assert mp_data.shape == (1 << 10, 1 << 10)
-=======
     def test_circuit_qasm(self):
         cir = Circuit(5)
         cir.random_append(20)
@@ -582,7 +219,6 @@
 
         count_qasm_line = len(qasm_str.split(';'))
         assert qasm_cir.size() == 20 and qasm_cir.width() == 5 and count_qasm_line == qasm_cir.size() + 5
->>>>>>> c2b0d257
 
 
 if __name__ == "__main__":
