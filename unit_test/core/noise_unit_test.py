#!/usr/bin/env python
# -*- coding:utf8 -*-
# @TIME    : 2022/1/17 1:20 下午
# @Author  : Li Kaiqi
# @File    : circuit_unit_test.py

import unittest
import numpy as np

from QuICT.core import Circuit
from QuICT.core.gate import *
from QuICT.core.noise import *
from QuICT.core.operator import NoiseGate
<<<<<<< HEAD
from QuICT.simulation.density_matrix import DensityMatrixSimulation
=======
from QuICT.simulation.density_matrix import DensityMatrixSimulator
>>>>>>> 576f82ab


class TestNoise(unittest.TestCase):
    @classmethod
    def setUpClass(cls):
        print("The Noise unit test start!")
        cls.circuit = Circuit(4)
        H | cls.circuit(0)
        CX | cls.circuit([0, 1])
        CX | cls.circuit([1, 2])
        CX | cls.circuit([2, 3])

    @classmethod
    def tearDownClass(cls) -> None:
        print("The Noise unit test finished!")

    def test_pauilerror(self):
        pauil_error_rate = 0.4
        # bitflip pauilerror
        bf_err = BitflipError(pauil_error_rate)

        # phaseflip pauilerror
        pf_err = PhaseflipError(pauil_error_rate)

        # 2-bits pauilerror
        bits_err = PauliError(
            [('xy', pauil_error_rate), ('zi', 1 - pauil_error_rate)],
            num_qubits=2
        )

        # tensor pauil error
        tensor_error = bf_err.tensor(bf_err)

        # build noise model
        nm = NoiseModel()
        nm.add(bits_err, ['cx'], [0, 1])

        # Using Density Matrix Simulator to simulate
<<<<<<< HEAD
        dm_simu = DensityMatrixSimulation(accumulated_mode=True)
        _ = dm_simu.run(TestNoise.circuit, noise_model=nm)
        count = dm_simu.sample(1000)

        assert count[0] + count[15] + count[7] + count[8] == 1000
=======
        dm_simu = DensityMatrixSimulator(accumulated_mode=True)
        _ = dm_simu.run(TestNoise.circuit, noise_model=nm)
        count = dm_simu.sample(100)

        assert count[0] + count[15] + count[7] + count[8] == 100
>>>>>>> 576f82ab

    def test_depolarizingerror(self):
        depolarizing_rate = 0.05
        # 1-qubit depolarizing error
        single_dep = DepolarizingError(depolarizing_rate, num_qubits=1)

        # 2-qubits depolarizing error
        double_dep = DepolarizingError(depolarizing_rate, num_qubits=2)

        # tensor depolarizing error
        tensor_error = single_dep.tensor(single_dep)

        # build noise model
        nm = NoiseModel()
        nm.add(tensor_error, ['cx'], [0, 1])

        # Using Density Matrix Simulator to simulate
        dm_simu = DensityMatrixSimulator()
        _ = dm_simu.run(TestNoise.circuit, noise_model=nm)
<<<<<<< HEAD
        count = dm_simu.sample(1000)

        assert count[0] + count[15] + count[7] + count[8] == 1000
=======
        count = dm_simu.sample(100)

        assert count[0] + count[15] + count[7] + count[8] == 100
>>>>>>> 576f82ab

    def test_damping(self):
        # Amplitude damping error
        amp_err = DampingError(amplitude_prob=0.2, phase_prob=0, dissipation_state=0.3)
        # Phase damping error
        phase_err = DampingError(amplitude_prob=0, phase_prob=0.5)
        # Amp + Phase damping error
        amp_phase_err = DampingError(amplitude_prob=0.1, phase_prob=0.3, dissipation_state=0.5)

        # tensor damping error
        tensor_error = amp_err.tensor(phase_err)

        # build noise model
        nm = NoiseModel()
        nm.add(tensor_error, ['cx'], [0, 1])

        # Using Density Matrix Simulator to simulate
        dm_simu = DensityMatrixSimulator()
        _ = dm_simu.run(TestNoise.circuit, noise_model=nm)
<<<<<<< HEAD
        count = dm_simu.sample(1000)

        assert count[0] + count[15] + count[7] + count[8] == 1000
=======
        count = dm_simu.sample(100)

        assert count[0] + count[15] + count[7] + count[8] == 100
>>>>>>> 576f82ab

    def test_readout(self):
        # single-qubit Readout Error
        single_readout = ReadoutError(np.array([[0.8, 0.2], [0.2, 0.8]]))
        # double-qubits Readout Error
        double_readout = ReadoutError(
            np.array(
                [[0.7, 0.1, 0.1, 0.1],
                 [0.1, 0.7, 0.1, 0.1],
                 [0.1, 0.1, 0.7, 0.1],
                 [0.1, 0.1, 0.1, 0.7]]
            )
        )

        comp_readout = single_readout.compose(double_readout)
        tensor_readout = single_readout.tensor(single_readout)

        # build noise model
        nm = NoiseModel()
        nm.add_readout_error(single_readout, [1, 3])
        nm.add_readout_error(double_readout, [1, 3])

<<<<<<< HEAD
        dm_simu = DensityMatrixSimulation(accumulated_mode=True)
=======
        dm_simu = DensityMatrixSimulator(accumulated_mode=True)
>>>>>>> 576f82ab
        _ = dm_simu.run(self.circuit, noise_model=nm)
        count = dm_simu.sample(100)

        assert count[0] + count[1] + count[4] + count[5] + \
            count[10] + count[11] + count[14] + count[15] == 100

    def test_noisemodel(self):
        pauil_error_rate = 0.4
        bf_err = BitflipError(pauil_error_rate)
        pf_err = PhaseflipError(pauil_error_rate)
        single_readout = ReadoutError(np.array([[0.8, 0.2], [0.2, 0.8]]))
<<<<<<< HEAD

        # 2-bits pauilerror
        bits_err = PauliError(
            [('zy', pauil_error_rate), ('xi', 1 - pauil_error_rate)],
            num_qubits=2
        )

        # build noise model
        nm = NoiseModel()
        nm.add_noise_for_all_qubits(bf_err, ['h'])
        nm.add(pf_err, ['z'], [0, 1, 3])
        nm.add(bits_err, ['cx'], [0, 1])
        nm.add_readout_error(single_readout, [1, 2])

=======

        # 2-bits pauilerror
        bits_err = PauliError(
            [('zy', pauil_error_rate), ('xi', 1 - pauil_error_rate)],
            num_qubits=2
        )

        # build noise model
        nm = NoiseModel()
        nm.add_noise_for_all_qubits(bf_err, ['h'])
        nm.add(pf_err, ['z'], [0, 1, 3])
        nm.add(bits_err, ['cx'], [0, 1])
        nm.add_readout_error(single_readout, [1, 2])

>>>>>>> 576f82ab
        # build test circuit
        cir = Circuit(4)
        H | cir
        Z | cir(2)
        Z | cir(3)
        CX | cir([2, 1])
        CX | cir([0, 1])
        cir_size = cir.size()

        noised_circuit = nm.transpile(cir, accumulated_mode=True)
        sum_ng = 0
        for ng in noised_circuit.gates:
            if isinstance(ng, NoiseGate):
                sum_ng += 1

        assert sum_ng == 6      # 4 for H; 1 for Z; 1 for CX

        noised_circuit = nm.transpile(cir)
        assert noised_circuit.size() == cir_size + sum_ng


if __name__ == "__main__":
    unittest.main()<|MERGE_RESOLUTION|>--- conflicted
+++ resolved
@@ -11,11 +11,7 @@
 from QuICT.core.gate import *
 from QuICT.core.noise import *
 from QuICT.core.operator import NoiseGate
-<<<<<<< HEAD
-from QuICT.simulation.density_matrix import DensityMatrixSimulation
-=======
 from QuICT.simulation.density_matrix import DensityMatrixSimulator
->>>>>>> 576f82ab
 
 
 class TestNoise(unittest.TestCase):
@@ -54,19 +50,11 @@
         nm.add(bits_err, ['cx'], [0, 1])
 
         # Using Density Matrix Simulator to simulate
-<<<<<<< HEAD
-        dm_simu = DensityMatrixSimulation(accumulated_mode=True)
-        _ = dm_simu.run(TestNoise.circuit, noise_model=nm)
-        count = dm_simu.sample(1000)
-
-        assert count[0] + count[15] + count[7] + count[8] == 1000
-=======
         dm_simu = DensityMatrixSimulator(accumulated_mode=True)
         _ = dm_simu.run(TestNoise.circuit, noise_model=nm)
         count = dm_simu.sample(100)
 
         assert count[0] + count[15] + count[7] + count[8] == 100
->>>>>>> 576f82ab
 
     def test_depolarizingerror(self):
         depolarizing_rate = 0.05
@@ -86,15 +74,9 @@
         # Using Density Matrix Simulator to simulate
         dm_simu = DensityMatrixSimulator()
         _ = dm_simu.run(TestNoise.circuit, noise_model=nm)
-<<<<<<< HEAD
-        count = dm_simu.sample(1000)
-
-        assert count[0] + count[15] + count[7] + count[8] == 1000
-=======
         count = dm_simu.sample(100)
 
         assert count[0] + count[15] + count[7] + count[8] == 100
->>>>>>> 576f82ab
 
     def test_damping(self):
         # Amplitude damping error
@@ -114,15 +96,9 @@
         # Using Density Matrix Simulator to simulate
         dm_simu = DensityMatrixSimulator()
         _ = dm_simu.run(TestNoise.circuit, noise_model=nm)
-<<<<<<< HEAD
-        count = dm_simu.sample(1000)
-
-        assert count[0] + count[15] + count[7] + count[8] == 1000
-=======
         count = dm_simu.sample(100)
 
         assert count[0] + count[15] + count[7] + count[8] == 100
->>>>>>> 576f82ab
 
     def test_readout(self):
         # single-qubit Readout Error
@@ -145,11 +121,7 @@
         nm.add_readout_error(single_readout, [1, 3])
         nm.add_readout_error(double_readout, [1, 3])
 
-<<<<<<< HEAD
-        dm_simu = DensityMatrixSimulation(accumulated_mode=True)
-=======
         dm_simu = DensityMatrixSimulator(accumulated_mode=True)
->>>>>>> 576f82ab
         _ = dm_simu.run(self.circuit, noise_model=nm)
         count = dm_simu.sample(100)
 
@@ -161,7 +133,6 @@
         bf_err = BitflipError(pauil_error_rate)
         pf_err = PhaseflipError(pauil_error_rate)
         single_readout = ReadoutError(np.array([[0.8, 0.2], [0.2, 0.8]]))
-<<<<<<< HEAD
 
         # 2-bits pauilerror
         bits_err = PauliError(
@@ -176,22 +147,6 @@
         nm.add(bits_err, ['cx'], [0, 1])
         nm.add_readout_error(single_readout, [1, 2])
 
-=======
-
-        # 2-bits pauilerror
-        bits_err = PauliError(
-            [('zy', pauil_error_rate), ('xi', 1 - pauil_error_rate)],
-            num_qubits=2
-        )
-
-        # build noise model
-        nm = NoiseModel()
-        nm.add_noise_for_all_qubits(bf_err, ['h'])
-        nm.add(pf_err, ['z'], [0, 1, 3])
-        nm.add(bits_err, ['cx'], [0, 1])
-        nm.add_readout_error(single_readout, [1, 2])
-
->>>>>>> 576f82ab
         # build test circuit
         cir = Circuit(4)
         H | cir
