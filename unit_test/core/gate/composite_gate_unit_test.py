--- conflicted
+++ resolved
@@ -31,19 +31,6 @@
         print("The Composite Gate unit test finished!")
 
     def test_compositegate_build(self):
-<<<<<<< HEAD
-        cgate = CompositeGate()
-        H | cgate(1)
-        U1(0) | cgate(2)
-        CH & [0, 1] | cgate
-        CX | cgate([3, 4])
-        CU3(1, 0, 0) | cgate([0, 4])
-        CCRz(1) | cgate([0, 1, 2])
-        QFT(3) | cgate
-
-        assert cgate.size() == 12 and cgate.depth() == 9
-        assert cgate.count_1qubit_gate() == 5 and cgate.count_2qubit_gate() == 6
-=======
         qubit_range = list(range(10))
         for _ in range(10):
             cgate = CompositeGate()
@@ -121,7 +108,6 @@
             iqft = IQFT(5)
             iqft.count_gate_by_gatetype(GateType.h) == 5
             assert qft.size() + iqft.size() == 30
->>>>>>> c2b0d257
 
     def test_compositegate_matrix(self):
         test_gate = CompositeGate()
@@ -152,34 +138,6 @@
         assert cgate2.size() == 9
         cgate2 ^ cgate2
         assert cgate2.size() == 18
-<<<<<<< HEAD
-
-        # composite gate | circuit
-        cir = Circuit(5)
-        cgate2 | cir
-        assert cir.size() == 18
-
-        cgate3 = CompositeGate()
-        with cgate3:
-            SX & 0
-            SY & 1
-            SW & 2
-        cgate3 | cir
-        assert cir.size() == 21
-
-    def test_QFT_gate(self):
-        qft = QFT(TestCompositeGate.qubits)
-        qft.count_gate_by_gatetype(GateType.h) == 5
-        assert qft.size() == 15
-        assert qft.depth() == 9
-
-        iqft = IQFT(TestCompositeGate.qubits)
-        qft.count_gate_by_gatetype(GateType.h) == 5
-        assert iqft.size() == 15
-        assert iqft.depth() == 9
-
-        assert qft.inverse() != qft
-=======
 
         with cgate2:
             SX & 0
@@ -212,7 +170,6 @@
         CH | cgate1([0, 1])
         cgate.extend(cgate1)
         assert cgate.width() == 2 and cgate.size() == 2
->>>>>>> c2b0d257
 
         # inverse cgate
         cgate_inverse = cgate.inverse()
