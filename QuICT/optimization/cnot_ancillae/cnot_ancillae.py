--- conflicted
+++ resolved
@@ -396,15 +396,11 @@
 
     @staticmethod
     def _run(circuit : Circuit, *pargs):
-<<<<<<< HEAD
-=======
         """
         Args:
             circuit(Circuit): circuit to be optimize
             *pargs: empty
         """
-
->>>>>>> c7b1eb63
         matrix = read(circuit)
         solve(matrix)
         gates = []
