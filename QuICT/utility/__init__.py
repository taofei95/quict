<<<<<<< HEAD
# from .graph_structure import DirectedGraph, Vertex, Edge
=======
from QuICT.utility.graph_structure import DirectedGraph, Vertex, Edge
from QuICT.utility.proxy import Proxy
>>>>>>> 4a607488
<|MERGE_RESOLUTION|>--- conflicted
+++ resolved
@@ -1,6 +1,2 @@
-<<<<<<< HEAD
-# from .graph_structure import DirectedGraph, Vertex, Edge
-=======
 from QuICT.utility.graph_structure import DirectedGraph, Vertex, Edge
-from QuICT.utility.proxy import Proxy
->>>>>>> 4a607488
+from QuICT.utility.proxy import Proxy