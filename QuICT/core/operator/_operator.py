--- conflicted
+++ resolved
@@ -32,11 +32,7 @@
         assert isinstance(targets, list), TypeError(
             f"qubits must be one of [List[int], int], not {type(targets)}"
         )
-<<<<<<< HEAD
-        assert len(targets) == self.targets, f"The length of targets should be equal {self.targets}."
-=======
         assert len(targets) == self._targets, f"The length of targets should be equal {self._targets}."
->>>>>>> 3bf487dc
         for idx in targets:
             assert idx >= 0, f"targets must be a positive integer, not {idx}"
 
