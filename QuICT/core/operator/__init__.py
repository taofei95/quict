--- conflicted
+++ resolved
@@ -1,11 +1,7 @@
 from ._operator import Operator
 from .trigger import Trigger
-<<<<<<< HEAD
 from .data_switch import DataSwitch, DataSwitchType
 from .device_trigger import DeviceTrigger
 from .special import Multiply, SpecialGate
 from .check_point import CheckPoint, CheckPointChild
-=======
-from .check_point import CheckPoint, CheckPointChild
-from .noise_gate import NoiseGate
->>>>>>> 8ce48516
+from .noise_gate import NoiseGate