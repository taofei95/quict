--- conflicted
+++ resolved
@@ -182,21 +182,55 @@
 
         self._readout_errors.append((noise, qubits))
 
-<<<<<<< HEAD
-    def transpile(self, circuit: Circuit, accumulated_mode: bool = False):
+    def apply_readout_error(self, qureg):
+        """ Apply readout error to target qubits.
+
+        Args:
+            qureg (Qureg): The circuits' qubits.
+        """
+        for readouterror, qubits in self._readout_errors:
+            if readouterror.qubits == 1:
+                for q in qubits:
+                    if qureg[q].measured is None:
+                        continue
+
+                    truly_result = int(qureg[q])
+                    qureg[q].measured = readouterror.apply_to_qubits(truly_result)
+            else:
+                all_qubits_measured = True
+                for q in qubits:
+                    if qureg[q].measured is None:
+                        all_qubits_measured = False
+                        break
+
+                if not all_qubits_measured:
+                    continue
+
+                truly_result = int(qureg[qubits])
+                noised_result = readouterror.apply_to_qubits(truly_result)
+                for q in qubits[::-1]:
+                    qureg[q].measured = noised_result & 1
+                    noised_result >>= 1
+
+    def transpile(self, circuit: Circuit, accumulated_mode: bool = False) -> Circuit:
         """ Apply all noise in the Noise Model to the given circuit, replaced related gate with the NoiseGate
 
         Args:
             circuit (Circuit): The given circuit.
+            accumulated_mode (bool): Whether using accumulated mode to generate Noise Circuit.
 
         Returns:
-            Circuit: The circuit with NoiseGates
+            Circuit: The noised circuit with.
         """
         qubit_num = circuit.width()
         noised_circuit = Circuit(qubit_num)
         for gate in circuit.gates:
-            if isinstance(gate, BasicGate) and gate.type.name in self._basic_gates:
+            if isinstance(gate, BasicGate):
                 gate_str = gate.type.name
+                if gate_str not in self._error_by_gate.keys():
+                    gate | noised_circuit
+                    continue
+
                 gate_args = gate.cargs + gate.targs
                 noise_list = self._error_by_gate[gate_str]
                 append_origin_gate = True
@@ -215,75 +249,4 @@
             else:
                 gate | noised_circuit
 
-        return noised_circuit
-
-=======
->>>>>>> 3bf487dc
-    def apply_readout_error(self, qureg):
-        """ Apply readout error to target qubits.
-
-        Args:
-            qureg (Qureg): The circuits' qubits.
-        """
-        for readouterror, qubits in self._readout_errors:
-            if readouterror.qubits == 1:
-                for q in qubits:
-                    if qureg[q].measured is None:
-                        continue
-
-                    truly_result = int(qureg[q])
-                    qureg[q].measured = readouterror.apply_to_qubits(truly_result)
-            else:
-                all_qubits_measured = True
-                for q in qubits:
-                    if qureg[q].measured is None:
-                        all_qubits_measured = False
-                        break
-
-                if not all_qubits_measured:
-                    continue
-
-                truly_result = int(qureg[qubits])
-                noised_result = readouterror.apply_to_qubits(truly_result)
-                for q in qubits[::-1]:
-                    qureg[q].measured = noised_result & 1
-                    noised_result >>= 1
-
-    def transpile(self, circuit: Circuit, accumulated_mode: bool = False) -> Circuit:
-        """ Apply all noise in the Noise Model to the given circuit, replaced related gate with the NoiseGate
-
-        Args:
-            circuit (Circuit): The given circuit.
-            accumulated_mode (bool): Whether using accumulated mode to generate Noise Circuit.
-
-        Returns:
-            Circuit: The noised circuit with.
-        """
-        qubit_num = circuit.width()
-        noised_circuit = Circuit(qubit_num)
-        for gate in circuit.gates:
-            if isinstance(gate, BasicGate):
-                gate_str = gate.type.name
-                if gate_str not in self._error_by_gate.keys():
-                    gate | noised_circuit
-                    continue
-
-                gate_args = gate.cargs + gate.targs
-                noise_list = self._error_by_gate[gate_str]
-                append_origin_gate = True
-                for noise, qubits in noise_list:
-                    if qubits == -1 or (set(qubits) & set(gate_args)) == set(gate_args):    # noise's qubit matched
-                        if accumulated_mode or noise.type == NoiseChannel.damping:
-                            NoiseGate(gate, noise) & gate_args | noised_circuit
-                            append_origin_gate = False
-                        else:
-                            prob = random()
-                            noise_matrix = noise.prob_mapping_operator(prob)
-                            Unitary(noise_matrix) | noised_circuit(gate_args)
-
-                if append_origin_gate:
-                    gate | noised_circuit
-            else:
-                gate | noised_circuit
-
         return noised_circuit