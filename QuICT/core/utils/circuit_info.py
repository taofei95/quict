--- conflicted
+++ resolved
@@ -216,7 +216,6 @@
         for gate, qidxes, size in self._gates:
             if size > 1 or hasattr(gate, "gate_decomposition"):
                 decomp_gates += gate.gate_decomposition()
-<<<<<<< HEAD
             else:
                 if decomposition and hasattr(gate, "build_gate"):
                     cgate = gate.build_gate()
@@ -225,17 +224,6 @@
                         decomp_gates += cgate._gates
                 else:
                     decomp_gates.append((gate, qidxes, size))
-=======
-                continue
-
-            cgate = gate.build_gate()
-            if cgate is not None:
-                cgate & qidxes
-                decomp_gates += cgate._gates
-                continue
-
-            decomp_gates.append((gate, qidxes, size))
->>>>>>> b4a7a51a
 
         if not self_flatten:
             return decomp_gates
