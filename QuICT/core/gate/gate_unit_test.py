#!/usr/bin/env python
# -*- coding:utf8 -*-
# @TIME    : 2020/11/23 4:30
# @Author  : Han Yu
# @File    : model_unit_test.py

import pytest
import random

import numpy as np

<<<<<<< HEAD
from QuICT import *
=======
from QuICT.core import *
>>>>>>> cbaf5bb7
from QuICT.algorithm import Amplitude, SyntheticalUnitary

def test_permMulDetail():
    max_test = 6
    every_round = 20
    for i in range(4, max_test + 1):
        for _ in range(every_round):
            circuit = Circuit(i)
            X | circuit
            ControlPermMulDetail([2, 5]) | circuit
            ControlPermMulDetail([2, 5]).inverse() | circuit
            X | circuit
            unitary = SyntheticalUnitary.run(circuit)
            if (abs(abs(unitary - np.identity((1 << i), dtype=np.complex))) > 1e-10).any():
                assert 0
    assert 1

def test_CCRz():
    max_test = 6
    every_round = 20
    for i in range(3, max_test + 1):
        for _ in range(every_round):
            circuit = Circuit(i)
            X | circuit
            ran = random.random() * np.pi
            CCRz(ran) | circuit
            # amplitude = Amplitude.run(circuit)
            # print(amplitude)
            CCRz(-ran) | circuit
            # amplitude = Amplitude.run(circuit)
            # print(amplitude)
            X | circuit
            unitary = SyntheticalUnitary.run(circuit)
            if (abs(abs(unitary - np.identity((1 << i), dtype=np.complex))) > 1e-10).any():
                assert 0
            assert 1
    assert 1

def test_gate_name():
    circuit = Circuit(5)
    X % "AA" | circuit
    X % 1 | circuit(1)
    CX | circuit([1, 2])
    circuit.print_infomation()
    assert 1

def test_fSim():
    max_test = 6
    every_round = 20
    for i in range(2, max_test + 1):
        for _ in range(every_round):
            circuit = Circuit(i)
            ran1 = random.random() * np.pi
            ran2 = random.random() * np.pi
            # X | circuit(0)
            FSim([ran1, ran2]) | circuit
            # X | circuit(0)
            FSim([-ran1, -ran2]) | circuit
            amplitude = Amplitude.run(circuit)
            amplitudes = np.zeros(1 << i)
            amplitudes[0] = 1
            # print(amplitude)
            if (abs(abs(amplitude - amplitudes)) > 1e-10).any():
                print(amplitude)
                assert 0
            unitary = SyntheticalUnitary.run(circuit)
            if (abs(abs(unitary - np.identity((1 << i), dtype=np.complex))) > 1e-10).any():
                # print(unitary)
                assert 0
    assert 1

def test_Rxx():
    max_test = 6
    every_round = 20
    for i in range(2, max_test + 1):
        for _ in range(every_round):
            circuit = Circuit(i)
            ran = random.random() * np.pi
            # X | circuit(0)
            Rxx(ran) | circuit
            # X | circuit(0)
            Rxx(-ran) | circuit
            amplitude = Amplitude.run(circuit)
            amplitudes = np.zeros(1 << i)
            amplitudes[0] = 1
            # print(amplitude)
            if (abs(abs(amplitude - amplitudes)) > 1e-10).any():
                print(amplitude)
                assert 0
            unitary = SyntheticalUnitary.run(circuit)
            if (abs(abs(unitary - np.identity((1 << i), dtype=np.complex))) > 1e-10).any():
                # print(unitary)
                assert 0
    assert 1

def test_Ryy():
    max_test = 6
    every_round = 20
    for i in range(2, max_test + 1):
        for _ in range(every_round):
            circuit = Circuit(i)
            ran = random.random() * np.pi
            # X | circuit(0)
            Ryy(ran) | circuit
            # X | circuit(0)
            Ryy(-ran) | circuit
            amplitude = Amplitude.run(circuit)
            amplitudes = np.zeros(1 << i)
            amplitudes[0] = 1
            # print(amplitude)
            if (abs(abs(amplitude - amplitudes)) > 1e-10).any():
                print(amplitude)
                assert 0
            unitary = SyntheticalUnitary.run(circuit)
            if (abs(abs(unitary - np.identity((1 << i), dtype=np.complex))) > 1e-10).any():
                # print(unitary)
                assert 0
    assert 1

def test_Rzz():
    max_test = 6
    every_round = 20
    for i in range(2, max_test + 1):
        for _ in range(every_round):
            circuit = Circuit(i)
            ran = random.random() * np.pi
            # X | circuit(0)
            Rzz(ran) | circuit
            # X | circuit(0)
            Rzz(-ran) | circuit
            amplitude = Amplitude.run(circuit)
            amplitudes = np.zeros(1 << i)
            amplitudes[0] = 1
            # print(amplitude)
            if (abs(abs(amplitude - amplitudes)) > 1e-10).any():
                print(amplitude)
                assert 0
            unitary = SyntheticalUnitary.run(circuit)
            if (abs(abs(unitary - np.identity((1 << i), dtype=np.complex))) > 1e-10).any():
                # print(unitary)
                assert 0
    assert 1

if __name__ == "__main__":
    # pytest.main(["./_unit_test.py", "./circuit_unit_test.py", "./gate_unit_test.py", "./qubit_unit_test.py"])
    pytest.main(["./gate_unit_test.py"])<|MERGE_RESOLUTION|>--- conflicted
+++ resolved
@@ -9,11 +9,7 @@
 
 import numpy as np
 
-<<<<<<< HEAD
-from QuICT import *
-=======
 from QuICT.core import *
->>>>>>> cbaf5bb7
 from QuICT.algorithm import Amplitude, SyntheticalUnitary
 
 def test_permMulDetail():
