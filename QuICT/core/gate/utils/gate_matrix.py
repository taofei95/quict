import numpy as np

from .variable import Variable
from QuICT.core.utils import GateType


class GateMatrixGenerator:
<<<<<<< HEAD
    def get_matrix(
        self,
        gate,
        precision: str = "double",
        is_get_grad: bool = False,
        is_get_target: bool = False,
        special_array_generator=None,
    ):
=======
    def get_matrix(self, gate, precision: str = None, is_get_target: bool = False, special_array_generator=None):
>>>>>>> b4a7a51a
        # Step 1: Assigned array generator
        self._array_generator = (
            special_array_generator if special_array_generator is not None else np
        )

        # Step 2: Get based matrix's value
        gate_type = gate.type
        _precision = gate.precision if precision is None else precision
        gate_precision = np.complex128 if _precision == "double" else np.complex64
        gate_params = gate.params
        if gate_params == 0:
            if is_get_grad:
                raise ValueError("Only parameter gates are supported.")
            based_matrix = self.based_matrix(gate_type, gate_precision)
        else:
            if is_get_grad:
                based_matrix = self.grad_for_param(
                    gate_type, gate.pargs, gate_precision
                )
            else:
                based_matrix = self.matrix_with_param(
                    gate_type, gate.pargs, gate_precision
                )

        if is_get_target:
            return based_matrix

        # Step 3: Depending on controlled_by, generate final matrix
        if gate.controls > 0:
            controlled_matrix = self._array_generator.identity(
                1 << (gate.controls + gate.targets), dtype=gate_precision
            )
            target_border = 1 << gate.targets
            if isinstance(based_matrix, list):
                controlled_matrix_list = [controlled_matrix] * len(based_matrix)
                for i in range(len(controlled_matrix_list)):
                    controlled_matrix_list[i][
                        -target_border:, -target_border:
                    ] = based_matrix[i]
                return controlled_matrix_list
            else:
                controlled_matrix[-target_border:, -target_border:] = based_matrix
                return controlled_matrix

        return based_matrix

    def based_matrix(self, gate_type, precision):
        if gate_type in [GateType.h, GateType.ch]:
            return self._array_generator.array(
                [[1 / np.sqrt(2), 1 / np.sqrt(2)], [1 / np.sqrt(2), -1 / np.sqrt(2)]],
                dtype=precision,
            )
        elif gate_type == GateType.hy:
            return self._array_generator.array(
                [
                    [1 / np.sqrt(2), -1j / np.sqrt(2)],
                    [1j / np.sqrt(2), -1 / np.sqrt(2)],
                ],
                dtype=precision,
            )
        elif gate_type == GateType.s:
            return self._array_generator.array([[1, 0], [0, 1j]], dtype=precision)
        elif gate_type == GateType.sdg:
            return self._array_generator.array([[1, 0], [0, -1j]], dtype=precision)
        elif gate_type in [GateType.x, GateType.cx, GateType.ccx]:
            return self._array_generator.array([[0, 1], [1, 0]], dtype=precision)
        elif gate_type in [GateType.y, GateType.cy]:
            return self._array_generator.array([[0, -1j], [1j, 0]], dtype=precision)
        elif gate_type in [GateType.z, GateType.cz, GateType.ccz]:
            return self._array_generator.array([[1, 0], [0, -1]], dtype=precision)
        elif gate_type == GateType.sx:
            return self._array_generator.array(
                [[0.5 + 0.5j, 0.5 - 0.5j], [0.5 - 0.5j, 0.5 + 0.5j]], dtype=precision
            )
        elif gate_type == GateType.sy:
            return self._array_generator.array(
                [[1 / np.sqrt(2), -1 / np.sqrt(2)], [1 / np.sqrt(2), 1 / np.sqrt(2)]],
                dtype=precision,
            )
        elif gate_type == GateType.sw:
            return self._array_generator.array(
                [
                    [1 / np.sqrt(2), -np.sqrt(1j / 2)],
                    [np.sqrt(-1j / 2), 1 / np.sqrt(2)],
                ],
                dtype=precision,
            )
        elif gate_type == GateType.id:
            return self._array_generator.array([[1, 0], [0, 1]], dtype=precision)
        elif gate_type == GateType.t:
            return self._array_generator.array(
                [[1, 0], [0, 1 / np.sqrt(2) + 1j * 1 / np.sqrt(2)]], dtype=precision
            )
        elif gate_type == GateType.tdg:
            return self._array_generator.array(
                [[1, 0], [0, 1 / np.sqrt(2) + 1j * -1 / np.sqrt(2)]], dtype=precision
            )
        elif gate_type in [GateType.swap, GateType.cswap]:
            return self._array_generator.array(
                [[1, 0, 0, 0], [0, 0, 1, 0], [0, 1, 0, 0], [0, 0, 0, 1]],
                dtype=precision,
            )
        elif gate_type == GateType.iswap:
            return self._array_generator.array(
                [[1, 0, 0, 0], [0, 0, 1j, 0], [0, 1j, 0, 0], [0, 0, 0, 1]],
                dtype=precision,
            )
        elif gate_type == GateType.iswapdg:
            return self._array_generator.array(
                [[1, 0, 0, 0], [0, 0, -1j, 0], [0, -1j, 0, 0], [0, 0, 0, 1]],
                dtype=precision,
            )
        elif gate_type == GateType.sqiswap:
            return self._array_generator.array(
                [
                    [1, 0, 0, 0],
                    [0, 0, (1 + 1j) / np.sqrt(2), 0],
                    [0, (1 + 1j) / np.sqrt(2), 0, 0],
                    [0, 0, 0, 1],
                ],
                dtype=precision,
            )
        else:
            raise TypeError(gate_type)

    def matrix_with_param(self, gate_type, gate_pargs, precision):
        n_pargs = len(gate_pargs)
        pargs = [0.0] * n_pargs
        for i in range(n_pargs):
            pargs[i] = (
                gate_pargs[i].pargs
                if isinstance(gate_pargs[i], Variable)
                else gate_pargs[i]
            )

        if gate_type in [GateType.u1, GateType.cu1]:
            return self._array_generator.array(
                [[1, 0], [0, np.exp(1j * pargs[0])]], dtype=precision
            )

        elif gate_type == GateType.u2:
            sqrt2 = 1 / np.sqrt(2)
            return self._array_generator.array(
                [
                    [1 * sqrt2, -np.exp(1j * pargs[1]) * sqrt2],
                    [
                        np.exp(1j * pargs[0]) * sqrt2,
                        np.exp(1j * (pargs[0] + pargs[1])) * sqrt2,
                    ],
                ],
                dtype=precision,
            )

        elif gate_type in [GateType.u3, GateType.cu3]:
            return self._array_generator.array(
                [
                    [
                        np.cos(pargs[0] / 2),
                        -np.exp(1j * pargs[2]) * np.sin(pargs[0] / 2),
                    ],
                    [
                        np.exp(1j * pargs[1]) * np.sin(pargs[0] / 2),
                        np.exp(1j * (pargs[1] + pargs[2])) * np.cos(pargs[0] / 2),
                    ],
                ],
                dtype=precision,
            )

        elif gate_type == GateType.rx:
            cos_v = self._array_generator.cos(pargs[0] / 2)
            sin_v = -self._array_generator.sin(pargs[0] / 2)
            return self._array_generator.array(
                [[cos_v, 1j * sin_v], [1j * sin_v, cos_v]], dtype=precision
            )

        elif gate_type in [GateType.ry, GateType.cry]:
            cos_v = self._array_generator.cos(pargs[0] / 2)
            sin_v = self._array_generator.sin(pargs[0] / 2)
            return self._array_generator.array(
                [[cos_v, -sin_v], [sin_v, cos_v]], dtype=precision
            )

        elif gate_type in [GateType.rz, GateType.crz, GateType.ccrz]:
            return self._array_generator.array(
                [[np.exp(-pargs[0] / 2 * 1j), 0], [0, np.exp(pargs[0] / 2 * 1j)]],
                dtype=precision,
            )

        elif gate_type == GateType.phase:
            return self._array_generator.array(
                [[1, 0], [0, np.exp(pargs[0] * 1j)]], dtype=precision
            )

        elif gate_type == GateType.gphase:
            return self._array_generator.array(
                [[np.exp(pargs[0] * 1j), 0], [0, np.exp(pargs[0] * 1j)]],
                dtype=precision,
            )

        elif gate_type == GateType.fsim:
            costh = np.cos(pargs[0])
            sinth = np.sin(pargs[0])
            phi = pargs[1]
            return self._array_generator.array(
                [
                    [1, 0, 0, 0],
                    [0, costh, -1j * sinth, 0],
                    [0, -1j * sinth, costh, 0],
                    [0, 0, 0, np.exp(-1j * phi)],
                ],
                dtype=precision,
            )

        elif gate_type == GateType.rxx:
            costh = np.cos(pargs[0] / 2)
            sinth = np.sin(pargs[0] / 2)

            return self._array_generator.array(
                [
                    [costh, 0, 0, -1j * sinth],
                    [0, costh, -1j * sinth, 0],
                    [0, -1j * sinth, costh, 0],
                    [-1j * sinth, 0, 0, costh],
                ],
                dtype=precision,
            )

        elif gate_type == GateType.ryy:
            costh = np.cos(pargs[0] / 2)
            sinth = np.sin(pargs[0] / 2)

            return self._array_generator.array(
                [
                    [costh, 0, 0, 1j * sinth],
                    [0, costh, -1j * sinth, 0],
                    [0, -1j * sinth, costh, 0],
                    [1j * sinth, 0, 0, costh],
                ],
                dtype=precision,
            )

        elif gate_type == GateType.rzz:
            expth = np.exp(0.5j * pargs[0])
            sexpth = np.exp(-0.5j * pargs[0])

            return self._array_generator.array(
                [
                    [sexpth, 0, 0, 0],
                    [0, expth, 0, 0],
                    [0, 0, expth, 0],
                    [0, 0, 0, sexpth],
                ],
                dtype=precision,
            )

        elif gate_type == GateType.rzx:
            costh = np.cos(pargs[0] / 2)
            sinth = np.sin(pargs[0] / 2)

            return self._array_generator.array(
                [
                    [costh, -1j * sinth, 0, 0],
                    [-1j * sinth, costh, 0, 0],
                    [0, 0, costh, 1j * sinth],
                    [0, 0, 1j * sinth, costh],
                ],
                dtype=precision,
            )

        else:
            TypeError(gate_type)

    def grad_for_param(self, gate_type, gate_pargs, precision):
        n_pargs = len(gate_pargs)
        pargs = [0.0] * n_pargs
        for i in range(n_pargs):
            pargs[i] = (
                gate_pargs[i].pargs
                if isinstance(gate_pargs[i], Variable)
                else gate_pargs[i]
            )

        if gate_type in [GateType.u1, GateType.cu1]:
            return [
                self._array_generator.array(
                    [[1, 0], [0, 1j * np.exp(1j * pargs[0])]], dtype=precision
                )
            ]

        elif gate_type == GateType.u2:
            sqrt2 = 1 / np.sqrt(2)
            grad1 = self._array_generator.array(
                [
                    [1 * sqrt2, -np.exp(1j * pargs[1]) * sqrt2],
                    [
                        1j * np.exp(1j * pargs[0]) * sqrt2,
                        1j * np.exp(1j * (pargs[0] + pargs[1])) * sqrt2,
                    ],
                ],
                dtype=precision,
            )
            grad2 = self._array_generator.array(
                [
                    [1 * sqrt2, -1j * np.exp(1j * pargs[1]) * sqrt2],
                    [
                        np.exp(1j * pargs[0]) * sqrt2,
                        1j * np.exp(1j * (pargs[0] + pargs[1])) * sqrt2,
                    ],
                ],
                dtype=precision,
            )
            return [grad1, grad2]

        elif gate_type in [GateType.u3, GateType.cu3]:
            grad1 = self._array_generator.array(
                [
                    [
                        -np.sin(pargs[0] / 2) / 2,
                        -np.exp(1j * pargs[2]) * np.cos(pargs[0] / 2) / 2,
                    ],
                    [
                        np.exp(1j * pargs[1]) * np.cos(pargs[0] / 2) / 2,
                        -np.exp(1j * (pargs[1] + pargs[2])) * np.sin(pargs[0] / 2) / 2,
                    ],
                ],
                dtype=precision,
            )
            grad2 = self._array_generator.array(
                [
                    [
                        np.cos(pargs[0] / 2),
                        -np.exp(1j * pargs[2]) * np.sin(pargs[0] / 2),
                    ],
                    [
                        1j * np.exp(1j * pargs[1]) * np.sin(pargs[0] / 2),
                        1j * np.exp(1j * (pargs[1] + pargs[2])) * np.cos(pargs[0] / 2),
                    ],
                ],
                dtype=precision,
            )
            grad3 = self._array_generator.array(
                [
                    [
                        np.cos(pargs[0] / 2),
                        -1j * np.exp(1j * pargs[2]) * np.sin(pargs[0] / 2),
                    ],
                    [
                        np.exp(1j * pargs[1]) * np.sin(pargs[0] / 2),
                        1j * np.exp(1j * (pargs[1] + pargs[2])) * np.cos(pargs[0] / 2),
                    ],
                ],
                dtype=precision,
            )
            return [grad1, grad2, grad3]

        elif gate_type == GateType.rx:
            cos_v = self._array_generator.cos(pargs[0] / 2) / 2
            sin_v = -self._array_generator.sin(pargs[0] / 2) / 2
            return [
                self._array_generator.array(
                    [[-sin_v, 1j * cos_v], [1j * cos_v, -sin_v]], dtype=precision
                )
            ]

        elif gate_type in [GateType.ry, GateType.cry]:
            cos_v = self._array_generator.cos(pargs[0] / 2) / 2
            sin_v = self._array_generator.sin(pargs[0] / 2) / 2
            return [
                self._array_generator.array(
                    [[-sin_v, -cos_v], [cos_v, -sin_v]], dtype=precision
                )
            ]

        elif gate_type in [GateType.rz, GateType.crz, GateType.ccrz]:
            return [
                self._array_generator.array(
                    [
                        [-1j * np.exp(-pargs[0] / 2 * 1j) / 2, 0],
                        [0, 1j * np.exp(pargs[0] / 2 * 1j) / 2],
                    ],
                    dtype=precision,
                )
            ]

        elif gate_type == GateType.phase:
            return [
                self._array_generator.array(
                    [[1, 0], [0, 1j * np.exp(pargs[0] * 1j)]], dtype=precision
                )
            ]

        elif gate_type == GateType.gphase:
            return [
                self._array_generator.array(
                    [[1j * np.exp(pargs[0] * 1j), 0], [0, 1j * np.exp(pargs[0] * 1j)]],
                    dtype=precision,
                )
            ]

        elif gate_type == GateType.fsim:
            costh = np.cos(pargs[0])
            sinth = np.sin(pargs[0])
            phi = pargs[1]
            grad1 = self._array_generator.array(
                [
                    [1, 0, 0, 0],
                    [0, -sinth, -1j * costh, 0],
                    [0, -1j * costh, -sinth, 0],
                    [0, 0, 0, np.exp(-1j * phi)],
                ],
                dtype=precision,
            )
            grad2 = self._array_generator.array(
                [
                    [1, 0, 0, 0],
                    [0, costh, -1j * sinth, 0],
                    [0, -1j * sinth, costh, 0],
                    [0, 0, 0, -1j * np.exp(-1j * phi)],
                ],
                dtype=precision,
            )
            return [grad1, grad2]

        elif gate_type == GateType.rxx:
            costh = np.cos(pargs[0] / 2) / 2
            sinth = np.sin(pargs[0] / 2) / 2

            return [
                self._array_generator.array(
                    [
                        [-sinth, 0, 0, -1j * costh],
                        [0, -sinth, -1j * costh, 0],
                        [0, -1j * costh, -sinth, 0],
                        [-1j * costh, 0, 0, -sinth],
                    ],
                    dtype=precision,
                )
            ]

        elif gate_type == GateType.ryy:
            costh = np.cos(pargs[0] / 2) / 2
            sinth = np.sin(pargs[0] / 2) / 2

            return [
                self._array_generator.array(
                    [
                        [-sinth, 0, 0, 1j * costh],
                        [0, -sinth, -1j * costh, 0],
                        [0, -1j * costh, -sinth, 0],
                        [1j * costh, 0, 0, -sinth],
                    ],
                    dtype=precision,
                )
            ]

        elif gate_type == GateType.rzz:
            expth = 0.5j * np.exp(0.5j * pargs[0])
            sexpth = -0.5j * np.exp(-0.5j * pargs[0])

            return [
                self._array_generator.array(
                    [
                        [sexpth, 0, 0, 0],
                        [0, expth, 0, 0],
                        [0, 0, expth, 0],
                        [0, 0, 0, sexpth],
                    ],
                    dtype=precision,
                )
            ]

        elif gate_type == GateType.rzx:
            costh = np.cos(pargs[0] / 2) / 2
            sinth = np.sin(pargs[0] / 2) / 2

            return [
                self._array_generator.array(
                    [
                        [-sinth, -1j * costh, 0, 0],
                        [-1j * costh, -sinth, 0, 0],
                        [0, 0, -sinth, 1j * costh],
                        [0, 0, 1j * costh, -sinth],
                    ],
                    dtype=precision,
                )
            ]

        else:
            TypeError(gate_type)


class ComplexGateBuilder:
    @classmethod
    def build_gate(cls, gate_type, parg, gate_matrix=None):

        if gate_type == GateType.cu3:
            # TODO: currently not correct for cu3 decomposition
            # cgate = cls.build_unitary(gate_matrix)
            return None
        elif gate_type == GateType.cu1:
            cgate = cls.build_cu1(parg)
        elif gate_type == GateType.rxx:
            cgate = cls.build_rxx(parg)
        elif gate_type == GateType.ryy:
            cgate = cls.build_ryy(parg)
        elif gate_type == GateType.rzz:
            cgate = cls.build_rzz(parg)
        elif gate_type == GateType.rzx:
            cgate = cls.build_rzx(parg)
        elif gate_type == GateType.swap:
            cgate = cls.build_swap()
        elif gate_type == GateType.ccx:
            cgate = cls.build_ccx()
        elif gate_type == GateType.ccz:
            cgate = cls.build_ccz()
        elif gate_type == GateType.ccrz:
            cgate = cls.build_ccrz(parg)
        elif gate_type == GateType.cswap:
            cgate = cls.build_cswap()
        else:
            return None

        return cgate

    @staticmethod
    def build_unitary(gate_matrix):
        from QuICT.qcda.synthesis import UnitaryDecomposition

        cgate, _ = UnitaryDecomposition(include_phase_gate=True).execute(gate_matrix)

        return cgate

    @staticmethod
    def build_cu1(parg):
        return [(GateType.crz, [0, 1], [parg]), (GateType.u1, [0], [parg / 2])]

    @staticmethod
    def build_rxx(parg):
        return [
            (GateType.h, [0], None),
            (GateType.h, [1], None),
            (GateType.cx, [0, 1], None),
            (GateType.rz, [1], [parg]),
            (GateType.cx, [0, 1], None),
            (GateType.h, [0], None),
            (GateType.h, [1], None),
        ]

    @staticmethod
    def build_ryy(parg):
        return [
            (GateType.hy, [0], None),
            (GateType.hy, [1], None),
            (GateType.cx, [0, 1], None),
            (GateType.rz, [1], [parg]),
            (GateType.cx, [0, 1], None),
            (GateType.hy, [0], None),
            (GateType.hy, [1], None),
        ]

    @staticmethod
    def build_rzz(parg):
        return [
            (GateType.cx, [0, 1], None),
            (GateType.rz, [1], [parg]),
            (GateType.cx, [0, 1], None),
        ]

    @staticmethod
    def build_rzx(parg):
        return [
            (GateType.h, [0], None),
            (GateType.cx, [0, 1], None),
            (GateType.rz, [1], [parg]),
            (GateType.cx, [0, 1], None),
            (GateType.h, [0], None),
        ]

    @staticmethod
    def build_swap():
        return [
            (GateType.cx, [0, 1], None),
            (GateType.cx, [1, 0], None),
            (GateType.cx, [0, 1], None),
        ]

    @staticmethod
    def build_ccx():
        return [
            (GateType.h, [2], None),
            (GateType.cx, [2, 1], None),
            (GateType.tdg, [1], None),
            (GateType.cx, [0, 1], None),
            (GateType.t, [1], None),
            (GateType.cx, [2, 1], None),
            (GateType.tdg, [1], None),
            (GateType.cx, [0, 1], None),
            (GateType.t, [1], None),
            (GateType.cx, [0, 2], None),
            (GateType.tdg, [2], None),
            (GateType.cx, [0, 2], None),
            (GateType.t, [0], None),
            (GateType.t, [2], None),
            (GateType.h, [2], None),
        ]

    @staticmethod
    def build_ccz():
        return [
            (GateType.cx, [2, 1], None),
            (GateType.tdg, [1], None),
            (GateType.cx, [0, 1], None),
            (GateType.t, [1], None),
            (GateType.cx, [2, 1], None),
            (GateType.tdg, [1], None),
            (GateType.cx, [0, 1], None),
            (GateType.t, [1], None),
            (GateType.cx, [0, 2], None),
            (GateType.tdg, [2], None),
            (GateType.cx, [0, 2], None),
            (GateType.t, [0], None),
            (GateType.t, [2], None),
        ]

    @staticmethod
    def build_ccrz(parg):
        return [
            (GateType.crz, [1, 2], [parg / 2]),
            (GateType.cx, [0, 1], None),
            (GateType.crz, [1, 2], [-parg / 2]),
            (GateType.cx, [0, 1], None),
            (GateType.crz, [0, 2], [parg / 2]),
        ]

    @staticmethod
    def build_cswap():
        return [
            (GateType.cx, [2, 1], None),
            (GateType.h, [2], None),
            (GateType.cx, [2, 1], None),
            (GateType.tdg, [1], None),
            (GateType.cx, [0, 1], None),
            (GateType.t, [1], None),
            (GateType.cx, [2, 1], None),
            (GateType.tdg, [1], None),
            (GateType.cx, [0, 1], None),
            (GateType.t, [1], None),
            (GateType.cx, [0, 2], None),
            (GateType.tdg, [2], None),
            (GateType.cx, [0, 2], None),
            (GateType.t, [0], None),
            (GateType.t, [2], None),
            (GateType.h, [2], None),
            (GateType.cx, [2, 1], None),
        ]


class InverseGate:
    __GATE_INVERSE_MAP = {
        GateType.s: GateType.sdg,
        GateType.sdg: GateType.s,
        GateType.sx: (GateType.rx, [-np.pi / 2]),
        GateType.sy: (GateType.ry, [-np.pi / 2]),
        GateType.sw: (GateType.u2, [3 * np.pi / 4, 5 * np.pi / 4]),
        GateType.t: GateType.tdg,
        GateType.tdg: GateType.t,
    }
    __INVERSE_GATE_WITH_NEGATIVE_PARAMS = [
        GateType.u1,
        GateType.rx,
        GateType.ry,
        GateType.cry,
        GateType.phase,
        GateType.gphase,
        GateType.cu1,
        GateType.rxx,
        GateType.ryy,
        GateType.rzz,
        GateType.rzx,
        GateType.rz,
        GateType.crz,
        GateType.ccrz,
        GateType.fsim,
    ]

    @classmethod
    def get_inverse_gate(cls, gate_type: GateType, gate_pargs: list) -> tuple:
        # Maybe need gradient graph here
        if len(gate_pargs) == 0:
            if gate_type in cls.__GATE_INVERSE_MAP.keys():
                inverse_args = cls.__GATE_INVERSE_MAP[gate_type]

                return (
                    inverse_args
                    if isinstance(inverse_args, tuple)
                    else (inverse_args, gate_pargs)
                )
        else:
            inv_params = []
            if gate_type in cls.__INVERSE_GATE_WITH_NEGATIVE_PARAMS:
                for parg in gate_pargs:
                    if isinstance(parg, Variable):
                        inv_params.append(-1.0 * parg)
                    else:
                        inv_params.append(-parg)
            elif gate_type == GateType.u2:
                for parg in gate_pargs[::-1]:
                    if isinstance(parg, Variable):
                        inv_params.append(np.pi - parg)
                    else:
                        inv_params.append(np.pi - parg)
            elif gate_type in [GateType.u3, GateType.cu3]:
                for i in [0, 2, 1]:
                    if isinstance(gate_pargs[i], Variable):
                        inv_params.append(
                            -1.0 * gate_pargs[i] + np.pi
                            if i != 0
                            else gate_pargs[i] * 1.0
                        )
                    else:
                        inv_params.append(
                            np.pi - gate_pargs[i] if i != 0 else gate_pargs[i]
                        )

            if len(inv_params) > 0:
                return (gate_type, inv_params)

        return None, gate_pargs

    @staticmethod
    def inverse_perm_gate(targets: int, targs: list):
        inverse_targs = [targets - 1 - t for t in targs]

        return inverse_targs<|MERGE_RESOLUTION|>--- conflicted
+++ resolved
@@ -5,7 +5,6 @@
 
 
 class GateMatrixGenerator:
-<<<<<<< HEAD
     def get_matrix(
         self,
         gate,
@@ -14,9 +13,6 @@
         is_get_target: bool = False,
         special_array_generator=None,
     ):
-=======
-    def get_matrix(self, gate, precision: str = None, is_get_target: bool = False, special_array_generator=None):
->>>>>>> b4a7a51a
         # Step 1: Assigned array generator
         self._array_generator = (
             special_array_generator if special_array_generator is not None else np
