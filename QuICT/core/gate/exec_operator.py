--- conflicted
+++ resolved
@@ -570,13 +570,8 @@
     perm_operator_gate = dll.perm_operator_gate
     perm_operator_gate.argtypes = [
         c_int,
-<<<<<<< HEAD
-        np.ctypeslib.ndpointer(dtype=np.complex64, ndim=1, flags="C_CONTIGUOUS"),
-        np.ctypeslib.ndpointer(dtype=np.int, ndim=1, flags="C_CONTIGUOUS"),
-=======
         np.ctypeslib.ndpointer(dtype=np.complex128, ndim=1, flags="C_CONTIGUOUS"),
         np.ctypeslib.ndpointer(dtype=np.int64, ndim=1, flags="C_CONTIGUOUS"),
->>>>>>> 423759f1
         c_int,
         np.ctypeslib.ndpointer(dtype=np.int64, ndim=1, flags="C_CONTIGUOUS")
     ]
@@ -659,13 +654,8 @@
     perm_operator_gate = dll.shor_classical_initial_gate
     perm_operator_gate.argtypes = [
         c_int,
-<<<<<<< HEAD
-        np.ctypeslib.ndpointer(dtype=np.complex64, ndim=1, flags="C_CONTIGUOUS"),
-        np.ctypeslib.ndpointer(dtype=np.int, ndim=1, flags="C_CONTIGUOUS"),
-=======
         np.ctypeslib.ndpointer(dtype=np.complex128, ndim=1, flags="C_CONTIGUOUS"),
         np.ctypeslib.ndpointer(dtype=np.int64, ndim=1, flags="C_CONTIGUOUS"),
->>>>>>> 423759f1
         c_int,
         c_int,
         c_int,
@@ -711,13 +701,8 @@
     perm_operator_gate = dll.control_mul_perm_operator_gate
     perm_operator_gate.argtypes = [
         c_int,
-<<<<<<< HEAD
-        np.ctypeslib.ndpointer(dtype=np.complex64, ndim=1, flags="C_CONTIGUOUS"),
-        np.ctypeslib.ndpointer(dtype=np.int, ndim=1, flags="C_CONTIGUOUS"),
-=======
         np.ctypeslib.ndpointer(dtype=np.complex128, ndim=1, flags="C_CONTIGUOUS"),
         np.ctypeslib.ndpointer(dtype=np.int64, ndim=1, flags="C_CONTIGUOUS"),
->>>>>>> 423759f1
         c_int,
         c_int,
         c_int,
