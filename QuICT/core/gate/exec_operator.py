--- conflicted
+++ resolved
@@ -1,773 +1,3 @@
-<<<<<<< HEAD
-#!/usr/bin/env python
-# -*- coding:utf8 -*-
-# @TIME    : 2020/12/11 12:13
-# @Author  : Han Yu
-# @File    : _exec_operator.py
-
-"""
-
-This file is to define the execute operator
-to be inherited by more than one gate.
-
-"""
-
-from ctypes import *
-import random
-
-import numpy as np
-
-from QuICT.backends import systemCdll
-from QuICT.core.exception import *
-
-
-# gate exec operator
-
-def exec_single(gate, circuit):
-    """ apply an one-qubit gate on this circuit
-
-    Args:
-        gate(BasicGate): the gate to be applied.
-        circuit(Circuit): the circuit to be dealt
-
-    Exceptions:
-        FrameworkException: the index is out of range
-    """
-    qState = circuit.qubits[gate.targ].qState
-    QState_deal_single_gate(qState, gate, circuit.fidelity)
-
-
-def exec_controlSingle(gate, circuit):
-    """ apply a controlled one-qubit gate on this qState
-
-    Args:
-        gate(BasicGate): the gate to be applied.
-        circuit(Circuit): the circuit to be dealt
-
-    Exceptions:
-        FrameworkException: the index is out of range
-    """
-    qState0 = circuit.qubits[gate.carg].qState
-    qState1 = circuit.qubits[gate.targ].qState
-    QState_merge(qState0, qState1)
-    QState_deal_control_single_gate(qState0, gate)
-
-
-def exec_two(gate, circuit):
-    """ apply a two-qubit gate on this qState
-
-    Args:
-        gate(BasicGate): the gate to be applied.
-        circuit(Circuit): the circuit to be dealt
-
-    Exceptions:
-        FrameworkException: the index is out of range
-    """
-    qState0 = circuit.qubits[gate.targs[0]].qState
-    qState1 = circuit.qubits[gate.targs[1]].qState
-    QState_merge(qState0, qState1)
-    QState_deal_two_qubit_gate(qState0, gate)
-
-
-def exec_toffoli(gate, circuit):
-    """ apply a toffoli gate on this qState
-
-    Args:
-        gate(CCXGate): the gate to be applied.
-        circuit(Circuit): the circuit to be dealt
-
-    Exceptions:
-        FrameworkException: the index is out of range
-    """
-    qState0 = circuit.qubits[gate.cargs[0]].qState
-    qState1 = circuit.qubits[gate.cargs[1]].qState
-    qState2 = circuit.qubits[gate.targ].qState
-    QState_merge(qState0, qState1)
-    QState_merge(qState0, qState2)
-    QState_deal_ccx_gate(qState0, gate)
-
-
-def exec_measure(gate, circuit):
-    """ apply a measure gate on this qState
-
-    Note that after flush the measure gate, the qubit will be removed
-    from the qState.
-
-    Args:
-        gate(MeasureGate): the gate to be applied.
-        circuit(Circuit): the circuit to be dealt
-
-    Exceptions:
-        FrameworkException: the index is out of range
-    """
-    qState0 = circuit.qubits[gate.targ].qState
-    QState_deal_measure_gate(qState0, gate)
-
-
-def exec_reset(gate, circuit):
-    """ apply a reset gate on this qState
-
-    Note that after flush the reset gate, the qubit will be removed
-    from the qState.
-
-    Args:
-        gate(ResetGate): the gate to be applied.
-        circuit(Circuit): the circuit to be dealt
-
-    Exceptions:
-        FrameworkException: the index is out of range
-    """
-    qState0 = circuit.qubits[gate.targ].qState
-    QState_deal_reset_gate(qState0, gate)
-
-
-def exec_barrier(gate, circuit):
-    pass
-
-
-def exec_swap(gate, circuit):
-    """ apply a swap gate on this qState
-
-    Args:
-        gate(SwapGate): the gate to be applied.
-        circuit(Circuit): the circuit to be dealt
-
-    Exceptions:
-        FrameworkException: the index is out of range
-    """
-    qState0 = circuit.qubits[gate.targs[0]].qState
-    qState1 = circuit.qubits[gate.targs[1]].qState
-    QState_merge(qState0, qState1)
-    QState_deal_swap_gate(qState0, gate)
-
-
-def exec_perm(gate, circuit):
-    """ apply a Perm gate on this qState
-
-    Args:
-        gate(PermGate): the gate to be applied.
-        circuit(Circuit): the circuit to be dealt.
-
-    Exceptions:
-        FrameworkException: the index is out of range
-    """
-    qState = circuit.qubits[gate.targ].qState
-    for i in range(1, gate.targets):
-        new_qState = circuit.qubits[gate.targs[i]].qState
-        QState_merge(qState, new_qState)
-    QState_deal_perm_gate(qState, gate)
-
-
-def exec_unitary(gate, circuit):
-    """ apply a unitary gate on this qState
-
-    Args:
-        gate(UnitaryGate): the gate to be applied.
-        circuit(Circuit): the circuit to be dealt.
-
-    Exceptions:
-        FrameworkException: the index is out of range
-    """
-    qState = circuit.qubits[gate.targ].qState
-    for i in range(1, gate.targets):
-        new_qState = circuit.qubits[gate.targs[i]].qState
-        QState_merge(qState, new_qState)
-    QState_deal_unitary_gate(qState, gate)
-
-
-def exec_shorInit(gate, circuit):
-    """ apply a shorInitial gate on this qState
-
-    Args:
-        gate(shorInitialGate): the gate to be applied.
-        circuit(Circuit): the circuit to be dealt.
-
-    Exceptions:
-        FrameworkException: the index is out of range
-    """
-
-    qState = circuit.qubits[gate.targ].qState
-    for i in range(1, gate.targets):
-        new_qState = circuit.qubits[gate.targs[i]].qState
-        QState_merge(qState, new_qState)
-    QState_deal_shorInitial_gate(qState, gate)
-
-
-def exec_controlMulPerm(gate, circuit):
-    """ apply a controlMulPerm gate on this qState
-
-    Args:
-        gate(controlMulPerm): the gate to be applied.
-        circuit(Circuit): the circuit to be dealt.
-
-    Exceptions:
-        FrameworkException: the index is out of range
-    """
-
-    qState = circuit.qubits[gate.carg].qState
-    for i in range(gate.targets):
-        new_qState = circuit.qubits[gate.targs[i]].qState
-        QState_merge(qState, new_qState)
-    QState_deal_controlMulPerm_gate(qState, gate)
-
-
-# qState exec operator
-
-def QState_merge(qState, other):
-    """ merge another qState into this qState
-
-    Args:
-        qState(QState): the QState to be dealt
-        other(QState): the qState need to be merged.
-
-    Exceptions:
-        FrameworkException: the index is out of range
-    """
-    if qState.id == other.id:
-        return
-    if len(set(qState.qureg).intersection(set(other.qureg))) != 0:
-        return
-
-    dll = systemCdll.quick_operator_cdll
-    merge_operator_func = dll.merge_operator_func
-    merge_operator_func.argtypes = [
-        c_int,
-        np.ctypeslib.ndpointer(dtype=np.complex128, ndim=1, flags="C_CONTIGUOUS"),
-        c_int,
-        np.ctypeslib.ndpointer(dtype=np.complex128, ndim=1, flags="C_CONTIGUOUS"),
-        np.ctypeslib.ndpointer(dtype=np.complex128, ndim=1, flags="C_CONTIGUOUS"),
-    ]
-    length = (1 << len(qState.qureg)) * (1 << len(other.qureg))
-    merge_operator_func.restype = None
-    values = np.zeros(length, dtype=np.complex128)
-    merge_operator_func(
-        len(qState.qureg),
-        qState.values,
-        len(other.qureg),
-        other.values,
-        values
-    )
-    for qubit in other.qureg:
-        qubit.qState = qState
-    qState.qureg.extend(other.qureg)
-    del other
-    qState.values = values
-
-
-def QState_deal_single_gate(qState, gate, fidelity):
-    """ apply an one-qubit gate on this qState
-
-    Args:
-        qState(QState): the QState to be dealt
-        gate(BasicGate): the gate to be applied.
-        fidelity(float): the fidelity of the gate
-
-    Exceptions:
-        FrameworkException: the index is out of range
-    """
-    dll = systemCdll.quick_operator_cdll
-    single_operator_func = dll.single_operator_func
-    single_operator_func.argtypes = [
-        c_int,
-        c_int,
-        np.ctypeslib.ndpointer(dtype=np.complex128, ndim=1, flags="C_CONTIGUOUS"),
-        np.ctypeslib.ndpointer(dtype=np.complex128, ndim=1, flags="C_CONTIGUOUS"),
-    ]
-
-    index = 0
-    qubit = qState.qureg.circuit.qubits[gate.targ]
-    for test in qState.qureg:
-        if test.id == qubit.id:
-            break
-        index = index + 1
-    if index == len(qState.qureg):
-        raise FrameworkException("the index is out of range")
-
-    matrix = gate.matrix.flatten()
-    if fidelity is not None:
-        theta = np.arccos(fidelity / np.sqrt(2)) - np.pi / 4
-        theta *= (random.random() - 0.5) * 2
-        RyMatrix = np.array(
-            [
-                np.cos(theta), -np.sin(theta),
-                np.sin(theta), np.cos(theta)
-            ]
-            , dtype=np.complex128
-        )
-        Ry0 = RyMatrix[0] * matrix[0] + RyMatrix[1] * matrix[2]
-        Ry1 = RyMatrix[0] * matrix[1] + RyMatrix[1] * matrix[3]
-        Ry2 = RyMatrix[2] * matrix[0] + RyMatrix[3] * matrix[2]
-        Ry3 = RyMatrix[2] * matrix[1] + RyMatrix[3] * matrix[3]
-        matrix[0] = Ry0
-        matrix[1] = Ry1
-        matrix[2] = Ry2
-        matrix[3] = Ry3
-    single_operator_func(
-        len(qState.qureg),
-        index,
-        qState.values,
-        matrix
-    )
-
-
-def QState_deal_two_qubit_gate(qState, gate):
-    """ apply an two-qubit gate on this qState
-
-    Args:
-        qState(QState): the QState to be dealt
-        gate(BasicGate): the gate to be applied.
-
-    Exceptions:
-        FrameworkException: the index is out of range
-    """
-
-    dll = systemCdll.quick_operator_cdll
-    two_qubit_operator_func = dll.two_qubit_operator_func
-    two_qubit_operator_func.argtypes = [
-        c_int,
-        c_int,
-        c_int,
-        np.ctypeslib.ndpointer(dtype=np.complex128, ndim=1, flags="C_CONTIGUOUS"),
-        np.ctypeslib.ndpointer(dtype=np.complex128, ndim=1, flags="C_CONTIGUOUS"),
-    ]
-    index1 = 0
-    qubit = qState.qureg.circuit.qubits[gate.targs[0]]
-    for test in qState.qureg:
-        if test.id == qubit.id:
-            break
-        index1 = index1 + 1
-    if index1 == len(qState.qureg):
-        raise FrameworkException("the index is out of range")
-
-    index2 = 0
-    qubit = qState.qureg.circuit.qubits[gate.targs[1]]
-    for test in qState.qureg:
-        if test.id == qubit.id:
-            break
-        index2 = index2 + 1
-    if index2 == len(qState.qureg) or index2 == index1:
-        raise FrameworkException("the index is out of range")
-    two_qubit_operator_func(
-        len(qState.qureg),
-        index1,
-        index2,
-        qState.values,
-        gate.matrix.flatten()
-    )
-
-
-def QState_deal_control_single_gate(qState, gate):
-    """ apply a controlled one-qubit gate on this qState
-
-    Args:
-        qState(QState): the QState to be dealt
-        gate(BasicGate): the gate to be applied.
-
-    Exceptions:
-        FrameworkException: the index is out of range
-    """
-
-    dll = systemCdll.quick_operator_cdll
-    control_single_operator_func = dll.control_single_operator_func
-    control_single_operator_func.argtypes = [
-        c_int,
-        c_int,
-        c_int,
-        np.ctypeslib.ndpointer(dtype=np.complex128, ndim=1, flags="C_CONTIGUOUS"),
-        np.ctypeslib.ndpointer(dtype=np.complex128, ndim=1, flags="C_CONTIGUOUS"),
-    ]
-    cindex = 0
-    qubit = qState.qureg.circuit.qubits[gate.carg]
-    for test in qState.qureg:
-        if test.id == qubit.id:
-            break
-        cindex = cindex + 1
-    if cindex == len(qState.qureg):
-        raise FrameworkException("the index is out of range")
-
-    tindex = 0
-    qubit = qState.qureg.circuit.qubits[gate.targ]
-    for test in qState.qureg:
-        if test.id == qubit.id:
-            break
-        tindex = tindex + 1
-    if tindex == len(qState.qureg) or tindex == cindex:
-        raise FrameworkException("the index is out of range")
-    control_single_operator_func(
-        len(qState.qureg),
-        cindex,
-        tindex,
-        qState.values,
-        gate.matrix.flatten()
-    )
-
-
-def QState_deal_ccx_gate(qState, gate):
-    """ apply a toffoli gate on this qState
-
-    Args:
-        qState(QState): the QState to be dealt
-        gate(BasicGate): the gate to be applied.
-
-    Exceptions:
-        FrameworkException: the index is out of range
-    """
-    dll = systemCdll.quick_operator_cdll
-    ccx_single_operator_func = dll.ccx_single_operator_func
-    ccx_single_operator_func.argtypes = [
-        c_int,
-        c_int,
-        c_int,
-        c_int,
-        np.ctypeslib.ndpointer(dtype=np.complex128, ndim=1, flags="C_CONTIGUOUS"),
-    ]
-    cindex1 = 0
-    qubit = qState.qureg.circuit.qubits[gate.cargs[0]]
-    for test in qState.qureg:
-        if test.id == qubit.id:
-            break
-        cindex1 = cindex1 + 1
-    if cindex1 == len(qState.qureg):
-        raise FrameworkException("the index is out of range")
-
-    cindex2 = 0
-    qubit = qState.qureg.circuit.qubits[gate.cargs[1]]
-    for test in qState.qureg:
-        if test.id == qubit.id:
-            break
-        cindex2 = cindex2 + 1
-    if cindex2 == len(qState.qureg):
-        raise FrameworkException("the index is out of range")
-
-    tindex = 0
-    qubit = qState.qureg.circuit.qubits[gate.targ]
-    for test in qState.qureg:
-        if test.id == qubit.id:
-            break
-        tindex = tindex + 1
-    if tindex == len(qState.qureg):
-        raise FrameworkException("the index is out of range")
-    ccx_single_operator_func(
-        len(qState.qureg),
-        cindex1,
-        cindex2,
-        tindex,
-        qState.values
-    )
-
-
-def QState_deal_measure_gate(qState, gate):
-    """ apply a measure gate on this qState
-
-    Note that after flush the measure gate, the qubit will be removed
-    from the qState.
-
-    Args:
-        qState(QState): the QState to be dealt
-        gate(MeasureGate): the gate to be applied.
-
-    Exceptions:
-        FrameworkException: the index is out of range
-    """
-
-    dll = systemCdll.quick_operator_cdll
-    measure_operator_func = dll.measure_operator_func
-    measure_operator_func.argtypes = [
-        c_int,
-        c_int,
-        np.ctypeslib.ndpointer(dtype=np.complex128, ndim=1, flags="C_CONTIGUOUS"),
-        c_double,
-        POINTER(c_double)
-    ]
-    measure_operator_func.restype = c_bool
-
-    index = 0
-    qubit = qState.qureg.circuit.qubits[gate.targ]
-    for test in qState.qureg:
-        if test.id == qubit.id:
-            break
-        index = index + 1
-    if index == len(qState.qureg):
-        raise FrameworkException("the index is out of range")
-    generation = random.random()
-
-    prob = c_double()
-    result = measure_operator_func(
-        len(qState.qureg),
-        index,
-        qState.values,
-        generation,
-        pointer(prob)
-    )
-    qState.qureg.remove(qubit)
-    qState.values = qState.values[:(1 << len(qState.qureg))]
-    qubit.qState = None
-    qubit.measured = result
-    qubit.prob = prob.value
-
-
-def QState_deal_reset_gate(qState, gate):
-    """ apply a reset gate on this qState
-
-    Note that after flush the reset gate, the qubit will be removed
-    from the qState.
-
-    Args:
-        qState(QState): the QState to be dealt
-        gate(ResetGate): the gate to be applied.
-
-    Exceptions:
-        FrameworkException: the index is out of range
-    """
-    dll = systemCdll.quick_operator_cdll
-    reset_operator_func = dll.reset_operator_func
-    reset_operator_func.argtypes = [
-        c_int,
-        c_int,
-        np.ctypeslib.ndpointer(dtype=np.complex128, ndim=1, flags="C_CONTIGUOUS"),
-    ]
-
-    index = 0
-    qubit = qState.qureg.circuit.qubits[gate.targ]
-    for test in qState.qureg:
-        if test.id == qubit.id:
-            break
-        index = index + 1
-    if index == len(qState.qureg):
-        raise FrameworkException("the index is out of range")
-    reset_operator_func(
-        len(qState.qureg),
-        index,
-        qState.values
-    )
-    qState.qureg.remove(qubit)
-    qState.values = qState.values[:(1 << len(qState.qureg))]
-    qubit.qState = None
-
-
-def QState_deal_swap_gate(qState, gate):
-    """ apply a swap gate on this qState
-
-    Args:
-        qState(QState): the QState to be dealt
-        gate(SwapGate): the gate to be applied.
-
-    Exceptions:
-        FrameworkException: the index is out of range
-    """
-    cindex = 0
-    qubit = qState.qureg.circuit.qubits[gate.targs[0]]
-    for test in qState.qureg:
-        if test.id == qubit.id:
-            break
-        cindex = cindex + 1
-    if cindex == len(qState.qureg):
-        raise FrameworkException("the index is out of range")
-
-    tindex = 0
-    qubit = qState.qureg.circuit.qubits[gate.targs[1]]
-    for test in qState.qureg:
-        if test.id == qubit.id:
-            break
-        tindex = tindex + 1
-    if tindex == len(qState.qureg):
-        raise FrameworkException("the index is out of range")
-
-    t = qState.qureg[cindex]
-    qState.qureg[cindex] = qState.qureg[tindex]
-    qState.qureg[tindex] = t
-
-
-def QState_deal_perm_gate(qState, gate):
-    """ apply a Perm gate on this qState
-
-    Args:
-        qState(QState): the QState to be dealt
-        gate(PermGate): the gate to be applied.
-
-    Exceptions:
-        FrameworkException: the index is out of range
-    """
-    dll = systemCdll.quick_operator_cdll
-    perm_operator_gate = dll.perm_operator_gate
-    perm_operator_gate.argtypes = [
-        c_int,
-        np.ctypeslib.ndpointer(dtype=np.complex128, ndim=1, flags="C_CONTIGUOUS"),
-        np.ctypeslib.ndpointer(dtype=np.int, ndim=1, flags="C_CONTIGUOUS"),
-        c_int,
-        np.ctypeslib.ndpointer(dtype=np.int, ndim=1, flags="C_CONTIGUOUS")
-    ]
-
-    index = np.array([], dtype=np.int)
-    targs = gate.targs
-    if not isinstance(targs, list):
-        targs = [targs]
-    for idx in targs:
-        qubit = qState.qureg.circuit.qubits[idx]
-        temp_idx = 0
-        for test in qState.qureg:
-            if test.id == qubit.id:
-                break
-            temp_idx = temp_idx + 1
-        if temp_idx == len(qState.qureg):
-            raise FrameworkException("the index is out of range")
-        index = np.append(index, temp_idx)
-    perm_operator_gate(
-        len(qState.qureg),
-        qState.values,
-        index,
-        gate.targets,
-        np.array(gate.pargs, dtype=np.int)
-    )
-
-
-def QState_deal_unitary_gate(qState, gate):
-    """ apply a custom gate on this qState
-
-    Args:
-        qState(QState): the QState to be dealt
-        gate(UnitaryGate): the gate to be applied.
-
-    Exceptions:
-        FrameworkException: the index is out of range
-    """
-
-    dll = systemCdll.quick_operator_cdll
-    unitary_operator_gate = dll.unitary_operator_gate
-    unitary_operator_gate.argtypes = [
-        c_int,
-        np.ctypeslib.ndpointer(dtype=np.complex128, ndim=1, flags="C_CONTIGUOUS"),
-        np.ctypeslib.ndpointer(dtype=np.int64, ndim=1, flags="C_CONTIGUOUS"),
-        c_int,
-        np.ctypeslib.ndpointer(dtype=np.complex128, ndim=1, flags="C_CONTIGUOUS"),
-    ]
-
-    index = np.array([], dtype=np.int64)
-    for idx in gate.targs:
-        qubit = qState.qureg.circuit.qubits[idx]
-        temp_idx = 0
-        for test in qState.qureg:
-            if test.id == qubit.id:
-                break
-            temp_idx = temp_idx + 1
-        if temp_idx == len(qState.qureg):
-            raise FrameworkException("the index is out of range")
-        index = np.append(index, temp_idx)
-
-    unitary_operator_gate(
-        len(qState.qureg),
-        qState.values,
-        index,
-        gate.targets,
-        gate.matrix.flatten()
-    )
-
-
-def QState_deal_shorInitial_gate(qState, gate):
-    """ apply a shorInitial gate on this qState
-
-    Args:
-        qState(QState): the QState to be dealt
-        gate(shorInitialGate): the gate to be applied.
-
-    Exceptions:
-        FrameworkException: the index is out of range
-    """
-
-    dll = systemCdll.quick_operator_cdll
-    perm_operator_gate = dll.shor_classical_initial_gate
-    perm_operator_gate.argtypes = [
-        c_int,
-        np.ctypeslib.ndpointer(dtype=np.complex128, ndim=1, flags="C_CONTIGUOUS"),
-        np.ctypeslib.ndpointer(dtype=np.int, ndim=1, flags="C_CONTIGUOUS"),
-        c_int,
-        c_int,
-        c_int,
-        c_int
-    ]
-
-    index = np.array([], dtype=np.int)
-    targs = gate.targs
-    if not isinstance(targs, list):
-        targs = [targs]
-    for idx in targs:
-        qubit = qState.qureg.circuit.qubits[idx]
-        temp_idx = 0
-        for test in qState.qureg:
-            if test.id == qubit.id:
-                break
-            temp_idx = temp_idx + 1
-        if temp_idx == len(qState.qureg):
-            raise FrameworkException("the index is out of range")
-        index = np.append(index, temp_idx)
-    perm_operator_gate(
-        len(qState.qureg),
-        qState.values,
-        index,
-        gate.targets,
-        gate.pargs[0],
-        gate.pargs[1],
-        gate.pargs[2]
-    )
-
-
-def QState_deal_controlMulPerm_gate(qState, gate):
-    """ apply a controlMulPerm gate on this qState
-
-    Args:
-        qState(QState): the QState to be dealt
-        gate(controlMulPerm): the gate to be applied.
-
-    Exceptions:
-        FrameworkException: the index is out of range
-    """
-
-    dll = systemCdll.quick_operator_cdll
-    perm_operator_gate = dll.control_mul_perm_operator_gate
-    perm_operator_gate.argtypes = [
-        c_int,
-        np.ctypeslib.ndpointer(dtype=np.complex128, ndim=1, flags="C_CONTIGUOUS"),
-        np.ctypeslib.ndpointer(dtype=np.int, ndim=1, flags="C_CONTIGUOUS"),
-        c_int,
-        c_int,
-        c_int,
-        c_int
-    ]
-
-    index = np.array([], dtype=np.int)
-    targs = gate.targs
-    if not isinstance(targs, list):
-        targs = [targs]
-    for idx in targs:
-        qubit = qState.qureg.circuit.qubits[idx]
-        temp_idx = 0
-        for test in qState.qureg:
-            if test.id == qubit.id:
-                break
-            temp_idx = temp_idx + 1
-        if temp_idx == len(qState.qureg):
-            raise FrameworkException("the index is out of range")
-        index = np.append(index, temp_idx)
-    control = gate.cargs[0]
-    qubit = qState.qureg.circuit.qubits[control]
-    temp_idx = 0
-    for test in qState.qureg:
-        if test.id == qubit.id:
-            break
-        temp_idx = temp_idx + 1
-    if temp_idx == len(qState.qureg):
-        raise FrameworkException("the index is out of range")
-    control = temp_idx
-    perm_operator_gate(
-        len(qState.qureg),
-        qState.values,
-        index,
-        control,
-        gate.targets,
-        gate.pargs[0],
-        gate.pargs[1]
-    )
-=======
 #!/usr/bin/env python
 # -*- coding:utf8 -*-
 # @TIME    : 2020/12/11 12:13
@@ -1421,7 +651,7 @@
             temp_idx = temp_idx + 1
         if temp_idx == len(qState.qureg):
             raise FrameworkException("the index is out of range")
-        np.append(index, temp_idx)
+        index = np.append(index, temp_idx)
 
     unitary_operator_gate(
         len(qState.qureg),
@@ -1535,5 +765,4 @@
         gate.targets,
         gate.pargs[0],
         gate.pargs[1]
-    )
->>>>>>> b84291fd
+    )