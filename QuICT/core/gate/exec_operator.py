--- conflicted
+++ resolved
@@ -218,14 +218,14 @@
     merge_operator_func = dll.merge_operator_func
     merge_operator_func.argtypes = [
         c_int,
-        np.ctypeslib.ndpointer(dtype=np.complex64, ndim=1, flags="C_CONTIGUOUS"),
-        c_int,
-        np.ctypeslib.ndpointer(dtype=np.complex64, ndim=1, flags="C_CONTIGUOUS"),
-        np.ctypeslib.ndpointer(dtype=np.complex64, ndim=1, flags="C_CONTIGUOUS"),
+        np.ctypeslib.ndpointer(dtype=np.complex128, ndim=1, flags="C_CONTIGUOUS"),
+        c_int,
+        np.ctypeslib.ndpointer(dtype=np.complex128, ndim=1, flags="C_CONTIGUOUS"),
+        np.ctypeslib.ndpointer(dtype=np.complex128, ndim=1, flags="C_CONTIGUOUS"),
     ]
     length = (1 << len(qState.qureg)) * (1 << len(other.qureg))
     merge_operator_func.restype = None
-    values = np.zeros(length, dtype=np.complex64)
+    values = np.zeros(length, dtype=np.complex128)
     merge_operator_func(
         len(qState.qureg),
         qState.values,
@@ -255,8 +255,8 @@
     single_operator_func.argtypes = [
         c_int,
         c_int,
-        np.ctypeslib.ndpointer(dtype=np.complex64, ndim=1, flags="C_CONTIGUOUS"),
-        np.ctypeslib.ndpointer(dtype=np.complex64, ndim=1, flags="C_CONTIGUOUS"),
+        np.ctypeslib.ndpointer(dtype=np.complex128, ndim=1, flags="C_CONTIGUOUS"),
+        np.ctypeslib.ndpointer(dtype=np.complex128, ndim=1, flags="C_CONTIGUOUS"),
     ]
 
     index = 0
@@ -277,7 +277,7 @@
                 np.cos(theta), -np.sin(theta),
                 np.sin(theta), np.cos(theta)
             ]
-            , dtype=np.complex64
+            , dtype=np.complex128
         )
         Ry0 = RyMatrix[0] * matrix[0] + RyMatrix[1] * matrix[2]
         Ry1 = RyMatrix[0] * matrix[1] + RyMatrix[1] * matrix[3]
@@ -311,8 +311,8 @@
         c_int,
         c_int,
         c_int,
-        np.ctypeslib.ndpointer(dtype=np.complex64, ndim=1, flags="C_CONTIGUOUS"),
-        np.ctypeslib.ndpointer(dtype=np.complex64, ndim=1, flags="C_CONTIGUOUS"),
+        np.ctypeslib.ndpointer(dtype=np.complex128, ndim=1, flags="C_CONTIGUOUS"),
+        np.ctypeslib.ndpointer(dtype=np.complex128, ndim=1, flags="C_CONTIGUOUS"),
     ]
     index1 = 0
     qubit = qState.qureg.circuit.qubits[gate.targs[0]]
@@ -356,8 +356,8 @@
         c_int,
         c_int,
         c_int,
-        np.ctypeslib.ndpointer(dtype=np.complex64, ndim=1, flags="C_CONTIGUOUS"),
-        np.ctypeslib.ndpointer(dtype=np.complex64, ndim=1, flags="C_CONTIGUOUS"),
+        np.ctypeslib.ndpointer(dtype=np.complex128, ndim=1, flags="C_CONTIGUOUS"),
+        np.ctypeslib.ndpointer(dtype=np.complex128, ndim=1, flags="C_CONTIGUOUS"),
     ]
     cindex = 0
     qubit = qState.qureg.circuit.qubits[gate.carg]
@@ -401,7 +401,7 @@
         c_int,
         c_int,
         c_int,
-        np.ctypeslib.ndpointer(dtype=np.complex64, ndim=1, flags="C_CONTIGUOUS"),
+        np.ctypeslib.ndpointer(dtype=np.complex128, ndim=1, flags="C_CONTIGUOUS"),
     ]
     cindex1 = 0
     qubit = qState.qureg.circuit.qubits[gate.cargs[0]]
@@ -456,7 +456,7 @@
     measure_operator_func.argtypes = [
         c_int,
         c_int,
-        np.ctypeslib.ndpointer(dtype=np.complex64, ndim=1, flags="C_CONTIGUOUS"),
+        np.ctypeslib.ndpointer(dtype=np.complex128, ndim=1, flags="C_CONTIGUOUS"),
         c_double,
         POINTER(c_double)
     ]
@@ -504,7 +504,7 @@
     reset_operator_func.argtypes = [
         c_int,
         c_int,
-        np.ctypeslib.ndpointer(dtype=np.complex64, ndim=1, flags="C_CONTIGUOUS"),
+        np.ctypeslib.ndpointer(dtype=np.complex128, ndim=1, flags="C_CONTIGUOUS"),
     ]
 
     index = 0
@@ -570,13 +570,8 @@
     perm_operator_gate = dll.perm_operator_gate
     perm_operator_gate.argtypes = [
         c_int,
-<<<<<<< HEAD
-        np.ctypeslib.ndpointer(dtype=np.complex64, ndim=1, flags="C_CONTIGUOUS"),
-        np.ctypeslib.ndpointer(dtype=np.int, ndim=1, flags="C_CONTIGUOUS"),
-=======
         np.ctypeslib.ndpointer(dtype=np.complex128, ndim=1, flags="C_CONTIGUOUS"),
         np.ctypeslib.ndpointer(dtype=np.int64, ndim=1, flags="C_CONTIGUOUS"),
->>>>>>> 423759f1
         c_int,
         np.ctypeslib.ndpointer(dtype=np.int64, ndim=1, flags="C_CONTIGUOUS")
     ]
@@ -618,10 +613,10 @@
     unitary_operator_gate = dll.unitary_operator_gate
     unitary_operator_gate.argtypes = [
         c_int,
-        np.ctypeslib.ndpointer(dtype=np.complex64, ndim=1, flags="C_CONTIGUOUS"),
+        np.ctypeslib.ndpointer(dtype=np.complex128, ndim=1, flags="C_CONTIGUOUS"),
         POINTER(c_int),
         c_int,
-        np.ctypeslib.ndpointer(dtype=np.complex64, ndim=1, flags="C_CONTIGUOUS"),
+        np.ctypeslib.ndpointer(dtype=np.complex128, ndim=1, flags="C_CONTIGUOUS"),
     ]
 
     index = np.array([])
@@ -659,13 +654,8 @@
     perm_operator_gate = dll.shor_classical_initial_gate
     perm_operator_gate.argtypes = [
         c_int,
-<<<<<<< HEAD
-        np.ctypeslib.ndpointer(dtype=np.complex64, ndim=1, flags="C_CONTIGUOUS"),
-        np.ctypeslib.ndpointer(dtype=np.int, ndim=1, flags="C_CONTIGUOUS"),
-=======
         np.ctypeslib.ndpointer(dtype=np.complex128, ndim=1, flags="C_CONTIGUOUS"),
         np.ctypeslib.ndpointer(dtype=np.int64, ndim=1, flags="C_CONTIGUOUS"),
->>>>>>> 423759f1
         c_int,
         c_int,
         c_int,
@@ -711,13 +701,8 @@
     perm_operator_gate = dll.control_mul_perm_operator_gate
     perm_operator_gate.argtypes = [
         c_int,
-<<<<<<< HEAD
-        np.ctypeslib.ndpointer(dtype=np.complex64, ndim=1, flags="C_CONTIGUOUS"),
-        np.ctypeslib.ndpointer(dtype=np.int, ndim=1, flags="C_CONTIGUOUS"),
-=======
         np.ctypeslib.ndpointer(dtype=np.complex128, ndim=1, flags="C_CONTIGUOUS"),
         np.ctypeslib.ndpointer(dtype=np.int64, ndim=1, flags="C_CONTIGUOUS"),
->>>>>>> 423759f1
         c_int,
         c_int,
         c_int,
