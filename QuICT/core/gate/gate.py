from __future__ import annotations

from typing import Union
import numpy as np

from QuICT.core.utils import (
    Variable, matrix_product_to_circuit, GateType, MatrixType,
    CGATE_LIST, GATE_ARGS_MAP, PAULI_GATE_SET, CLIFFORD_GATE_SET, GATEINFO_MAP
)
from QuICT.tools.exception.core import (
    TypeError, ValueError, GateAppendError, GateQubitAssignedError,
    QASMError, GateMatrixError, GateParametersAssignedError
)

from .utils import GateMatrixGenerator, ComplexGateBuilder, InverseGate


class BasicGate(object):
    """ the abstract SuperClass of all basic quantum gate

    All basic quantum gate described in the framework have
    some common attributes and some common functions
    which defined in this class

    Attributes:
        type(GateType, read only): gate's type described by GateType
        matrix_type(MatrixType, read only): gate matrix's type described by MatrixType
        precision(str): The gate's precision, one of [double, single]
        qasm_name(str, read only): gate's name in the OpenQASM 2.0
        matrix(np.array): the unitary matrix of the quantum gate act on qubits
        target_matrix(np.array): the unitary matrix of the quantum gate act on targets

        targets(int): the number of the target bits of the gate
        targs(list<int>): the list of the index of target bits in the circuit
        targ(int, read only): the first object of targs

        controls(int): the number of the control bits of the gate
        cargs(list<int>): the list of the index of control bits in the circuit
        carg(int, read only): the first object of cargs

        params(list): the number of the parameter of the gate
        pargs(list): the list of the parameter
        parg(read only): the first object of pargs
    """
    ####################################################################
    ############          Quantum Gate's property           ############
    ####################################################################
    @property
    def type(self) -> GateType:
        return self._type

    @property
    def matrix_type(self) -> MatrixType:
        return self._matrix_type

    @property
    def precision(self):
        return self._precision

    @precision.setter
    def precision(self, precision: str):
        assert precision in ["double", "single"], \
            ValueError("BasicGate.precision", "not within [double, single]", precision)

        if precision != self._precision:
            self._precision = precision
            self._is_matrix_update = True

    @property
    def qasm_name(self):
        return self._qasm_name

    @property
    def matrix(self) -> np.ndarray:
        if self._matrix is None or self._is_matrix_update:
            self._matrix = GateMatrixGenerator().get_matrix(self)
            self._is_matrix_update = False

        return self._matrix

    def get_matrix(self, precision) -> np.ndarray:
        return GateMatrixGenerator().get_matrix(self, precision)

    @property
    def target_matrix(self) -> np.ndarray:
        if self._target_matrix is None or self._is_matrix_update:
            self._target_matrix = GateMatrixGenerator().get_matrix(self, is_get_target=True)
            self._is_matrix_update = False

        return self._target_matrix
    
    @property
    def grad_matrix(self):
        if self._grad_matrix is None or self._is_matrix_update:
            self._grad_matrix = GateMatrixGenerator().get_matrix(self, is_get_grad=True)
            self._is_matrix_update = False

        return self._grad_matrix

    ################    Quantum Gate's Target Qubits    ################
    @property
    def targets(self) -> int:
        return self._targets

    @property
    def targ(self):
        return self.targs[0]

    @property
    def targs(self):
        return self._targs

    @targs.setter
    def targs(self, targs: list):
        if isinstance(targs, int):
            targs = [targs]

        assert len(targs) == len(set(targs)), ValueError("BasicGate.targs", "not have duplicated value", targs)
        assert not set(self._cargs) & set(targs), ValueError(
            "BasicGate.targs", "have no same index with control qubits", set(self._cargs) & set(targs)
        )
        self._targs = targs

    ################    Quantum Gate's Control Qubits   ################
    @property
    def controls(self) -> int:
        return self._controls

    @property
    def carg(self):
        assert self._controls > 0, f"There is no control qubits for this gate, {self.type}"
        return self.cargs[0]

    @property
    def cargs(self):
        # assert self._controls > 0, f"There is no control qubits for this gate, {self.type}"
        return self._cargs

    @cargs.setter
    def cargs(self, cargs: Union[list, int]):
        if isinstance(cargs, int):
            cargs = [cargs]

        assert len(cargs) == len(set(cargs)), ValueError("BasicGate.cargs", "not have duplicated value", cargs)
        self._cargs = cargs

    #################    Quantum Gate's parameters    ##################
    @property
    def params(self) -> int:
        return self._params
    
    @property
    def variables(self) -> int:
        return self._variables

    @property
    def parg(self):
        # assert self._params > 0, f"There is no parameters for this gate, {self.type}"
        if self._params == 0:
            return None

        return self.pargs[0]

    @property
    def pargs(self):
        # assert self._params > 0, f"There is no parameters for this gate, {self.type}"
        if self._params == 0:
            return []

        return self._pargs

    @pargs.setter
    def pargs(self, pargs: list):
        if isinstance(pargs, int):
            pargs = [pargs]

        self.permit_element(pargs)
        assert len(self._pargs) == self.params, \
            ValueError("BasicGate.pargs:length", f"equal to gate's parameter number {self._pargs}", len(pargs))

        self._pargs = pargs
        self._is_matrix_update = True

    def __init__(
        self,
        controls: int,
        targets: int,
        params: int,
        type_: GateType,
        matrix_type: MatrixType = MatrixType.normal,
        pargs: list = [],
        precision: str = "double",
        is_original_gate: bool = False
    ):
        """
        Args:
            controls (int): The number of control qubits
            targets (int): The number of target qubits
            params (int): The number of gate's parameters
            type_ (GateType): The gate's type
            matrix_type (MatrixType, optional): The gate matrix's type. Defaults to MatrixType.normal.
            pargs (list, optional): The gate's parameters. Defaults to [].
            precision (str, optional): The gate's precison, one of [double, single]. Defaults to "double".
            is_original_gate (bool, optional): Whether is the initial quantum gate, such as H. Defaults to False.
        """
        assert isinstance(controls, int), TypeError("BasicGate.controls", "int", type(controls))
        assert isinstance(targets, int), TypeError("BasicGate.targets", "int", type(targets))
        assert isinstance(params, int), TypeError("BasicGate.params", "int", type(params))
        self._targets = targets
        self._targs = []    # list of int

        self._controls = controls
        self._cargs = []    # list of int

        self._variables = 0
        self._params = params
        self._pargs = []
        if self._params > 0:
            if len(pargs) > 0:
                self.permit_element(pargs)
            else:
                pargs = GATE_ARGS_MAP[type_]
            self._pargs = pargs    # list of float/..

        assert isinstance(type_, GateType), TypeError("BasicGate.type", "GateType", type(type_))
        assert isinstance(matrix_type, MatrixType), TypeError("BasicGate.matrixtype", "MatrixType", type(type_))
        self._type = type_
        self._matrix_type = matrix_type

        assert precision in ["double", "single"], \
            ValueError("BasicGate.precision", "not within [double, single]", precision)
        self._precision = precision
        self._matrix = None
        self._target_matrix = None
        self._grad_matrix = None
        self._qasm_name = str(type_.name)
        self._is_matrix_update = False
        self._is_original = is_original_gate

    def __or__(self, targets):
        """deal the operator '|'

        Use the syntax "gate | circuit" or "gate | Composite Gate"
        to add the gate into the circuit or composite gate
        Some Examples are like this:

        X       | circuit
        CX      | circuit([0, 1])
        Measure | CompositeGate

        Note that the order of qubits is that control bits first
        and target bits followed.

        Args:
            targets: the targets the gate acts on, it can have following form,
                1) Circuit
                2) CompositeGate

        Raise:
            TypeError: the type of other is wrong
        """
        try:
            targets.append(self)
        except Exception as e:
            raise GateAppendError(f"Failure to append gate {self} to targets, due to {e}")

    def __and__(self, targets):
        """deal the operator '&'

        Use the syntax "gate & int" or "gate & list<int>" to set gate's attribute.
        Special uses when in composite gate's context.

        Some Examples are like this:
        X       & 1
        CX      & [0, 1]

        Note that the order of qubits is that control bits first
        and target bits followed.

        Args:
            targets: the targets the gate acts on, it can have following form,
                1) int
                2) list<int>

        Raise:
            TypeError: the type of targets is wrong
        """
        if isinstance(targets, int):
            targets = [targets]

        if not isinstance(targets, list):
            raise TypeError("BasicGate.&", "int or list<int>", type(targets))

        assert len(targets) == self.controls + self.targets, \
            GateQubitAssignedError("The qubits number should equal to the quantum gate.")

        if self._is_original:
            _gate = self.copy()
        else:
            _gate = self

        _gate.cargs = targets[:_gate.controls]
        _gate.targs = targets[_gate.controls:]

        if CGATE_LIST:
            CGATE_LIST[-1].append(_gate)

        return _gate

    def __call__(self, *args):
        """ give parameters for the gate, and give parameters by "()", and parameters should be one of int/float/complex

        Some Examples are like this:

        Rz(np.pi / 2)
        U3(np.pi / 2, 0, 0)

        *Important*: There is no parameters for some quantum gate.

        Returns:
            BasicGate: the gate after filled by parameters
        """
        assert len(args) == self.params, \
            GateParametersAssignedError("The number of given parameters not matched the quantum gate.")

        if self._is_original:
            _gate = self.copy()
        else:
            _gate = self

        _gate.pargs = list(args)
        return _gate

    def __eq__(self, other):
        assert isinstance(other, BasicGate), TypeError("BasicGate.==", "BasicGate", type(other))
        if (
            self.type != other.type or
            self.matrix_type != other.matrix_type or
            (self.cargs + self.targs) != (other.cargs + other.targs) or
            self.pargs != other.pargs
        ):
            return False

        if self.type == GateType.unitary and not np.allclose(self.matrix, other.matrix):
            return False

        return True

    def __str__(self):
        gstr = f"gate type: {self.type}; "
        if self.params > 0:
            gstr += f"parameters number: {self.params}; parameters: {self.pargs}; "

        if self.controls > 0:
            gstr += f"controls qubits' number: {self.controls}; controls qubits' indexes: {self.cargs}; "

        gstr += f"target qubits' number: {self.targets}; target qubits' indexes: {self.targs}"

        return gstr

    def qasm(self, targs: list = None):
        """ generator OpenQASM string for the gate

        Return:
            string: the OpenQASM 2.0 describe of the gate
        """
        if self.type in [GateType.perm, GateType.perm_fx, GateType.qft, GateType.iqft]:
            raise QASMError(f"This gate do not support qasm, {self.type}")

        qasm_string = self.qasm_name
        if self.params > 0:
            params = []
            for parg in self.pargs:
                if isinstance(parg, Variable):
                    params.append(str(parg.pargs))
                else:
                    params.append(str(parg))
            
            params_string = "(" + ", ".join(params) + ")"

            qasm_string += params_string

        qubit_idxes = self.cargs + self.targs if targs is None else targs
        ctargs = [f"q[{ctarg}]" for ctarg in qubit_idxes]
        ctargs_string = " " + ', '.join(ctargs) + ";\n"
        qasm_string += ctargs_string

        return qasm_string

    def inverse(self):
        """ the inverse of the quantum gate, if there is no inverse gate, return itself.

        Return:
            BasicGate: the inverse of the gate
        """
        inverse_gargs, inverse_pargs = InverseGate.get_inverse_gate(self.type, self.pargs)

        # Deal with inverse_gargs
        if inverse_gargs is None:
            return self

        inverse_gate = gate_builder(inverse_gargs, params=inverse_pargs)
        gate_args = self.cargs + self.targs
        if len(gate_args) > 0:
            inverse_gate & gate_args

        return inverse_gate

    def build_gate(self, qidxes: list = None):
        """ Gate Decomposition, which divided the current gate with a set of small gates. """
        if self.type == GateType.cu3:
            cgate = ComplexGateBuilder.build_gate(self.type, self.parg, self.matrix)
        else:
            gate_list = ComplexGateBuilder.build_gate(self.type, self.parg)
            if gate_list is None:
                return gate_list

            cgate = self._cgate_generator_from_build_gate(gate_list)

        gate_args = self.cargs + self.targs if qidxes is None else qidxes
        if len(gate_args) > 0:
            cgate & gate_args

        return cgate

    def _cgate_generator_from_build_gate(self, cgate_list: list):
        from QuICT.core.gate import CompositeGate

        cgate = CompositeGate()
        for gate_type, qidxes, pargs in cgate_list:
            gate = gate_builder(gate_type, params=pargs)
            gate | cgate(qidxes)

        return cgate

    def commutative(self, goal: BasicGate, eps=1e-7):
        """ decide whether gate is commutative with another gate

        note when the gate is special gates like Unitary, Permutation, Measure and so on, return False.

        Args:
            goal(BasicGate): the target gate
            eps(float): the precision of comparision

        Return:
            bool: True if commutative
        """
        # Check the affected qubits
        self_controls = set(self.cargs)
        self_targets = set(self.targs)
        goal_controls = set(goal.cargs)
        goal_targets = set(goal.targs)
        # If the affected qubits of the gates are completely different, they must commute
        self_qubits = self_controls | self_targets
        goal_qubits = goal_controls | goal_targets
        if len(self_qubits & goal_qubits) == 0:
            return True

        # Ignore all the special gates except for the unitary gates due to the difficulty of getting the matrices
        if (
            (self.is_special() and self.type != GateType.unitary) or
            (goal.is_special() and self.type != GateType.unitary)
        ):
            return False

        # It means commuting that any of the target matrices is close to identity
        if (self.is_identity() or goal.is_identity()):
            return True

        # Check the target matrices of the gates
        A = self.target_matrix
        B = goal.target_matrix
        # For gates whose number of target qubits is 1, optimized judgment could be used
        if self.targets == 1 and goal.targets == 1:
            # Diagonal target gates commutes with the control qubits
            if (
                (len(self_controls & goal_targets) > 0 and not goal.is_diagonal()) or
                (len(goal_controls & self_targets) > 0 and not self.is_diagonal())
            ):
                return False
            # Compute the target matrix commutation
            if (
                len(goal_targets & self_targets) > 0 and
                not np.allclose(A.dot(B), B.dot(A), rtol=eps, atol=eps)
            ):
                return False

            return True
        # Otherwise, we need to calculate the matrix commutation directly
        else:
            # Collect all the affected qubits and create the converter to the minimal qubits
            qubits = self_qubits | goal_qubits
            qubits_dict = {}
            for idx, x in enumerate(qubits):
                qubits_dict[x] = idx
            # Create two masked gates whose affected qubits are the minimal ones
            self_masked = self.cargs + self.targs
            for i in range(len(self_masked)):
                self_masked[i] = qubits_dict[self_masked[i]]
            goal_masked = goal.cargs + goal.targs
            for i in range(len(goal_masked)):
                goal_masked[i] = qubits_dict[goal_masked[i]]
            # Compute the matrix commutation
            self_matrix = self.expand(list(qubits))
            goal_matrix = goal.expand(list(qubits))
            return np.allclose(self_matrix.dot(goal_matrix), goal_matrix.dot(self_matrix), rtol=eps, atol=eps)

    def is_single(self) -> bool:
        """ judge whether gate is a one qubit gate(excluding special gate like measure, reset, custom and so on)

        Returns:
            bool: True if it is a one qubit gate
        """
        return self.targets + self.controls == 1

    def is_control_single(self) -> bool:
        """ judge whether gate has one control bit and one target bit

        Returns:
            bool: True if it is has one control bit and one target bit
        """
        return self.controls == 1 and self.targets == 1

    def is_clifford(self) -> bool:
        """ judge whether gate's matrix is a Clifford gate

        Returns:
            bool: True if gate's matrix is a Clifford gate
        """
        return self.type in CLIFFORD_GATE_SET

    def is_diagonal(self) -> bool:
        """ judge whether gate's matrix is diagonal

        Returns:
            bool: True if gate's matrix is diagonal
        """
        return self.matrix_type in [MatrixType.diagonal, MatrixType.control]

    def is_pauli(self) -> bool:
        """ judge whether gate's matrix is a Pauli gate

        Returns:
            bool: True if gate's matrix is a Pauli gate
        """
        return self.type in PAULI_GATE_SET

    def is_special(self) -> bool:
        """ judge whether gate's is special gate, which is one of
        [Measure, Reset, Barrier, Perm, ...]

        Returns:
            bool: True if gate's matrix is special
        """
        return self.matrix_type == MatrixType.special

    def is_identity(self) -> bool:
        """ judge whether gate's matrix is identity matrix

        Returns:
            bool: True if gate's matrix is identity
        """
        return self.type == GateType.id or self.matrix_type == MatrixType.identity

    def expand(self, qubits: Union[int, list], device: str = "CPU") -> bool:
        """ expand self matrix into the circuit's unitary linear space. If input qubits is integer, please make sure
        the indexes of current gate is within [0, qubits).

        Args:
            qubits Union[int, list]: the total number of qubits of the target circuit or the indexes of expand qubits.
        """
        if isinstance(qubits, int):
            qubits = list(range(qubits))

        qubits_num = len(qubits)
        if qubits_num == self.controls + self.targets:
            return self.matrix

        assert qubits_num > self.controls + self.targets, GateQubitAssignedError(
            "The expand qubits' num should >= gate's qubits num."
        )
        gate_args = self.cargs + self.targs
        if len(gate_args) == 0:     # Deal with not assigned quantum gate
            gate_args = [qubits[i] for i in range(self.controls + self.targets)]

        updated_args = [qubits.index(garg) for garg in gate_args]
        return matrix_product_to_circuit(self.matrix, updated_args, qubits_num, device)

    def copy(self):
        """ return a copy of this gate

        Returns:
            gate(BasicGate): a copy of this gate
        """
        if self.variables == 0:
            pargs = self.pargs
        else:
            pargs = self.pargs[:]
        gate = BasicGate(
            self.controls, self.targets, self.params, self.type,
<<<<<<< HEAD
            self.matrix_type, pargs, self.precision
=======
            self.matrix_type, self.pargs[:], self.precision
>>>>>>> c2b0d257
        )

        if len(self.targs) > 0:
            gate.targs = self.targs[:]

        if self.controls > 0 and len(self.cargs) > 0:
            gate.cargs = self.cargs[:]

        return gate

    def permit_element(self, element):
        """ judge whether the type of a parameter is int/float/complex

        for a quantum gate, the parameter should be int/float/complex

        Args:
            element: the element to be judged

        Returns:
            bool: True if the type of element is int/float/complex
        """
        if not isinstance(element, list):
            element = [element]

        for el in element:
            if not isinstance(el, (int, float, complex, np.complex64, Variable)):
                raise TypeError("basicGate.pargs", "int/float/complex/Variable", type(el))
            if isinstance(el, Variable):
                self._variables += 1
                if not isinstance(el.pargs, (int, float, complex, np.complex64)):
                    raise TypeError("basicGate.pargs", "int/float/complex/Variable", type(el.pargs))


class Unitary(BasicGate):
    """ The class about the Unitary Quantum Gate """
    @property
    def matrix(self):
        return self._matrix

    @matrix.setter
    def matrix(self, matrix):
        self.validate_matrix_shape(matrix)
        assert int(np.log2(matrix.shape[0])) == self.controls + self.targets, \
            "Only support redefined unitary matrix with same size as before"
        self._matrix = matrix

    def get_matrix(self, precision) -> np.ndarray:
        _dtype = np.complex128 if precision == "double" else np.complex64
        return self._matrix.astype(_dtype)

    @property
    def target_matrix(self):
        return self._matrix

    def __init__(self, matrix: Union[list, np.ndarray], matrix_type: MatrixType = None):
        """
        Args:
            matrix (Union[list, np.ndarray]): The unitary matrix.
            matrix_type (MatrixType, optional): The matrix's type. Defaults to None.
        """
        # Validate matrix type
        self.validate_matrix_shape(matrix)

        # Validate Matrix Type
        if matrix_type is None:
            matrix_type, controls = self.validate_matrix_type(matrix)
        else:
            matrix_type = matrix_type
            controls = 0

        n = int(np.log2(matrix.shape[0]))
        if controls == n:
            controls = 0

        precision = "double" if matrix.dtype == np.complex64 else "single"
        super().__init__(
            controls=controls, targets=(n - controls), params=0,
            type_=GateType.unitary, matrix_type=matrix_type, precision=precision
        )
        self._matrix = matrix

    def validate_matrix_shape(self, matrix: np.ndarray):
        if isinstance(matrix, list):
            matrix = np.array(matrix)

        # Validate precision
        assert np.issubdtype(matrix.dtype, np.complex128) or np.issubdtype(matrix.dtype, np.complex64), \
            TypeError("unitary.matrix.dtype", "complex64/128", matrix.dtype)

        # Validate matrix shape is square
        length, width = matrix.shape
        if length != width:
            N = int(np.log2(matrix.size))
            assert N ^ 2 == matrix.size, GateMatrixError("the shape of unitary matrix should be square.")
            matrix = matrix.reshape(N, N)

        n = int(np.log2(matrix.shape[0]))
        if (1 << n) != matrix.shape[0]:
            raise GateMatrixError("the length of list should be the square of power(2, n)")

    @staticmethod
    def validate_matrix_type(matrix: np.ndarray) -> MatrixType:
        """ Check the matrix's type about given unitary matrix

        Args:
            matrix (np.ndarry): The given unitary matrix

        Returns:
            MatrixType: The matrix type
        """
        length = matrix.shape[0]
        matrix_type = matrix.dtype

        controls = 0
        row_counter = 0
        while length // 2 > 0:
            id_length = length // 2
            if (
                np.allclose(
                    matrix[row_counter:(row_counter + id_length), row_counter:(row_counter + id_length)],
                    np.identity(id_length, dtype=matrix_type)
                ) and
                np.sum(matrix[row_counter:(row_counter + id_length), (row_counter + id_length):]) == 0 and
                np.sum(matrix[(row_counter + id_length):, row_counter:(row_counter + id_length)]) == 0
            ):
                controls += 1
                row_counter += id_length
                length //= 2
            else:
                break

        # Validate Identity Matrix or Control Matrix
        if length == 1:
            matrix_type = MatrixType.identity if matrix[-1, -1] == 1 else MatrixType.control
            return matrix_type, controls

        # Validate Diagonal Matrix or Reverse Matrix or Normal Matrix
        if np.allclose(matrix[row_counter:, row_counter:], np.diag(np.diag(matrix[row_counter:, row_counter:]))):
            matrix_type = MatrixType.diagonal
        else:
            reverse_mat = np.fliplr(matrix[row_counter:, row_counter:])
            if np.allclose(reverse_mat, np.diag(np.diag(reverse_mat))):
                matrix_type = MatrixType.reverse
            else:
                matrix_type = MatrixType.normal

        return matrix_type, controls

    def build_gate(self, qidxes: list = None):
        try:
            decomp_gate = ComplexGateBuilder.build_unitary(self._matrix)
        except:
            from QuICT.core.gate import CompositeGate

            decomp_gate = CompositeGate()
            decomp_gate.append(self & list(range(self.targets)))

            return decomp_gate

        gate_args = self.cargs + self.targs if qidxes is None else qidxes
        if len(gate_args) > 0:
            decomp_gate & gate_args

        return decomp_gate

    def inverse(self):
        inverse_matrix = np.asmatrix(self.matrix).H

        return Unitary(inverse_matrix)

    def copy(self):
        _gate = Unitary(self.matrix, self.matrix_type)

        if len(self.targs) > 0:
            _gate.targs = self.targs[:]

        return _gate


class Perm(BasicGate):
    @property
    def matrix(self):
        if self._matrix is None:
            self._matrix = self._build_matrix()

        return self._matrix

    @property
    def target_matrix(self):
        return self.matrix

    def __init__(self, targets: int, params: list):
        """
        Args:
            n (int): the number of target qubits
            params (list[int]): the list of index, and the index represent which should be 1.

        Returns:
            PermFxGate: the gate after filled by parameters
        """
        if not isinstance(params, list) or not isinstance(targets, int):
            raise TypeError(f"targets must be int {type(targets)}, params must be list {type(params)}")

        assert len(params) == targets, GateParametersAssignedError("the length of params must equal to targets")
        assert len(set(params)) == targets, ValueError("PermGate.params", "have no duplicated value", params)

        pargs = []
        for parg in params:
            if not isinstance(parg, int):
                raise TypeError("PermGate.params.values", "int", type(parg))

            if parg < 0 or parg >= targets:
                raise ValueError("PermGate.params.values", f"[0, {targets}]", parg)

            pargs.append(parg)

        super().__init__(0, targets, targets, GateType.perm, MatrixType.normal, pargs)

    def _build_matrix(self):
        matrix_ = np.zeros((1 << self.targets, 1 << self.targets), dtype=self.precision)
        for idx, p in enumerate(self.pargs):
            if isinstance(p, Variable):
                matrix_[idx, p.pargs] = 1
            else:
                matrix_[idx, p] = 1


        return matrix_

    def inverse(self):
        inverse_targs = [self.targets - 1 - t for t in self.pargs]

        return Perm(self.targets, inverse_targs)


class PermFx(Perm):
    def __init__(self, targets: int, params: list):
        """
        Args:
            n (int): the number of target qubits
            params (list[int]): the list of index, and the index represent which should be 1.

        Returns:
            PermFxGate: the gate after filled by parameters
        """
        if not isinstance(params, list) or not isinstance(targets, int):
            raise TypeError(f"targets must be int {type(targets)}, params must be list {type(params)}")

        N = 1 << targets
        for p in params:
            assert p >= 0 and p < N, Exception("the params should be less than N")

        targets = targets + 1
        parameters = 1 << targets
        pargs = []
        for idx in range(1 << targets):
            if idx >> 1 in params:
                pargs.append(idx ^ 1)
            else:
                pargs.append(idx)

        super().__init__(0, targets, parameters, GateType.perm_fx, MatrixType.normal, pargs)


class MultiControlGate(BasicGate):
    def __init__(self, controls: int, gate_type: GateType, precision: str = "double", params: list = []):
        assert controls >= 0, ValueError("MultiControlGate.controls", ">= 0", controls)
        self._multi_controls = controls
        if gate_type not in GATEINFO_MAP.keys():
            raise TypeError("MultiControlGate.gate_type", "only support for QuICT Gate", gate_type)

        gate_info = list(GATEINFO_MAP[gate_type])
        gate_info[0] += controls
        super().__init__(*gate_info, params, precision)

    def inverse(self):
        """ the inverse of the quantum gate, if there is no inverse gate, return itself.

        Return:
            BasicGate: the inverse of the gate
        """
        inverse_gargs, inverse_pargs = InverseGate.get_inverse_gate(self.type, self.pargs)

        # Deal with inverse_gargs
        if inverse_gargs is None:
            return self

        inverse_gate = MultiControlGate(self._multi_controls, inverse_gargs, self.precision, params=inverse_pargs)
        gate_args = self.cargs + self.targs
        if len(gate_args) > 0:
            inverse_gate & gate_args

        return inverse_gate

    def build_gate(self):
        pass

    def copy(self):
        _gate = MultiControlGate(self._multi_controls, self.type, self.precision, self.pargs)
        gate_args = self.cargs + self.targs
        if len(gate_args) > 0:
            _gate & gate_args

        return _gate


def gate_builder(gate_type, precision: str = "double", params: list = [], random_params: bool = False) -> BasicGate:
    """ Build the target Quantum Gate.

    Args:
        gate_type (GateType): The gate's type.  \n
        precision (str, optional): The gate's precision. Defaults to "double".  \n
        params (list, optional): The gate's parameters. Defaults to [].  \n
        random_params (bool, optional): Whether using random parameters. Defaults to False.

    Returns:
        BasicGate: The class of target quantum gate
    """
    if gate_type not in GATEINFO_MAP.keys():
        raise TypeError("gate_builder.gate_type", "only support for fixed qubits gate", gate_type)

    gate_info = GATEINFO_MAP[gate_type]
    if random_params:
        params = list(np.random.uniform(0, 2 * np.pi, gate_info[2]))

    return BasicGate(
        *gate_info, params, precision
    )


H = BasicGate(*GATEINFO_MAP[GateType.h], is_original_gate=True)
Hy = BasicGate(*GATEINFO_MAP[GateType.hy], is_original_gate=True)
S = BasicGate(*GATEINFO_MAP[GateType.s], is_original_gate=True)
S_dagger = BasicGate(*GATEINFO_MAP[GateType.sdg], is_original_gate=True)
X = BasicGate(*GATEINFO_MAP[GateType.x], is_original_gate=True)
Y = BasicGate(*GATEINFO_MAP[GateType.y], is_original_gate=True)
Z = BasicGate(*GATEINFO_MAP[GateType.z], is_original_gate=True)
SX = BasicGate(*GATEINFO_MAP[GateType.sx], is_original_gate=True)
SY = BasicGate(*GATEINFO_MAP[GateType.sy], is_original_gate=True)
SW = BasicGate(*GATEINFO_MAP[GateType.sw], is_original_gate=True)
ID = BasicGate(*GATEINFO_MAP[GateType.id], is_original_gate=True)
U1 = BasicGate(*GATEINFO_MAP[GateType.u1], is_original_gate=True)
U2 = BasicGate(*GATEINFO_MAP[GateType.u2], is_original_gate=True)
U3 = BasicGate(*GATEINFO_MAP[GateType.u3], is_original_gate=True)
Rx = BasicGate(*GATEINFO_MAP[GateType.rx], is_original_gate=True)
Ry = BasicGate(*GATEINFO_MAP[GateType.ry], is_original_gate=True)
Rz = BasicGate(*GATEINFO_MAP[GateType.rz], is_original_gate=True)
T = BasicGate(*GATEINFO_MAP[GateType.t], is_original_gate=True)
T_dagger = BasicGate(*GATEINFO_MAP[GateType.tdg], is_original_gate=True)
Phase = BasicGate(*GATEINFO_MAP[GateType.phase], is_original_gate=True)
GPhase = BasicGate(*GATEINFO_MAP[GateType.gphase], is_original_gate=True)
CZ = BasicGate(*GATEINFO_MAP[GateType.cz], is_original_gate=True)
CX = BasicGate(*GATEINFO_MAP[GateType.cx], is_original_gate=True)
CY = BasicGate(*GATEINFO_MAP[GateType.cy], is_original_gate=True)
CH = BasicGate(*GATEINFO_MAP[GateType.ch], is_original_gate=True)
CRy = BasicGate(*GATEINFO_MAP[GateType.cry], is_original_gate=True)
CRz = BasicGate(*GATEINFO_MAP[GateType.crz], is_original_gate=True)
CU1 = BasicGate(*GATEINFO_MAP[GateType.cu1], is_original_gate=True)
CU3 = BasicGate(*GATEINFO_MAP[GateType.cu3], is_original_gate=True)
FSim = BasicGate(*GATEINFO_MAP[GateType.fsim], is_original_gate=True)
Rxx = BasicGate(*GATEINFO_MAP[GateType.rxx], is_original_gate=True)
Ryy = BasicGate(*GATEINFO_MAP[GateType.ryy], is_original_gate=True)
Rzz = BasicGate(*GATEINFO_MAP[GateType.rzz], is_original_gate=True)
Rzx = BasicGate(*GATEINFO_MAP[GateType.rzx], is_original_gate=True)
Measure = BasicGate(*GATEINFO_MAP[GateType.measure], is_original_gate=True)
Reset = BasicGate(*GATEINFO_MAP[GateType.reset], is_original_gate=True)
Barrier = BasicGate(*GATEINFO_MAP[GateType.barrier], is_original_gate=True)
Swap = BasicGate(*GATEINFO_MAP[GateType.swap], is_original_gate=True)
iSwap = BasicGate(*GATEINFO_MAP[GateType.iswap], is_original_gate=True)
iSwap_dagger = BasicGate(*GATEINFO_MAP[GateType.iswapdg], is_original_gate=True)
sqiSwap = BasicGate(*GATEINFO_MAP[GateType.sqiswap], is_original_gate=True)
CCX = BasicGate(*GATEINFO_MAP[GateType.ccx], is_original_gate=True)
CCZ = BasicGate(*GATEINFO_MAP[GateType.ccz], is_original_gate=True)
CCRz = BasicGate(*GATEINFO_MAP[GateType.ccrz], is_original_gate=True)
CSwap = BasicGate(*GATEINFO_MAP[GateType.cswap], is_original_gate=True)<|MERGE_RESOLUTION|>--- conflicted
+++ resolved
@@ -598,11 +598,7 @@
             pargs = self.pargs[:]
         gate = BasicGate(
             self.controls, self.targets, self.params, self.type,
-<<<<<<< HEAD
             self.matrix_type, pargs, self.precision
-=======
-            self.matrix_type, self.pargs[:], self.precision
->>>>>>> c2b0d257
         )
 
         if len(self.targs) > 0:
