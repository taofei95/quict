#!/usr/bin/env python
# -*- coding:utf8 -*-
# @TIME    : 2020/2/10 9:04
# @Author  : Han Yu
# @File    : _gate.py

import copy
import string
import functools

import numpy as np

from QuICT.core.exception import TypeException, NotImplementedGateException
# from QuICT.core.gate.gate_builder import GateBuilder
# from QuICT.core.gate.composite_gate import CompositeGate
from QuICT.core.qubit import Qubit, Qureg
from QuICT.core.circuit import Circuit
from .exec_operator import *

# global gate order count
gate_order = 0


def _add_alias(alias, standard_name):
    if alias is not None:
        global GATE_ID
        if isinstance(alias, str):
            GATE_ID[alias] = GATE_ID[standard_name]
        else:
            for nm in alias:
                if nm in GATE_ID:
                    continue
                GATE_ID[nm] = GATE_ID[standard_name]


GATE_STANDARD_NAME_OF = {-1: "Error"}
# Get standard gate name by gate id.


GATE_ID = {"Error": -1}
# Get gate id by gate name. You may use any one of the aliases of this gate.

GATE_ID_CNT = 0
# Gate number counter.

GATE_NAME_TO_INSTANCE = {}
# Gate name mapping

GATE_SET_LIST = []


# add gate into list environment

def gate_implementation(cls):
    global GATE_STANDARD_NAME_OF
    global GATE_ID
    global GATE_ID_CNT

    GATE_STANDARD_NAME_OF[GATE_ID_CNT] = cls
    GATE_ID[cls.__name__] = GATE_ID_CNT
    GATE_ID_CNT += 1

    @functools.wraps(cls)
    def gate_variation(*args, **kwargs):
        return cls(*args, **kwargs)

    return gate_variation


def gate_build_name(gate, name=None):
    global gate_order
    gate_order += 1
    if name is not None:
        if name in GATE_NAME_TO_INSTANCE:
            raise Exception("the gate's name exists.")
        gate.name = name
    else:
        random_str = ''.join(random.choice(string.ascii_uppercase + string.digits) for _ in range(6))
        name = f"{gate.__class__.__name__}_{gate_order}_{random_str}"
        while name in GATE_NAME_TO_INSTANCE:
            random_str = ''.join(random.choice(string.ascii_uppercase + string.digits) for _ in range(6))
            name = f"{gate.__class__.__name__}_{gate_order}_{random_str}"
        gate.name = name
    GATE_NAME_TO_INSTANCE[gate.name] = gate


class BasicGate(object):
    """ the abstract SuperClass of all basic quantum gates

    All basic quantum gates described in the framework have
    some common attributes and some common functions
    which defined in this class

    Attributes:
        name(str): the unique name of the gate
        controls(int): the number of the control bits of the gate
        cargs(list<int>): the list of the index of control bits in the circuit
        carg(int, read only): the first object of cargs

        targets(int): the number of the target bits of the gate
        targs(list<int>): the list of the index of target bits in the circuit
        targ(int, read only): the first object of targs

        params(list): the number of the parameter of the gate
        pargs(list): the list of the parameter
        parg(read only): the first object of pargs

        qasm_name(str, read only): gate's name in the OpenQASM 2.0
        type(GateType, read only): gate's type described by GateType

        matrix(np.array): the unitary matrix of the quantum gates act on targets
        computer_matrix(np.array): the unitary matrix of the quantum gates act on controls and targets
    """
    # Attribute
    _matrix = None

    @property
    def name(self) -> str:
        return self.__name

    @name.setter
    def name(self, name):
        self.__name = name

    @property
    def matrix(self) -> np.ndarray:
        return self._matrix

    @matrix.setter
    def matrix(self, matrix):
        raise Exception("the matrix shouldn't be changed.")

    @property
    def compute_matrix(self) -> np.ndarray:
        return self.matrix

    @compute_matrix.setter
    def compute_matrix(self, matrix):
        raise Exception("the matrix shouldn't be changed.")

    @property
    def controls(self) -> int:
        return self.__controls

    @controls.setter
    def controls(self, controls: int):
        self.__controls = controls

    @property
    def cargs(self):
        return self.__cargs

    @cargs.setter
    def cargs(self, cargs: list):
        if isinstance(cargs, list):
            self.__cargs = cargs
        else:
            self.__cargs = [cargs]

    @property
    def targets(self) -> int:
        return self.__targets

    @targets.setter
    def targets(self, targets: int):
        self.__targets = targets

    @property
    def targs(self):
        return self.__targs

    @targs.setter
    def targs(self, targs: list):
        if isinstance(targs, list):
            self.__targs = targs
        else:
            self.__targs = [targs]

    @property
    def params(self) -> int:
        return self.__params

    @params.setter
    def params(self, params: int):
        self.__params = params

    @property
    def pargs(self):
        return self.__pargs

    @pargs.setter
    def pargs(self, pargs: list):
        if isinstance(pargs, list):
            self.__pargs = pargs
        else:
            self.__pargs = [pargs]

    @property
    def parg(self):
        return self.pargs[0]

    @property
    def carg(self):
        return self.cargs[0]

    @property
    def targ(self):
        return self.targs[0]

    @property
    def qasm_name(self):
        return self.__qasm_name

    @qasm_name.setter
    def qasm_name(self, qasm_name):
        self.__qasm_name = qasm_name

    @property
    def affectArgs(self):
        args = []
        if self.controls > 0:
            for carg in self.cargs:
                args.append(carg)
        if self.targets > 0:
            for targ in self.targs:
                args.append(targ)
        return args

    @affectArgs.setter
    def affectArgs(self, affectArgs):
        if len(affectArgs) != self.controls + self.targets:
            print(self.__class__.name)
            print(self.controls, self.targets)
            print(affectArgs)
            raise Exception(f"length of affectArgs should equal to {self.controls + self.targets}")
        if self.controls > 0:
            self.cargs = affectArgs[:self.controls]
        self.targs = affectArgs[self.controls:]

    @classmethod
    def type(cls):
        if cls.__name__ in GATE_ID:
            return GATE_ID[cls.__name__]
        else:
            raise NotImplementedGateException(cls.__name__)

    def __init_subclass__(cls, **kwargs):
        return gate_implementation(cls)

    # life cycle
    def __init__(self, alias=None):
        self.__matrix = []
        self.__cargs = []
        self.__targs = []
        self.__pargs = []
        self.__controls = 0
        self.__targets = 0
        self.__params = 0
        self.__qasm_name = 'error'
        self.__name = None
        self.__temp_name = None
        _add_alias(alias=alias, standard_name=self.__class__.__name__)

    # gate behavior
    def __or__(self, targets):
        """deal the operator '|'

        Use the syntax "gate | circuit" or "gate | qureg" or "gate | qubit"
        to add the gate into the circuit
        When a one qubit gate act on a qureg or a circuit, it means Adding
        the gate on all the qubit of the qureg or circuit
        Some Examples are like this:

        X       | circuit
        CX      | circuit([0, 1])
        Measure | qureg

        Note that the order of qubits is that control bits first
        and target bits followed.

        Args:
            targets: the targets the gate acts on, it can have following form,
                1) Circuit
                2) qubit
                3) qureg
                4) tuple<qubit, qureg>
                5) list<qubit, qureg>
            name(string): the name of the gate
        Raise:
            TypeException: the type of other is wrong
        """
        try:
            qureg = Qureg(targets)
            circuit = qureg.circuit
            if self.is_single():
                for qubit in qureg:
                    gate = self.copy()
                    circuit.append(gate, qubit)
            else:
                gate = self.copy()
                circuit.append(gate, qureg)
        except Exception:
            raise TypeException("qubit or tuple<qubit, qureg> or qureg or list<qubit, qureg> or circuit", targets)
        return self

    # gate behavior
    def __and__(self, targets):
        """deal the operator '&'

        Use the syntax "gate & int" or "gate & list<int>" to add the parameter into the circuit
        Some Examples are like this:

        X       & 1
        CX      & [0, 1]
        Measure & 2

        Note that the order of qubits is that control bits first
        and target bits followed.

        Args:
            targets: the targets the gate acts on, it can have following form,
                1) int
                2) tuple<qubit, qureg>
                3) list<qubit, qureg>
            name(string): the name of the gate
        Raise:
            TypeException: the type of other is wrong
        """
        try:
            if isinstance(targets, int):
                targets = [targets]
            else:
                targets = list(targets)
            self.affectArgs = targets
        except Exception:
            raise TypeException("int or tuple<int> or list<int>", targets)
        if len(GATE_SET_LIST):
            GATE_SET_LIST[-1].append(self.copy())
        return self

    def __call__(self, params=None, name=None):
        """ give parameters for the gate

        give parameters by "()".
        Some Examples are like this:

        Rz(np.pi / 2)           | qubit
        U3(np.pi / 2, 0, 0)     | qubit

        Args:
            params: give parameters for the gate, it can have following form,
                1) int/float/complex
                2) list<int/float/complex>
                3) tuple<int/float/complex>
        Raise:
            TypeException: the type of params is wrong

        Returns:
            BasicGate: the gate after filled by parameters
        """
        self.pargs = []
        if self.params > 0:
            try:
                params = [params] if self.permit_element(params) else list(params)
                for element in params:
                    if not self.permit_element(element):
                        raise TypeException("int/float/complex or list<int/float/complex> "
                                            "or tuple<int/float/complex>", params)
                    self.pargs.append(element)
            except Exception:
                raise TypeException("int/float/complex or list<int/float/complex> "
                                    "or tuple<int/float/complex>", params)
        if name is not None:
            self.__temp_name = str(name)
        return self

    def __eq__(self, other):
        if isinstance(other, BasicGate):
            if other.name == self.name:
                return True
        return False

    # get information of gate
    def print_info(self):
        """ print the information of the gate

        print the gate's information, including controls, targets and parameters

        """
        if self.name is not None:
            information = self.name
        else:
            information = self.__str__()
        if self.controls != 0:
            information = information + f" control bit:{self.cargs} "
        if self.targets != 0:
            information = information + f" target bit:{self.targs} "
        if self.params != 0:
            information = information + f" parameters:{self.pargs} "
        print(information)

    def qasm(self):
        """ generator OpenQASM string for the gate

        Return:
            string: the OpenQASM 2.0 describe of the gate
        """
        if self.qasm_name == 'error':
            return 'error'
        qasm_string = self.qasm_name
        if self.params > 0:
            qasm_string += '('
            for i in range(len(self.pargs)):
                if i != 0:
                    qasm_string += ', '
                qasm_string += str(self.pargs[i])
            qasm_string += ')'
        qasm_string += ' '
        first_in = True
        for p in self.cargs:
            if not first_in:
                qasm_string += ', '
            else:
                first_in = False
            qasm_string += f'q[{p}]'
        for p in self.targs:
            if not first_in:
                qasm_string += ', '
            else:
                first_in = False
            qasm_string += f'q[{p}]'
        qasm_string += ';\n'
        return qasm_string

    def inverse(self):
        """ the inverse of the gate

        Return:
            BasicGate: the inverse of the gate
        """
        raise Exception("undefined inverse")

    def commutative(self, goal, eps=1e-7):
        """ decide whether gate is commutative with another gate

        note when the gate is special gates like Unitary, Permutation, Measure and so on, return False.

        Args:
            goal(BasicGate): the target gate
            eps(float): the precision of comparision
        Return:
            bool: True if commutative
        """
        if self.is_special() or goal.is_special():
            return False
        if self.targets > 1 or goal.targets > 1:
            return False

        A = np.array(self.matrix).reshape(2, 2)
        B = np.array(goal.matrix).reshape(2, 2)
        if np.allclose(A, np.identity(2), rtol=eps, atol=eps):
            return True
        if np.allclose(B, np.identity(2), rtol=eps, atol=eps):
            return True

        set_controls = set(self.cargs)
        set_targets = set(self.targs)
        set_goal_controls = set(goal.cargs)
        set_goal_targets = set(goal.targs)

        commutative_set = set_controls.intersection(set_goal_targets)
        if len(commutative_set) > 0 and not goal.is_diagonal():
            return False
        commutative_set = set_goal_controls.intersection(set_targets)
        if len(commutative_set) > 0 and not self.is_diagonal():
            return False
        commutative_set = set_goal_targets.intersection(set_targets)
        if len(commutative_set) > 0 and not np.allclose(A.dot(B), B.dot(A), rtol=1.0e-13, atol=1.0e-13):
            return False
        return True

    # gate information
    def is_single(self) -> bool:
        """ judge whether gate is a one qubit gate(excluding special gate like measure, reset, custom and so on)

        Returns:
            bool: True if it is a one qubit gate
        """
        return self.targets + self.controls == 1

    def is_control_single(self) -> bool:
        """ judge whether gate has one control bit and one target bit

        Returns:
            bool: True if it is has one control bit and one target bit
        """
        return self.controls == 1 and self.targets == 1

    def is_diagonal(self) -> bool:
        """ judge whether gate's matrix is diagonal

        Raise:
            gate must be basic one qubit gate or two qubit gate

        Returns:
            bool: True if gate's matrix is diagonal
        """
        if not self.is_single() and not self.is_control_single() and not self.type() == GATE_ID['Swap']:
            raise Exception("only consider one qubit and two qubits")
        if self.is_single():
            matrix = self.matrix
            if abs(matrix[0, 1]) < 1e-10 and abs(matrix[1, 0]) < 1e-10:
                return True
            else:
                return False
        elif self.is_control_single():
            matrix = self.matrix
            if abs(matrix[0, 1]) < 1e-10 and abs(matrix[1, 0]) < 1e-10:
                return True
            else:
                return False
        else:
            return False

    def is_special(self) -> bool:
        """ judge whether gate's is special gate

        Returns:
            bool: True if gate's matrix is special
        """
        if self.type() == GATE_ID["Unitary"]:
            return True
        if self.type() == GATE_ID["Perm"]:
            return True
        if self.type() == GATE_ID["Measure"]:
            return True
        if self.type() == GATE_ID["Barrier"]:
            return True
        return False

    def exec(self, circuit):
        """ execute on the circuit

        should be overloaded by subClass

        Args:
            circuit(Circuit): the circuit this gate act on

        """
        raise Exception("cannot execute: undefined gate")

    def copy(self, name=None):
        """ return a copy of this gate

        Args:
            name(string): the name of new gate.
                if name is None and self.name is not None
                new gate's name will be self.name, and
                self.name will be None.

        Returns:
            gate(BasicGate): a copy of this gate
        """
        class_name = str(self.__class__.__name__)
        gate = globals()[class_name]()
        gate.pargs = copy.deepcopy(self.pargs)
        gate.targs = copy.deepcopy(self.targs)
        gate.cargs = copy.deepcopy(self.cargs)
        gate.targets = self.targets
        gate.controls = self.controls
        gate.params = self.params
        if name is not None:
            gate_build_name(gate, name)
        else:
            gate_build_name(gate, self.__temp_name)
            self.__temp_name = None
        return gate

    @staticmethod
    def permit_element(element):
        """ judge whether the type of a parameter is int/float/complex

        for a quantum gate, the parameter should be int/float/complex

        Args:
            element: the element to be judged

        Returns:
            bool: True if the type of element is int/float/complex
        """
        if isinstance(element, int) or isinstance(element, float) or isinstance(element, complex):
            return True
        else:
            tp = type(element)
            if tp == np.int64 or tp == np.float64 or tp == np.complex128:
                return True
            return False


class HGate(BasicGate):
    """ Hadamard gate


    """
    _matrix = np.array([
        [1 / np.sqrt(2), 1 / np.sqrt(2)],
        [1 / np.sqrt(2), -1 / np.sqrt(2)]
    ], dtype=np.complex128)

    def __init__(self, alias=None):
        _add_alias(alias=alias, standard_name=self.__class__.__name__)
        super().__init__(alias=None)

        self.controls = 0
        self.targets = 1
        self.params = 0
        self.qasm_name = "h"

    def __str__(self):
        return "H gate"

    def inverse(self):
        _H = HGate(alias=None)
        _H.targs = copy.deepcopy(self.targs)
        return _H

    def exec(self, circuit):
        exec_single(self, circuit)


H = HGate(["H"])


class SGate(BasicGate):
    """ Phase gate


    """

    _matrix = np.array([
        [1, 0],
        [0, 1j]
    ], dtype=np.complex128)

    def __init__(self, alias=None):
        _add_alias(alias=alias, standard_name=self.__class__.__name__)
        super().__init__(alias=None)
        self.controls = 0
        self.targets = 1
        self.params = 0
        self.qasm_name = "s"

    def __str__(self):
        return "Phase gate"

    def inverse(self):
        _S_dagger = SDaggerGate(alias=None)
        _S_dagger.targs = copy.deepcopy(self.targs)
        return _S_dagger

    def exec(self, circuit):
        exec_single(self, circuit)


S = SGate(["S"])


class SDaggerGate(BasicGate):
    """ The conjugate transpose of Phase gate


    """
    _matrix = np.array([
        [1, 0],
        [0, -1j]
    ], dtype=np.complex128)

    def __init__(self, alias=None):
        _add_alias(alias=alias, standard_name=self.__class__.__name__)
        super().__init__(alias=None)
        self.controls = 0
        self.targets = 1
        self.params = 0
        self.qasm_name = "sdg"

    def __str__(self):
        return "The conjugate transpose of Phase gate"

    def inverse(self):
        _SBACK = SGate(alias=None)
        _SBACK.targs = copy.deepcopy(self.targs)
        return _SBACK

    def exec(self, circuit):
        exec_single(self, circuit)


S_dagger = SDaggerGate(["S_dagger"])


class XGate(BasicGate):
    """ Pauli-X gate

    """

    _matrix = np.array([
        [0, 1],
        [1, 0]
    ], dtype=np.complex128)

    def __init__(self, alias=None):
        _add_alias(alias=alias, standard_name=self.__class__.__name__)
        super().__init__(alias=None)
        self.controls = 0
        self.targets = 1
        self.params = 0
        self.qasm_name = "x"

    def __str__(self):
        return "Pauli-X gate"

    def inverse(self):
        _X = XGate(alias=None)
        _X.targs = copy.deepcopy(self.targs)
        return _X

    def exec(self, circuit):
        exec_single(self, circuit)


X = XGate(["X"])


class YGate(BasicGate):
    """ Pauli-Y gate

    """

    _matrix = np.array([
        [0, -1j],
        [1j, 0]
    ], dtype=np.complex128)

    def __init__(self, alias=None):
        _add_alias(alias=alias, standard_name=self.__class__.__name__)
        super().__init__(alias=None)
        self.controls = 0
        self.targets = 1
        self.params = 0
        self.qasm_name = "y"

    def __str__(self):
        return "Pauli-Y gate"

    def inverse(self):
        _Y = YGate(alias=None)
        _Y.targs = copy.deepcopy(self.targs)
        return _Y

    def exec(self, circuit):
        exec_single(self, circuit)


Y = YGate(["Y"])


class ZGate(BasicGate):
    """ Pauli-Z gate

    """

    _matrix = np.array([
        [1, 0],
        [0, -1]
    ], dtype=np.complex128)

    def __init__(self, alias=None):
        _add_alias(alias=alias, standard_name=self.__class__.__name__)
        super().__init__(alias=None)
        self.controls = 0
        self.targets = 1
        self.params = 0
        self.qasm_name = "z"

    def __str__(self):
        return "Pauli-Z gate"

    def inverse(self):
        _Z = ZGate(alias=None)
        _Z.targs = copy.deepcopy(self.targs)
        return _Z

    def exec(self, circuit):
        exec_single(self, circuit)


Z = ZGate(alias=["Z"])


class SXGate(BasicGate):
    """ sqrt(X) gate

    """

    _matrix = np.array([
<<<<<<< HEAD
            [1 / np.sqrt(2), -1j / np.sqrt(2)],
            [-1j / np.sqrt(2), 1 / np.sqrt(2)]
        ], dtype=np.complex128)
=======
        [1 / np.sqrt(2), -1j / np.sqrt(2)],
        [-1j / np.sqrt(2), 1 / np.sqrt(2)]
    ], dtype=np.complex)
>>>>>>> a692246f

    def __init__(self, alias=None):
        _add_alias(alias=alias, standard_name=self.__class__.__name__)
        super().__init__(alias=None)
        self.controls = 0
        self.targets = 1
        self.params = 0
        self.qasm_name = "sx"

    def __str__(self):
        return "sqrt(X) gate"

    def inverse(self):
        _Rx = RxGate(alias=None)
        _Rx.targs = copy.deepcopy(self.targs)
        _Rx.pargs = [-np.pi / 2]
        return _Rx

    def exec(self, circuit):
        exec_single(self, circuit)


SX = SXGate(["SX", "sx", "Sx"])


class SYGate(BasicGate):
    """ sqrt(Y) gate

    """

    _matrix = np.array([
        [1 / np.sqrt(2), -1 / np.sqrt(2)],
        [1 / np.sqrt(2), 1 / np.sqrt(2)]
    ], dtype=np.complex128)

    def __init__(self, alias=None):
        _add_alias(alias=alias, standard_name=self.__class__.__name__)
        super().__init__(alias=None)
        self.controls = 0
        self.targets = 1
        self.params = 0
        self.qasm_name = "sy"

    def __str__(self):
        return "sqrt(Y) gate"

    def inverse(self):
        _Ry = RyGate(alias=None)
        _Ry.targs = copy.deepcopy(self.targs)
        _Ry.pargs = [-np.pi / 2]
        return _Ry

    def exec(self, circuit):
        exec_single(self, circuit)


SY = SYGate(["SY", "sy", "Sy"])


class SWGate(BasicGate):
    """ sqrt(W) gate

    """

    _matrix = np.array([
        [1 / np.sqrt(2), -np.sqrt(1j / 2)],
        [np.sqrt(-1j / 2), 1 / np.sqrt(2)]
    ], dtype=np.complex128)

    def __init__(self, alias=None):
        _add_alias(alias=alias, standard_name=self.__class__.__name__)
        super().__init__(alias=None)
        self.controls = 0
        self.targets = 1
        self.params = 0
        self.qasm_name = "sw"

    def __str__(self):
        return "sqrt(W) gate"

    def inverse(self):
        _U2 = U2Gate(alias=None)
        _U2.targs = copy.deepcopy(self.targs)
        _U2.pargs = [3 * np.pi / 4, 5 * np.pi / 4]
        return _U2

    def exec(self, circuit):
        exec_single(self, circuit)


SW = SWGate(["SW", "sw", "Sw"])


class IDGate(BasicGate):
    """ Identity gate

    """

    _matrix = np.array([
        [1, 0],
        [0, 1]
    ], dtype=np.complex128)

    def __init__(self, alias=None):
        _add_alias(alias=alias, standard_name=self.__class__.__name__)
        super().__init__(alias=None)
        self.controls = 0
        self.targets = 1
        self.params = 0
        self.qasm_name = "id"

    def __str__(self):
        return "Identity gate"

    def inverse(self):
        _ID = IDGate(alias=None)
        _ID.targs = copy.deepcopy(self.targs)
        return _ID

    def exec(self, circuit):
        exec_single(self, circuit)


ID = IDGate(["ID"])


class U1Gate(BasicGate):
    """ Diagonal single-qubit gate

    """

    def __init__(self, alias=None):
        _add_alias(alias=alias, standard_name=self.__class__.__name__)
        super().__init__(alias=None)
        self.controls = 0
        self.targets = 1
        self.params = 1
        self.pargs = [np.pi / 2]
        self.qasm_name = "u1"

    @property
    def matrix(self) -> np.ndarray:
        return np.array([
            [1, 0],
            [0, np.exp(1j * self.pargs[0])]
        ], dtype=np.complex128)

    def __str__(self):
        return "U1 gate"

    def inverse(self):
        _U1 = U1Gate(alias=None)
        _U1.targs = copy.deepcopy(self.targs)
        _U1.pargs = [-self.pargs[0]]
        return _U1

    def exec(self, circuit):
        exec_single(self, circuit)


U1 = U1Gate(["U1"])


class U2Gate(BasicGate):
    """ One-pulse single-qubit gate

    """

    def __init__(self, alias=None):
        _add_alias(alias=alias, standard_name=self.__class__.__name__)
        super().__init__(alias=None)
        self.controls = 0
        self.targets = 1
        self.params = 2
        self.pargs = [np.pi / 2, np.pi / 2]
        self.qasm_name = "u2"

    @property
    def matrix(self) -> np.ndarray:
        sqrt2 = 1 / np.sqrt(2)
        return np.array([
            [1 * sqrt2,
             -np.exp(1j * self.pargs[1]) * sqrt2],
            [np.exp(1j * self.pargs[0]) * sqrt2,
<<<<<<< HEAD
            np.exp(1j * (self.pargs[0] + self.pargs[1])) * sqrt2]
        ], dtype=np.complex128)
=======
             np.exp(1j * (self.pargs[0] + self.pargs[1])) * sqrt2]
        ], dtype=np.complex)
>>>>>>> a692246f

    def __str__(self):
        return "U2 gate"

    def inverse(self):
        _U2 = U2Gate(alias=None)
        _U2.targs = copy.deepcopy(self.targs)
        _U2.pargs = [np.pi - self.pargs[1], np.pi - self.pargs[0]]
        return _U2

    def exec(self, circuit):
        exec_single(self, circuit)


U2 = U2Gate(["U2"])


class U3Gate(BasicGate):
    """ Two-pulse single-qubit gate

    """

    def __init__(self, alias=None):
        _add_alias(alias=alias, standard_name=self.__class__.__name__)
        super().__init__(alias=None)
        self.controls = 0
        self.targets = 1
        self.params = 3
        self.pargs = [0, 0, np.pi / 2]
        self.qasm_name = "u3"

    @property
    def matrix(self) -> np.ndarray:
        return np.array([
            [np.cos(self.pargs[0] / 2),
             -np.exp(1j * self.pargs[2]) * np.sin(self.pargs[0] / 2)],
            [np.exp(1j * self.pargs[1]) * np.sin(self.pargs[0] / 2),
<<<<<<< HEAD
            np.exp(1j * (self.pargs[1] + self.pargs[2])) * np.cos(self.pargs[0] / 2)]
        ], dtype=np.complex128)
=======
             np.exp(1j * (self.pargs[1] + self.pargs[2])) * np.cos(self.pargs[0] / 2)]
        ], dtype=np.complex)
>>>>>>> a692246f

    def __str__(self):
        return "U3 gate"

    def inverse(self):
        _U3 = U3Gate(alias=None)
        _U3.targs = copy.deepcopy(self.targs)
        _U3.pargs = [self.pargs[0], np.pi - self.pargs[2], np.pi - self.pargs[1]]
        return _U3

    def exec(self, circuit):
        exec_single(self, circuit)


U3 = U3Gate(["U3"])


class RxGate(BasicGate):
    """ Rotation around the x-axis gate

    """

    def __init__(self, alias=None):
        _add_alias(alias=alias, standard_name=self.__class__.__name__)
        super().__init__(alias=None)
        self.controls = 0
        self.targets = 1
        self.params = 1
        self.pargs = [np.pi / 2]
        self.qasm_name = "rx"

    @property
    def matrix(self) -> np.ndarray:
        return np.array([
            [np.cos(self.parg / 2),
             1j * -np.sin(self.parg / 2)],
            [1j * -np.sin(self.parg / 2),
<<<<<<< HEAD
            np.cos(self.parg / 2)]
        ], dtype=np.complex128)
=======
             np.cos(self.parg / 2)]
        ], dtype=np.complex)
>>>>>>> a692246f

    def __str__(self):
        return "Rx gate"

    def inverse(self):
        _Rx = RxGate(alias=None)
        _Rx.targs = copy.deepcopy(self.targs)
        _Rx.pargs = [-self.pargs[0]]
        return _Rx

    def exec(self, circuit):
        exec_single(self, circuit)


Rx = RxGate(["Rx", "RX"])


class RyGate(BasicGate):
    """ Rotation around the y-axis gate

    """

    def __init__(self, alias=None):
        _add_alias(alias=alias, standard_name=self.__class__.__name__)
        super().__init__(alias=None)
        self.controls = 0
        self.targets = 1
        self.params = 1
        self.pargs = [np.pi / 2]
        self.qasm_name = "ry"

    @property
    def matrix(self) -> np.ndarray:
        return np.array([
            [np.cos(self.pargs[0] / 2), -np.sin(self.pargs[0] / 2)],
            [np.sin(self.pargs[0] / 2), np.cos(self.pargs[0] / 2)],
        ], dtype=np.complex128)

    def __str__(self):
        return "Ry gate"

    def inverse(self):
        _Ry = RyGate(alias=None)
        _Ry.targs = copy.deepcopy(self.targs)
        _Ry.pargs = [-self.pargs[0]]
        return _Ry

    def exec(self, circuit):
        exec_single(self, circuit)


Ry = RyGate(["Ry", "RY"])


class RzGate(BasicGate):
    """ Rotation around the z-axis gate

    """

    def __init__(self, alias=None):
        _add_alias(alias=alias, standard_name=self.__class__.__name__)
        super().__init__(alias=None)
        self.controls = 0
        self.targets = 1
        self.params = 1
        self.pargs = [np.pi / 2]
        self.qasm_name = "rz"

    @property
    def matrix(self) -> np.ndarray:
        return np.array([
            [np.exp(-self.parg / 2 * 1j), 0],
            [0, np.exp(self.parg / 2 * 1j)]
        ], dtype=np.complex128)

    def __str__(self):
        return "Rz gate"

    def inverse(self):
        _Rz = RzGate(alias=None)
        _Rz.targs = copy.deepcopy(self.targs)
        _Rz.pargs = [-self.pargs[0]]
        return _Rz

    def exec(self, circuit):
        exec_single(self, circuit)


Rz = RzGate(["Rz", "RZ"])


class TGate(BasicGate):
    """ T gate

    """

    _matrix = np.array([
        [1, 0],
        [0, 1 / np.sqrt(2) + 1j * 1 / np.sqrt(2)]
    ], dtype=np.complex128)

    def __init__(self, alias=None):
        _add_alias(alias=alias, standard_name=self.__class__.__name__)
        super().__init__(alias=None)
        self.controls = 0
        self.targets = 1
        self.params = 0
        self.qasm_name = "t"

    def __str__(self):
        return "T gate"

    def inverse(self):
        _Tdagger = TDaggerGate()
        _Tdagger.targs = copy.deepcopy(self.targs)
        return _Tdagger

    def exec(self, circuit):
        exec_single(self, circuit)


T = TGate(["T"])


class TDaggerGate(BasicGate):
    """ The conjugate transpose of T gate

    """

    _matrix = np.array([
        [1, 0],
        [0, 1 / np.sqrt(2) + 1j * -1 / np.sqrt(2)]
    ], dtype=np.complex128)

    def __init__(self, alias=None):
        _add_alias(alias=alias, standard_name=self.__class__.__name__)
        super().__init__(alias=None)
        self.controls = 0
        self.targets = 1
        self.params = 0
        self.qasm_name = "tdg"

    def __str__(self):
        return "The conjugate transpose of T gate"

    def inverse(self):
        _Tgate = TGate(alias=None)
        _Tgate.targs = copy.deepcopy(self.targs)
        return _Tgate

    def exec(self, circuit):
        exec_single(self, circuit)


T_dagger = TDaggerGate(["T_dagger"])


class PhaseGate(BasicGate):
    """ Phase gate

    """

    @property
    def matrix(self) -> np.ndarray:
        return np.array([
            [np.exp(self.parg * 1j), 0],
            [0, np.exp(self.parg * 1j)]
        ], dtype=np.complex128)

    def __init__(self, alias=None):
        _add_alias(alias=alias, standard_name=self.__class__.__name__)
        super().__init__(alias=None)
        self.controls = 0
        self.targets = 1
        self.params = 1
        self.pargs = [0]
        self.qasm_name = "phase"

    def __str__(self):
        return "Phase gate"

    def inverse(self):
        _Phase = PhaseGate()
        _Phase.targs = copy.deepcopy(self.targs)
        _Phase.pargs = [-self.parg]
        return _Phase

    def exec(self, circuit):
        exec_single(self, circuit)


Phase = PhaseGate(["Phase"])


class CZGate(BasicGate):
    """ controlled-Z gate

    """

    _matrix = np.array([
        [1, 0],
        [0, -1]
    ], dtype=np.complex128)

    _compute_matrix = np.array([
        [1, 0, 0, 0],
        [0, 1, 0, 0],
        [0, 0, 1, 0],
        [0, 0, 0, -1]
    ], dtype=np.complex128)

    @property
    def compute_matrix(self) -> np.ndarray:
        return self._compute_matrix

    def __init__(self, alias=None):
        _add_alias(alias=alias, standard_name=self.__class__.__name__)
        super().__init__(alias=None)
        self.controls = 1
        self.targets = 1
        self.params = 0
        self.qasm_name = "cz"

    def __str__(self):
        return "controlled-Z gate"

    def inverse(self):
        _CZ = CZGate(alias=None)
        _CZ.cargs = copy.deepcopy(self.cargs)
        _CZ.targs = copy.deepcopy(self.targs)
        return _CZ

    def exec(self, circuit):
        exec_controlSingle(self, circuit)


CZ = CZGate(["CZ", "Cz"])


class CXGate(BasicGate):
    """ "controlled-X gate"


    """

    _matrix = np.array([
        [0, 1],
        [1, 0]
    ], dtype=np.complex128)

    _compute_matrix = np.array([
        [1, 0, 0, 0],
        [0, 1, 0, 0],
        [0, 0, 0, 1],
        [0, 0, 1, 0]
    ], dtype=np.complex128)

    @property
    def compute_matrix(self) -> np.ndarray:
        return self._compute_matrix

    def __init__(self, alias=None):
        _add_alias(alias=alias, standard_name=self.__class__.__name__)
        super().__init__(alias=None)
        self.controls = 1
        self.targets = 1
        self.params = 0
        self.qasm_name = "cx"

    def __str__(self):
        return "controlled-X gate"

    def inverse(self):
        _CX = CXGate(alias=None)
        _CX.cargs = copy.deepcopy(self.cargs)
        _CX.targs = copy.deepcopy(self.targs)
        return _CX

    def exec(self, circuit):
        exec_controlSingle(self, circuit)


CX = CXGate(["CX", "Cx", "cx"])


class CYGate(BasicGate):
    """ controlled-Y gate

    """

    _matrix = np.array([
        [0, -1j],
        [1j, 0]
    ], dtype=np.complex128)

    _compute_matrix = np.array([
        [1, 0, 0, 0],
        [0, 1, 0, 0],
        [0, 0, 0, -1j],
        [0, 0, 1j, 0]
    ], dtype=np.complex128)

    @property
    def compute_matrix(self) -> np.ndarray:
        return self._compute_matrix

    def __init__(self, alias=None):
        _add_alias(alias=alias, standard_name=self.__class__.__name__)
        super().__init__(alias=None)
        self.controls = 1
        self.targets = 1
        self.params = 0
        self.qasm_name = "cy"

    def __str__(self):
        return "controlled-Y gate"

    def inverse(self):
        _CY = CYGate(alias=None)
        _CY.cargs = copy.deepcopy(self.cargs)
        _CY.targs = copy.deepcopy(self.targs)
        return _CY

    def exec(self, circuit):
        exec_controlSingle(self, circuit)


CY = CYGate(["CY", "Cy"])


class CHGate(BasicGate):
    """ controlled-Hadamard gate


    """

    _matrix = np.array([
        [1 / np.sqrt(2), 1 / np.sqrt(2)],
        [1 / np.sqrt(2), -1 / np.sqrt(2)]
    ], dtype=np.complex128)

    _compute_matrix = np.array([
        [1, 0, 0, 0],
        [0, 1, 0, 0],
        [0, 0, 1 / np.sqrt(2), 1 / np.sqrt(2)],
        [0, 0, 1 / np.sqrt(2), -1 / np.sqrt(2)]
    ], dtype=np.complex128)

    @property
    def compute_matrix(self) -> np.ndarray:
        return self._compute_matrix

    def __init__(self, alias=None):
        _add_alias(alias=alias, standard_name=self.__class__.__name__)
        super().__init__(alias=None)
        self.controls = 1
        self.targets = 1
        self.params = 0
        self.qasm_name = "ch"

    def __str__(self):
        return "controlled-Hadamard gate"

    def inverse(self):
        _CH = CHGate(alias=None)
        _CH.cargs = copy.deepcopy(self.cargs)
        _CH.targs = copy.deepcopy(self.targs)
        return _CH

    def exec(self, circuit):
        exec_controlSingle(self, circuit)


CH = CHGate(["CH", "Ch"])


class CRzGate(BasicGate):
    """ controlled-Rz gate

    """

    def __init__(self, alias=None):
        _add_alias(alias=alias, standard_name=self.__class__.__name__)
        super().__init__(alias=None)
        self.controls = 1
        self.targets = 1
        self.params = 1
        self.pargs = [np.pi / 2]
        self.qasm_name = "crz"

    @property
    def matrix(self) -> np.ndarray:
        return np.array([
            [np.exp(-self.parg / 2 * 1j), 0],
            [0, np.exp(self.parg / 2 * 1j)]
        ], dtype=np.complex128)

    @property
    def compute_matrix(self) -> np.ndarray:
        return np.array([
            [1, 0, 0, 0],
            [0, 1, 0, 0],
            [0, 0, np.exp(-self.parg / 2 * 1j), 0],
            [0, 0, 0, np.exp(self.parg / 2 * 1j)]
        ], dtype=np.complex128)

    def __str__(self):
        return "controlled-Rz gate"

    # @staticmethod
    # def type():
    #     return GateType.CRz

    def inverse(self):
        _CRz = CRzGate(alias=None)
        _CRz.cargs = copy.deepcopy(self.cargs)
        _CRz.targs = copy.deepcopy(self.targs)
        _CRz.pargs = [-self.pargs[0]]
        return _CRz

    def exec(self, circuit):
        exec_controlSingle(self, circuit)


CRz = CRzGate(["CRZ", "CRz", "Crz"])


class CU1Gate(BasicGate):
    """ Controlled-U1 gate

    """

    def __init__(self, alias=None):
        _add_alias(alias=alias, standard_name=self.__class__.__name__)
        super().__init__(alias=None)
        self.controls = 1
        self.targets = 1
        self.params = 1
        self.pargs = [np.pi / 2]
        self.qasm_name = "cu1"

    @property
    def matrix(self) -> np.ndarray:
        return np.array([
            [1, 0],
            [0, np.exp(1j * self.pargs[0])]
        ], dtype=np.complex128)

    @property
    def compute_matrix(self) -> np.ndarray:
        return np.array([
            [1, 0, 0, 0],
            [0, 1, 0, 0],
            [0, 0, 1, 0],
            [0, 0, 0, np.exp(1j * self.pargs[0])]
        ], dtype=np.complex128)

    def __str__(self):
        return "controlled-U1 gate"

    def inverse(self):
        _CU1 = CU1Gate(alias=None)
        _CU1.cargs = copy.deepcopy(self.cargs)
        _CU1.targs = copy.deepcopy(self.targs)
        _CU1.pargs = [-self.pargs[0]]
        return _CU1

    def exec(self, circuit):
        exec_controlSingle(self, circuit)


CU1 = CU1Gate(["CU1", "cu1"])


class CU3Gate(BasicGate):
    """ Controlled-U3 gate

    """

    def __init__(self, alias=None):
        _add_alias(alias=alias, standard_name=self.__class__.__name__)
        super().__init__(alias=None)
        self.controls = 1
        self.targets = 1
        self.params = 3
        self.pargs = [np.pi / 2, 0, 0]
        self.qasm_name = "cu3"

    @property
    def matrix(self) -> np.ndarray:
        return np.array([
            [np.cos(self.pargs[0] / 2), -np.exp(1j * self.pargs[2]) * np.sin(self.pargs[0] / 2)],
            [np.exp(1j * self.pargs[1]) * np.sin(self.pargs[0] / 2),
             np.exp(1j * (self.pargs[1] + self.pargs[2])) * np.cos(self.pargs[0] / 2)]
        ], dtype=np.complex128)

    @property
    def compute_matrix(self) -> np.ndarray:
        return np.array([
            [1, 0, 0, 0],
            [0, 1, 0, 0],
            [0, 0, np.cos(self.pargs[0] / 2), -np.exp(1j * self.pargs[2]) * np.sin(self.pargs[0] / 2)],
            [0, 0, np.exp(1j * self.pargs[1]) * np.sin(self.pargs[0] / 2),
             np.exp(1j * (self.pargs[1] + self.pargs[2])) * np.cos(self.pargs[0] / 2)]
        ], dtype=np.complex128)

    def __str__(self):
        return "controlled-U3 gate"

    def inverse(self):
        _CU3 = CU3Gate(alias=None)
        _CU3.cargs = copy.deepcopy(self.cargs)
        _CU3.targs = copy.deepcopy(self.targs)
        _CU3.pargs = [self.pargs[0], np.pi - self.pargs[2], np.pi - self.pargs[1]]
        return _CU3

    def exec(self, circuit):
        exec_controlSingle(self, circuit)


CU3 = CU3Gate(["CU3", "cu3"])


class FSimGate(BasicGate):
    """ fSim gate

    """

    def __init__(self, alias=None):
        _add_alias(alias=alias, standard_name=self.__class__.__name__)
        super().__init__(alias=None)
        self.controls = 0
        self.targets = 2
        self.params = 2
        self.pargs = [np.pi / 2, 0]
        self.qasm_name = "fsim"

    @property
    def matrix(self) -> np.ndarray:
        costh = np.cos(self.pargs[0])
        sinth = np.sin(self.pargs[0])
        phi = self.pargs[1]
        return np.array([
            [1, 0, 0, 0],
            [0, costh, -1j * sinth, 0],
            [0, -1j * sinth, costh, 0],
            [0, 0, 0, np.exp(-1j * phi)]
        ], dtype=np.complex128)

    def __str__(self):
        return "fSim gate"

    def inverse(self):
        _Fsim = FSimGate(alias=None)
        _Fsim.targs = copy.deepcopy(self.targs)
        _Fsim.pargs = [-self.pargs[0], -self.pargs[1]]
        return _Fsim

    def exec(self, circuit):
        exec_two(self, circuit)


FSim = FSimGate(["FSim", "fSim", "fsim"])


class RxxGate(BasicGate):
    """ Rxx gate

    """

    def __init__(self, alias=None):
        _add_alias(alias=alias, standard_name=self.__class__.__name__)
        super().__init__(alias=None)
        self.controls = 0
        self.targets = 2
        self.params = 1
        self.pargs = [0]
        self.qasm_name = "Rxx"

    @property
    def matrix(self) -> np.ndarray:
        costh = np.cos(self.parg / 2)
        sinth = np.sin(self.parg / 2)
        return np.array([
            [costh, 0, 0, -1j * sinth],
            [0, costh, -1j * sinth, 0],
            [0, -1j * sinth, costh, 0],
            [-1j * sinth, 0, 0, costh]
        ], dtype=np.complex128)

    def __str__(self):
        return "Rxx gate"

    def inverse(self):
        _Rxx = RxxGate(alias=None)
        _Rxx.targs = copy.deepcopy(self.targs)
        _Rxx.pargs = [-self.parg]
        return _Rxx

    def exec(self, circuit):
        exec_two(self, circuit)


Rxx = RxxGate(["Rxx", "rxx", "RXX"])


class RyyGate(BasicGate):
    """ Ryy gate

    """

    def __init__(self, alias=None):
        _add_alias(alias=alias, standard_name=self.__class__.__name__)
        super().__init__(alias=None)
        self.controls = 0
        self.targets = 2
        self.params = 1
        self.pargs = [np.pi / 2]
        self.qasm_name = "Ryy"

    @property
    def matrix(self) -> np.ndarray:
        costh = np.cos(self.parg / 2)
        sinth = np.sin(self.parg / 2)
        return np.array([
            [costh, 0, 0, 1j * sinth],
            [0, costh, -1j * sinth, 0],
            [0, -1j * sinth, costh, 0],
            [1j * sinth, 0, 0, costh]
        ], dtype=np.complex128)

    def __str__(self):
        return "Ryy gate"

    def inverse(self):
        _Ryy = RyyGate(alias=None)
        _Ryy.targs = copy.deepcopy(self.targs)
        _Ryy.pargs = [-self.parg]
        return _Ryy

    def exec(self, circuit):
        exec_two(self, circuit)


Ryy = RyyGate(["Ryy", "ryy", "RYY"])


class RzzGate(BasicGate):
    """ Rzz gate

    """

    def __init__(self, alias=None):
        _add_alias(alias=alias, standard_name=self.__class__.__name__)
        super().__init__(alias=None)
        self.controls = 0
        self.targets = 2
        self.params = 1
        self.pargs = [np.pi / 2]
        self.qasm_name = "Rzz"

    @property
    def matrix(self) -> np.ndarray:
        expth = np.exp(0.5j * self.parg)
        sexpth = np.exp(-0.5j * self.parg)
        return np.array([
            [sexpth, 0, 0, 0],
            [0, expth, 0, 0],
            [0, 0, expth, 0],
            [0, 0, 0, sexpth]
        ], dtype=np.complex128)

    def __str__(self):
        return "Rzz gate"

    def inverse(self):
        _Rzz = RzzGate(alias=None)
        _Rzz.targs = copy.deepcopy(self.targs)
        _Rzz.pargs = [-self.parg]
        return _Rzz

    def exec(self, circuit):
        exec_two(self, circuit)


Rzz = RzzGate(["Rzz", "rzz", "RZZ"])

class MeasureGate(BasicGate):
    """ z-axis Measure gate

    Measure one qubit along z-axis.
    After acting on the qubit(circuit flush), the qubit get the value 0 or 1
    and the amplitude changed by the result.

    """

    def __init__(self, alias=None):
        _add_alias(alias=alias, standard_name=self.__class__.__name__)
        super().__init__(alias=None)
        self.controls = 0
        self.targets = 1
        self.params = 0
        self.qasm_name = "measure"

    @property
    def matrix(self) -> np.ndarray:
        raise Exception("try to get the matrix of measure gate")

    def __str__(self):
        return "Measure gate"

    def exec(self, circuit):
        exec_measure(self, circuit)


Measure = MeasureGate(["Measure"])


class ResetGate(BasicGate):
    """ Reset gate

    Reset the qubit into 0 state,
    which change the amplitude

    """

    def __init__(self, alias=None):
        _add_alias(alias=alias, standard_name=self.__class__.__name__)
        super().__init__(alias=None)
        self.controls = 0
        self.targets = 1
        self.params = 0
        self.qasm_name = "reset"

    @property
    def matrix(self) -> np.ndarray:
        raise Exception("try to get the matrix of reset gate")

    def __str__(self):
        return "Reset gate"

    def exec(self, circuit):
        exec_reset(self, circuit)


Reset = ResetGate(["Reset"])


class BarrierGate(BasicGate):
    """ Barrier gate

    In IBMQ, barrier gate forbid the optimization cross the gate,
    It is invalid in out circuit now.

    """

    def __init__(self, alias=None):
        _add_alias(alias=alias, standard_name=self.__class__.__name__)
        super().__init__(alias=None)
        self.controls = 0
        self.targets = 1
        self.params = 0
        self.qasm_name = "barrier"

    @property
    def matrix(self) -> np.ndarray:
        raise Exception("try to get the matrix of barrier gate")

    def __str__(self):
        return "Barrier gate"

    def exec(self, circuit):
        exec_barrier(self, circuit)


Barrier = BarrierGate(["Barrier"])


class SwapGate(BasicGate):
    """ Swap gate

    In the computation, it will not change the amplitude.
    Instead, it change the index of a Tangle.

    """

    _matrix = np.array([
        [1, 0, 0, 0],
        [0, 0, 1, 0],
        [0, 1, 0, 0],
        [0, 0, 0, 1]
    ], dtype=np.complex128)

    def __init__(self, alias=None):
        _add_alias(alias=alias, standard_name=self.__class__.__name__)
        super().__init__(alias=None)
        self.controls = 0
        self.targets = 2
        self.params = 0
        self.qasm_name = "swap"

    def __str__(self):
        return "Swap gate"

    def inverse(self):
        _swap = SwapGate(alias=None)
        _swap.targs = copy.deepcopy(self.targs)
        return _swap

    def exec(self, circuit):
        exec_swap(self, circuit)


Swap = SwapGate(["Swap"])


class PermGate(BasicGate):
    """ Permutation gate

    A special gate defined in our circuit,
    It can change an n-qubit qureg's amplitude by permutaion,
    the parameter is a 2^n list describes the permutation.

    """

    # life cycle
    def __init__(self, alias=None):
        _add_alias(alias=alias, standard_name=self.__class__.__name__)
        super().__init__(alias=None)
        self.controls = 0
        self.targets = 0
        self.params = 0

    def __call__(self, params=None, name=None):
        """ pass permutation to the gate

        the length of permutaion must be 2^n,
        by which we can calculate the number of targets

        Args:
            params(list/tuple): the permutation parameters

        Returns:
            PermGate: the gate after filled by parameters
        """
        self.__temp_name = name
        self.pargs = []
        if not isinstance(params, list) or not isinstance(params, tuple):
            TypeException("list or tuple", params)
        if isinstance(params, tuple):
            params = list(params)
        length = len(params)
        if length == 0:
            raise Exception("list or tuple shouldn't be empty")
        n = int(round(np.log2(length)))
        if (1 << n) != length:
            raise Exception("the length of list or tuple should be the power of 2")
        self.params = length
        self.targets = n
        for idx in params:
            if not isinstance(idx, int) or idx < 0 or idx >= self.params:
                raise Exception("the element in the list/tuple should be integer")
            if idx in self.pargs:
                raise Exception("the list/tuple should be a permutation for [0, 2^n) without repeat")
            self.pargs.append(idx)
        return self

    @property
    def matrix(self) -> np.ndarray:
        matrix = np.array([], dtype=np.complex128)
        for i in range(self.params):
            for j in range(self.params):
                if self.pargs[i] == j:
                    matrix = np.append(matrix, 1)
                else:
                    matrix = np.append(matrix, 0)
        matrix = matrix.reshape(self.params, self.params)
        return matrix

    @property
    def compute_matrix(self):
        return self.matrix

    def __str__(self):
        return "Permutation gate"

    # @staticmethod
    # def type():
    #     return GateType.Perm

    def inverse(self):
        _perm = PermGate(alias=None)
        _perm.targs = copy.deepcopy(self.targs)
        matrix = [0] * self.params
        i = 0
        for parg in self.pargs:
            matrix[parg] = i
            i += 1
        _perm.pargs = matrix
        _perm.params = self.params
        _perm.targets = self.targets
        return _perm

    def exec(self, circuit):
        exec_perm(self, circuit)


Perm = PermGate(["Perm"])


class ControlPermMulDetailGate(BasicGate):
    """ controlled-Permutation gate

    This gate is used to implement oracle in the order-finding algorithm

    """

    def __init__(self, alias=None):
        _add_alias(alias=alias, standard_name=self.__class__.__name__)
        super().__init__(alias=None)
        self.controls = 1
        self.targets = 0
        self.params = 0

    def __call__(self, params=None, name=None):
        """ pass parameters to the gate

        give parameters (a, N) to the gate

        Args:
            params(list/tuple): the oracle's parameters a and N

        Returns:
            ControlPermMulDetailGate: the gate after filled by parameters
        """
        self.__temp_name = name
        self.pargs = []
        if not isinstance(params, list) or not isinstance(params, tuple):
            TypeException("list or tuple", params)
        if isinstance(params, tuple):
            params = list(params)
        length = len(params)
        if length != 2:
            raise Exception("the list or tuple passed in should contain two values")
        a = params[0]
        N = params[1]
        n = int(np.ceil(np.log2(N)))
        self.params = 2
        self.targets = n
        self.pargs = [a, N]
        return self

    @property
    def matrix(self) -> np.ndarray:
        matrix = np.array([], dtype=np.complex128)
        a = self.pargs[0]
        N = self.pargs[1]
        pargs = []
        for idx in range(1 << (self.targets + self.controls)):
            idxx = idx // 2
            controlxx = idx % 2
            if controlxx == 0:
                pargs.append(idx)
            else:
                if idxx >= N:
                    pargs.append(idx)
                else:
                    pargs.append(((idxx * a % N) << 1) + controlxx)
        for i in range(1 << (self.targets + self.controls)):
            for j in range(1 << (self.targets + self.controls)):
                if pargs[i] == j:
                    matrix = np.append(matrix, 1)
                else:
                    matrix = np.append(matrix, 0)
        matrix = matrix.reshape(1 << (self.targets + self.controls), 1 << (self.targets + self.controls))
        return matrix

    def __str__(self):
        return "controlled-Permutation gate"

    def inverse(self):
        def EX_GCD(a, b, arr):
            if b == 0:
                arr[0] = 1
                arr[1] = 0
                return a
            g = EX_GCD(b, a % b, arr)
            t = arr[0]
            arr[0] = arr[1]
            arr[1] = t - int(a / b) * arr[1]
            return g

        gcd_arr = [0, 1]
        EX_GCD(self.pargs[0], self.pargs[1], gcd_arr)
        n_inverse = (gcd_arr[0] % self.pargs[1] + self.pargs[1]) % self.pargs[1]

        _ControlP = ControlPermMulDetailGate()
        _ControlP.targs = copy.deepcopy(self.targs)
        _ControlP.pargs = [n_inverse, self.pargs[1]]
        _ControlP.targets = self.targets
        _ControlP.params = self.params
        _ControlP.controls = self.controls
        return _ControlP

    def exec(self, circuit):
        exec_controlMulPerm(self, circuit)


ControlPermMulDetail = ControlPermMulDetailGate(["ControlPermMulDetail"])


class PermShiftGate(PermGate):
    """ act an increase or subtract operate with modulus.

    This Class is the subClass of PermGate.
    In fact, we calculate the permutation by the parameters.

    """

    def __init__(self, alias=None):
        _add_alias(alias=alias, standard_name=self.__class__.__name__)
        super().__init__(alias=None)
        self.controls = 0
        self.targets = 0
        self.params = 0

    def __call__(self, params=None, N=None, name=None):
        """ pass parameters to the gate

        give parameters (params, N) to the gate

        Args:
            params(int): the number (can be negative) the qureg increase
            N(int): the modulus

        Returns:
            PermShiftGate: the gate after filled by parameters
        """
        self.__temp_name = name
        if not isinstance(params, int):
            raise TypeException("int", params)
        if N is None:
            raise Exception("PermShift need two parameters")
        if not isinstance(N, int):
            raise TypeException("int", N)

        if N <= 0:
            raise Exception("the modulus should be integer")
        n = int(round(np.log2(N)))
        self.params = N
        self.targets = n
        self.pargs = []
        for idx in range(1 << self.targets):
            idxx = idx // 2
            controlxx = idx % 2
            if controlxx == 0:
                self.pargs.append(idx)
            else:
                if idxx < N:
                    self.pargs.append(idx)
                else:
                    self.pargs.append(((((idxx + params) % N + N) % N) << 1) + controlxx)
        return self


PermShift = PermShiftGate(["PermShift"])


class ControlPermShiftGate(PermGate):
    """ Controlled-PermShiftGate

    PermShiftGate with a control bit

    """

    def __init__(self, alias=None):
        _add_alias(alias=alias, standard_name=self.__class__.__name__)
        super().__init__(alias=None)
        self.controls = 1
        self.targets = 0
        self.params = 0

    def __call__(self, params=None, N=None, name=None):
        """ pass parameters to the gate

        give parameters (params, N) to the gate

        Args:
            params(int): the number (can be negative) the qureg increase
            N(int): the modulus

        Returns:
            PermShiftGate: the gate after filled by parameters
        """
        self.__temp_name = name
        if not isinstance(params, int):
            raise TypeException("int", params)
        if N is None:
            raise Exception("ControlPermShift need two parameters")
        if not isinstance(N, int):
            raise TypeException("int", N)

        if N <= 0:
            raise Exception("the modulus should be integer")
        n = int(np.ceil(np.log2(N)))
        self.params = N
        self.targets = n + 1
        self.pargs = []
        for idx in range(1 << self.targets):
            idxx = idx // 2
            controlxx = idx % 2
            if controlxx == 0:
                self.pargs.append(idx)
            else:
                if idxx < N:
                    self.pargs.append(idx)
                else:
                    self.pargs.append(((((idxx + params) % N + N) % N) << 1) + controlxx)
        return self


ControlPermShift = ControlPermShiftGate(["ControlPermShift"])


class PermMulGate(PermGate):
    """ act an multiply operate with modulus.

    This Class is the subClass of PermGate.
    In fact, we calculate the permutation by the parameters.

    """

    def __init__(self, alias=None):
        _add_alias(alias=alias, standard_name=self.__class__.__name__)
        super().__init__(alias=None)
        self.controls = 0
        self.targets = 0
        self.params = 0

    def __call__(self, params=None, N=None, name=None):
        """ pass parameters to the gate

        give parameters (params, N) to the gate

        Args:
            params(int): the number (can be negative) the qureg increase
            N(int): the modulus

        Returns:
            PermMulGate: the gate after filled by parameters
        """
        self.__temp_name = name
        if not isinstance(params, int):
            raise TypeException("int", params)
        if N is None:
            raise Exception("PermMul need two parameters")
        if not isinstance(N, int):
            raise TypeException("int", N)
        if N <= 0:
            raise Exception("the modulus should be integer")
        if params <= 0:
            raise Exception("the params should be integer")

        if np.gcd(params, N) != 1:
            raise Exception(f"params and N should be co-prime, but {params} and {N} are not.")

        params = params % N

        n = int(round(np.log2(N)))
        if (1 << n) < N:
            n = n + 1
        self.params = N
        self.targets = n
        self.pargs = []
        for idx in range(N):
            self.pargs.append(idx * params % N)
        for idx in range(N, 1 << n):
            self.pargs.append(idx)
        return self


PermMul = PermMulGate(["PermMul"])


class ControlPermMulGate(PermGate):
    """ a controlled-PermMulGate


    """

    def __init__(self, alias=None):
        _add_alias(alias=alias, standard_name=self.__class__.__name__)
        super().__init__(alias=None)
        self.controls = 0
        self.targets = 0
        self.params = 0

    def __call__(self, params=None, N=None, name=None):
        """ pass parameters to the gate

        give parameters (params, N) to the gate

        Args:
            params(int): the number (can be negative) the qureg increase
            N(int): the modulus

        Returns:
            ControlPermMulGate: the gate after filled by parameters
        """
        self.__temp_name = name
        if not isinstance(params, int):
            raise TypeException("int", params)
        if N is None:
            raise Exception("PermMul need two parameters")
        if not isinstance(N, int):
            raise TypeException("int", N)
        if N <= 0:
            raise Exception("the modulus should be integer")
        if params <= 0:
            raise Exception("the params should be integer")

        if np.gcd(params, N) != 1:
            raise Exception(f"params and N should be co-prime, but {params} and {N} are not.")

        params = params % N

        n = int(np.ceil(np.log2(N)))
        self.params = N
        self.targets = n + 1
        self.pargs = []
        for idx in range(1 << self.targets):
            idxx = idx // 2
            controlxx = idx % 2
            if controlxx == 0:
                self.pargs.append(idx)
            else:
                if idxx >= N:
                    self.pargs.append(idx)
                else:
                    self.pargs.append(((idxx * params % N) << 1) + controlxx)
        return self


ControlPermMul = ControlPermMulGate(["ControlPermMul"])


class PermFxGate(PermGate):
    """ act an Fx oracle on a qureg

    This Class is the subClass of PermGate.
    In fact, we calculate the permutation by the parameters.

    """

    def __init__(self, alias=None):
        _add_alias(alias=alias, standard_name=self.__class__.__name__)
        super().__init__(alias=None)
        self.controls = 0
        self.targets = 0
        self.params = 0

    def __call__(self, params=None, name=None):
        """ pass Fx to the gate

        Fx should be a 2^n list that represent a boolean function
        {0, 1}^n -> {0, 1}

        Args:
            params(list):contain 2^n values which are 0 or 1

        Returns:
            PermFxGate: the gate after filled by parameters
        """
        self.__temp_name = name
        if not isinstance(params, list):
            raise TypeException("list", params)
        n = int(round(np.log2(len(params))))
        if len(params) != 1 << n:
            raise Exception("the length of params should be the power of 2")
        N = 1 << n
        for i in range(N):
            if params[i] != 0 and params[i] != 1:
                raise Exception("the range of params should be {0, 1}")

        self.params = 1 << (n + 1)
        self.targets = n + 1
        self.pargs = []

        N_2 = N << 1
        for idx in range(N_2):
            if params[idx >> 1] == 1:
                self.pargs.append(idx ^ 1)
            else:
                self.pargs.append(idx)
        return self

    @property
    def matrix(self) -> np.ndarray:
        matrix = np.array([], dtype=np.complex128)
        for i in range(self.params):
            for j in range(self.params):
                if self.pargs[i] == j:
                    np.append(matrix, 1)
                else:
                    np.append(matrix, 0)
        return matrix


PermFx = PermFxGate(["PermFx"])


class UnitaryGate(BasicGate):
    """ Custom gate

    act an unitary matrix on the qureg,
    the parameters is the matrix

    """

    @property
    def matrix(self) -> np.ndarray:
        return self._matrix

    @matrix.setter
    def matrix(self, matrix):
        self._matrix = matrix

    def __init__(self, alias=None):
        _add_alias(alias=alias, standard_name=self.__class__.__name__)
        super().__init__(alias=None)
        self.controls = 0
        self.targets = 0
        self.params = 0
        self.qasm_name = "unitary"

    def __call__(self, params=None, name=None):
        """ pass the unitary matrix

        Args:
            params(np.array/list/tuple): contain 2^n * 2^n elements, which
            form an unitary matrix.


        Returns:
            UnitaryGateGate: the gate after filled by parameters
        """
        self.__temp_name = name
        if isinstance(params, np.ndarray):
            shape = params.shape
            n2 = shape[0]
            if shape[0] != shape[1]:
                raise Exception("the length of list or tuple should be the square of power(2, n)")
            n = int(round(np.log2(n2)))
            if (1 << n) != n2:
                raise Exception("the length of list or tuple should be the square of power(2, n)")
            self.targets = n
            self.matrix = np.array(params, dtype=np.complex128)
            return self

        if not isinstance(params, list) and not isinstance(params, tuple):
            raise TypeException("list or tuple", params)
        if isinstance(params, tuple):
            params = list(params)
        length = len(params)
        if length == 0:
            raise Exception("the list or tuple passed in shouldn't be empty")
        n2 = int(round(np.sqrt(length)))
        if n2 * n2 != length:
            raise Exception("the length of list or tuple should be the square of power(2, n)")
        n = int(round(np.log2(n2)))
        if (1 << n) != n2:
            raise Exception("the length of list or tuple should be the square of power(2, n)")
        self.targets = n
        self.matrix = np.array(params, dtype=np.complex128).reshape(n2, n2)
        return self

    def copy(self, name=None):
        gate = super().copy(name)
        gate.matrix = self.matrix
        return gate

    def __str__(self):
        return "Unitary gate"

    def inverse(self):
        _unitary = UnitaryGate()
        _unitary.targs = copy.deepcopy(self.targs)
        _unitary.matrix = np.array(np.mat(self._matrix).reshape(1 << self.targets, 1 << self.targets).
                                   H.reshape(1, -1), dtype=np.complex128)
        _unitary.targets = self.targets
        _unitary.params = self.params
        _unitary.controls = self.controls
        return _unitary

    def exec(self, circuit):
        exec_unitary(self, circuit)


Unitary = UnitaryGate(["Unitary"])


class ShorInitialGate(BasicGate):
    """ a oracle gate to preparation the initial state before IQFT in Shor algorithm

    backends will preparation the initial state by classical operator
    with a fixed measure result of second register.

    """

    def __init__(self, alias=None):
        _add_alias(alias=alias, standard_name=self.__class__.__name__)
        super().__init__(alias=None)
        self.controls = 0
        self.targets = 0
        self.params = 0

    def __call__(self, params=None, name=None):
        """ pass the parameters

        Args:
            params(list/tuple): contain the parameters x, N and u which indicate
            the base number, exponential and the measure result of the second register.

        Returns:
            ShorInitialGate: the gate after filled by parameters

        """
        self.__temp_name = name
        if not isinstance(params, list) and not isinstance(params, tuple):
            raise TypeException("list or tuple", params)
        if isinstance(params, tuple):
            params = list(params)
        length = len(params)
        if length != 3:
            raise Exception("list or tuple passed in should contain three values")
        x = params[0]
        N = params[1]
        u = params[2]
        n = 2 * int(np.ceil(np.log2(N)))
        self.targets = n
        self.pargs = [x, N, u]
        return self

    def exec(self, circuit):
        exec_shorInit(self, circuit)


ShorInitial = ShorInitialGate(["ShorInitial"])


class ComplexGate(BasicGate):
    """ the abstract SuperClass of all complex quantum gates

    These quantum gates are generally too complex to act on reality quantum
    hardware directly. The class is devoted to give some reasonable synthetize
    of the gates so that user can use these gates as basic gates but get a
    series one-qubit and two-qubit gates in final.

    All complex quantum gates described in the framework have
    some common attributes and some common functions
    which defined in this class.

    Note that the ComplexGate extends the BasicGate

    Note that all subClass must overload the function "build_gate"
    """

    def build_gate(self):
        """ generate BasicGate, affectArgs

        Returns:
            CompositeGate: synthetize result
        """
        affectArgs = self.affectArgs
        GateBuilder.setGateType(GATE_ID["X"])
        GateBuilder.setTargs(len(affectArgs) - 1)
        return CompositeGate(GateBuilder.getGate())

    def exec(self, circuit):
        gateSet = self.build_gate()
        for gate in gateSet:
            gate.exec(circuit)

class CCXGate(ComplexGate):
    """ Toffoli gate

    When using this gate, it will be showed as a whole gate
    instend of being split into smaller gate

    """

    _matrix = np.array([
        [0, 1],
        [1, 0]
    ], dtype=np.complex128)

    _compute_matrix = np.array([
        [1, 0, 0, 0, 0, 0, 0, 0],
        [0, 1, 0, 0, 0, 0, 0, 0],
        [0, 0, 1, 0, 0, 0, 0, 0],
        [0, 0, 0, 1, 0, 0, 0, 0],
        [0, 0, 0, 0, 1, 0, 0, 0],
        [0, 0, 0, 0, 0, 1, 0, 0],
        [0, 0, 0, 0, 0, 0, 0, 1],
        [0, 0, 0, 0, 0, 0, 1, 0]
    ], dtype=np.complex128)

    @property
    def compute_matrix(self) -> np.ndarray:
        return self._compute_matrix

    def __init__(self, alias=None):
        _add_alias(alias=alias, standard_name=self.__class__.__name__)
        super().__init__(alias=None)
        self.controls = 2
        self.targets = 1
        self.params = 0
        self.qasm_name = "ccx"

    def __str__(self):
        return "Toffoli gate"

    def inverse(self):
        _CCX = CCXGate(alias=None)
        _CCX.cargs = copy.deepcopy(self.cargs)
        _CCX.targs = copy.deepcopy(self.targs)
        return _CCX

    def build_gate(self):
        from .composite_gate import CompositeGate
        qureg = self.affectArgs
        gates = CompositeGate()

        with gates:
            H        & qureg[2]
            CX       & (qureg[2], qureg[1])
            T_dagger & qureg[1]
            CX       & (qureg[0], qureg[1])
            T        & qureg[1]
            CX       & (qureg[2], qureg[1])
            T_dagger & qureg[1]
            CX       & (qureg[0], qureg[1])
            T        & qureg[1]
            CX       & (qureg[0], qureg[2])
            T_dagger & qureg[2]
            CX       & (qureg[0], qureg[2])
            T        & qureg[0]
            T        & qureg[2]
            H        & qureg[2]
        return gates

    def exec(self, circuit):
        exec_toffoli(self, circuit)

CCX = CCXGate(["CCX", "CCx", "Ccx"])

class CCRzGate(ComplexGate):
    """ controlled-Rz gate with two control bits

    """

    def __init__(self, alias=None):
        _add_alias(alias=alias, standard_name=self.__class__.__name__)
        super().__init__(alias=None)
        self.controls = 2
        self.targets = 1
        self.params = 1
        self.pargs = [0]
        self.qasm_name = "CCRz"

    @property
    def matrix(self) -> np.ndarray:
        return np.array([
            [np.exp(-self.parg / 2 * 1j), 0],
            [0, np.exp(self.parg / 2 * 1j)]
        ], dtype=np.complex128)

    @property
    def compute_matrix(self) -> np.ndarray:
        return np.array([
            [1, 0, 0, 0, 0, 0, 0, 0],
            [0, 1, 0, 0, 0, 0, 0, 0],
            [0, 0, 1, 0, 0, 0, 0, 0],
            [0, 0, 0, 1, 0, 0, 0, 0],
            [0, 0, 0, 0, 1, 0, 0, 0],
            [0, 0, 0, 0, 0, 1, 0, 0],
            [0, 0, 0, 0, 0, 0, np.exp(-self.parg / 2 * 1j), 0],
            [0, 0, 0, 0, 0, 0, 0, np.exp(self.parg / 2 * 1j)]
        ], dtype=np.complex128)

    def __str__(self):
        return "CCRz gate"

    def inverse(self):
        _CCRz = CCRzGate(alias=None)
        _CCRz.cargs = copy.deepcopy(self.cargs)
        _CCRz.targs = copy.deepcopy(self.targs)
        _CCRz.pargs = -self.parg
        return _CCRz

    def build_gate(self):
        from .composite_gate import CompositeGate
        qureg = self.affectArgs
        gates = CompositeGate()

        with gates:
            CRz(self.parg / 2) & (qureg[1], qureg[2])
            CX & (qureg[0], qureg[1])
            CRz(-self.parg / 2) & (qureg[1], qureg[2])
            CX & (qureg[0], qureg[1])
            CRz(self.parg / 2) & (qureg[0], qureg[2])
        return gates

CCRz = CCRzGate(["CCRz"])

class QFTGate(ComplexGate):
    """ QFT gate

    act QFT on the qureg

    """

    @property
    def matrix(self) -> np.ndarray:
        if self._matrix is None:
            gateSet = self.build_gate()
            self._matrix = gateSet.matrix()
        return self._matrix

    def __init__(self, alias=None):
        _add_alias(alias=alias, standard_name=self.__class__.__name__)
        super().__init__(alias=None)
        self._matrix = None
        self.controls = 0
        self.targets = 3
        self.params = 0

    def __call__(self, params=None, name=None):
        """ pass the unitary matrix

        Args:
            params(int): point out the number of bits of the gate


        Returns:
            QFTGate: the QFTGate after filled by target number
        """
        self.targets = params
        self.__temp_name = name
        return self

    def __str__(self):
        return "QFT gate"

    def inverse(self):
        _IQFT = IQFTGate()
        _IQFT.targs = copy.deepcopy(self.targs)
        _IQFT.targets = self.targets
        return _IQFT

    def build_gate(self):
        from .composite_gate import CompositeGate
        qureg = self.affectArgs
        gates = CompositeGate()

        with gates:
            for i in range(self.targets):
                H & qureg[i]
                for j in range(i + 1, self.targets):
                    CRz(2 * np.pi / (1 << j - i + 1)) & (qureg[j], qureg[i])
        return gates


QFT = QFTGate(["QFT", "qft"])


class IQFTGate(ComplexGate):
    """ IQFT gate

    act IQFT on the qureg

    """

    @property
    def matrix(self) -> np.ndarray:
        if self._matrix is None:
            gateSet = self.build_gate()
            self._matrix = gateSet.matrix()
        return self._matrix

    def __init__(self, alias=None):
        _add_alias(alias=alias, standard_name=self.__class__.__name__)
        super().__init__(alias=None)
        self._matrix = None
        self.controls = 0
        self.targets = 3
        self.params = 0

    def __call__(self, params=None, name=None):
        """ pass the unitary matrix

        Args:
            params(int): point out the number of bits of the gate


        Returns:
            IQFTGate: the IQFTGate after filled by target number
        """
        self.targets = params
        self.__temp_name = name
        return self

    def __str__(self):
        return "QFT gate"

    def inverse(self):
        _QFT = QFTGate()
        _QFT.targs = copy.deepcopy(self.targs)
        _QFT.targets = self.targets
        return _QFT

    def build_gate(self):
        from .composite_gate import CompositeGate
        qureg = self.affectArgs
        gates = CompositeGate()

        with gates:
            for i in range(self.targets - 1, -1, -1):
                for j in range(self.targets - 1, i, -1):
                    CRz(-2 * np.pi / (1 << j - i + 1)) & (qureg[j], qureg[i])
                H & qureg[i]
        return gates


IQFT = IQFTGate(["IQFT", "iqft"])


class CSwapGate(ComplexGate):
    """ Fredkin gate

    When using this gate, it will be showed as a whole gate
    instend of being split into smaller gate

    """

    _matrix = np.array([
        [1, 0, 0, 0],
        [0, 0, 1, 0],
        [0, 1, 0, 0],
        [0, 0, 0, 1]
    ], dtype=np.complex128)

    _compute_matrix = np.array([
        [1, 0, 0, 0, 0, 0, 0, 0],
        [0, 1, 0, 0, 0, 0, 0, 0],
        [0, 0, 1, 0, 0, 0, 0, 0],
        [0, 0, 0, 1, 0, 0, 0, 0],
        [0, 0, 0, 0, 1, 0, 0, 0],
        [0, 0, 0, 0, 0, 0, 1, 0],
        [0, 0, 0, 0, 0, 1, 0, 0],
        [0, 0, 0, 0, 0, 0, 0, 1]
    ], dtype=np.complex128)

    @property
    def compute_matrix(self) -> np.ndarray:
        return self._compute_matrix

    def __init__(self, alias=None):
        _add_alias(alias=alias, standard_name=self.__class__.__name__)
        super().__init__(alias=None)
        self.controls = 1
        self.targets = 2
        self.params = 0
        self.qasm_name = "cswap"

    def __str__(self):
        return "cswap gate"

    def inverse(self):
        _CSwap = CSwapGate(alias=None)
        _CSwap.cargs = copy.deepcopy(self.cargs)
        _CSwap.targs = copy.deepcopy(self.targs)
        return _CSwap

    def build_gate(self):
        from .composite_gate import CompositeGate
        qureg = self.affectArgs
        gates = CompositeGate()

        with gates:
            CX       & (qureg[2], qureg[1])
            H        & qureg[2]
            CX       & (qureg[2], qureg[1])
            T_dagger & qureg[1]
            CX       & (qureg[0], qureg[1])
            T        & qureg[1]
            CX       & (qureg[2], qureg[1])
            T_dagger & qureg[1]
            CX       & (qureg[0], qureg[1])
            T        & qureg[1]
            CX       & (qureg[0], qureg[2])
            T_dagger & qureg[2]
            CX       & (qureg[0], qureg[2])
            T        & qureg[0]
            T        & qureg[2]
            H        & qureg[2]
            CX       & (qureg[2], qureg[1])
        return gates


CSwap = CSwapGate(["Fredkin", "CSwap", "cswap"])<|MERGE_RESOLUTION|>--- conflicted
+++ resolved
@@ -803,15 +803,9 @@
     """
 
     _matrix = np.array([
-<<<<<<< HEAD
-            [1 / np.sqrt(2), -1j / np.sqrt(2)],
-            [-1j / np.sqrt(2), 1 / np.sqrt(2)]
-        ], dtype=np.complex128)
-=======
         [1 / np.sqrt(2), -1j / np.sqrt(2)],
         [-1j / np.sqrt(2), 1 / np.sqrt(2)]
-    ], dtype=np.complex)
->>>>>>> a692246f
+    ], dtype=np.complex128)
 
     def __init__(self, alias=None):
         _add_alias(alias=alias, standard_name=self.__class__.__name__)
@@ -996,13 +990,8 @@
             [1 * sqrt2,
              -np.exp(1j * self.pargs[1]) * sqrt2],
             [np.exp(1j * self.pargs[0]) * sqrt2,
-<<<<<<< HEAD
-            np.exp(1j * (self.pargs[0] + self.pargs[1])) * sqrt2]
+             np.exp(1j * (self.pargs[0] + self.pargs[1])) * sqrt2]
         ], dtype=np.complex128)
-=======
-             np.exp(1j * (self.pargs[0] + self.pargs[1])) * sqrt2]
-        ], dtype=np.complex)
->>>>>>> a692246f
 
     def __str__(self):
         return "U2 gate"
@@ -1040,13 +1029,8 @@
             [np.cos(self.pargs[0] / 2),
              -np.exp(1j * self.pargs[2]) * np.sin(self.pargs[0] / 2)],
             [np.exp(1j * self.pargs[1]) * np.sin(self.pargs[0] / 2),
-<<<<<<< HEAD
-            np.exp(1j * (self.pargs[1] + self.pargs[2])) * np.cos(self.pargs[0] / 2)]
+             np.exp(1j * (self.pargs[1] + self.pargs[2])) * np.cos(self.pargs[0] / 2)]
         ], dtype=np.complex128)
-=======
-             np.exp(1j * (self.pargs[1] + self.pargs[2])) * np.cos(self.pargs[0] / 2)]
-        ], dtype=np.complex)
->>>>>>> a692246f
 
     def __str__(self):
         return "U3 gate"
@@ -1084,13 +1068,8 @@
             [np.cos(self.parg / 2),
              1j * -np.sin(self.parg / 2)],
             [1j * -np.sin(self.parg / 2),
-<<<<<<< HEAD
-            np.cos(self.parg / 2)]
+             np.cos(self.parg / 2)]
         ], dtype=np.complex128)
-=======
-             np.cos(self.parg / 2)]
-        ], dtype=np.complex)
->>>>>>> a692246f
 
     def __str__(self):
         return "Rx gate"
