--- conflicted
+++ resolved
@@ -982,7 +982,7 @@
     @property
     def matrix(self):
         return np.array([
-                [np.cos(self.parg / 2), 1j * -np.sin(self.parg / 2)],
+            [np.cos(self.parg / 2), 1j * -np.sin(self.parg / 2)],
             [1j * -np.sin(self.parg / 2), np.cos(self.parg / 2)]
         ], dtype=self._precision)
 
@@ -1468,6 +1468,8 @@
 
     def build_gate(self):
         from QuICT.core.gate import CompositeGate
+    def build_gate(self):
+        from QuICT.core.gate import CompositeGate
 
         cgate = CompositeGate()
         with cgate:
@@ -1478,12 +1480,21 @@
         if len(args) == self.controls + self.targets:
             cgate & args
 
-<<<<<<< HEAD
         if self._precision == np.complex64:
             cgate.convert_precision()
 
-=======
->>>>>>> 3f469026
+        return cgate
+
+
+        cgate = CompositeGate()
+        with cgate:
+            CRz(self.parg) & [0, 1]
+            U1(self.parg / 2) & 0
+
+        args = self.cargs + self.targs
+        if len(args) == self.controls + self.targets:
+            cgate & args
+
         return cgate
 
 
@@ -1549,19 +1560,25 @@
 
     def build_gate(self):
         from QuICT.qcda.synthesis import UnitaryDecomposition
+    def build_gate(self):
+        from QuICT.qcda.synthesis import UnitaryDecomposition
 
         assert self.controls + self.targets > 0
         mapping_args = self.cargs + self.targs
         cgate, _ = UnitaryDecomposition().execute(self.matrix)
-<<<<<<< HEAD
         if len(mapping_args) == self.controls + self.targets:
             cgate & mapping_args
-=======
+
+        return cgate
+
+
+        assert self.controls + self.targets > 0
+        mapping_args = self.cargs + self.targs
+        cgate, _ = UnitaryDecomposition().execute(self.matrix)
         cgate & mapping_args
 
         if self._precision == np.complex64:
             cgate.convert_precision()
->>>>>>> 3f469026
 
         return cgate
 
