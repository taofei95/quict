#!/usr/bin/env python
# -*- coding:utf8 -*-
# @TIME    : 2022/1/17 9:04
# @Author  : Han Yu, Li Kaiqi
# @File    : gate.py
import numpy as np
import copy

from QuICT.core.utils import (
    GateType, SPECIAL_GATE_SET, DIAGONAL_GATE_SET, CGATE_LIST,
    PAULI_GATE_SET, CLIFFORD_GATE_SET,
    perm_decomposition
)


class BasicGate(object):
    """ the abstract SuperClass of all basic quantum gate

    All basic quantum gate described in the framework have
    some common attributes and some common functions
    which defined in this class

    Attributes:
        name(str): the name of the gate
        controls(int): the number of the control bits of the gate
        cargs(list<int>): the list of the index of control bits in the circuit
        carg(int, read only): the first object of cargs

        targets(int): the number of the target bits of the gate
        targs(list<int>): the list of the index of target bits in the circuit
        targ(int, read only): the first object of targs

        params(list): the number of the parameter of the gate
        pargs(list): the list of the parameter
        parg(read only): the first object of pargs

        qasm_name(str, read only): gate's name in the OpenQASM 2.0
        type(GateType, read only): gate's type described by GateType

        matrix(np.array): the unitary matrix of the quantum gate act on targets
    """
    @property
    def name(self) -> str:
        return self._name

    @name.setter
    def name(self, name):
        self._name = name

    @property
    def matrix(self) -> np.ndarray:
        return self._matrix

    @matrix.setter
    def matrix(self, matrix) -> np.ndarray:
        self._matrix = matrix

    @property
    def target_matrix(self) -> np.ndarray:
        return self.matrix

    @property
    def type(self):
        return self._type

    @property
    def controls(self) -> int:
        return self._controls

    @controls.setter
    def controls(self, controls: int):
        assert isinstance(controls, int)
        self._controls = controls

    @property
    def cargs(self):
        return self._cargs

    @cargs.setter
    def cargs(self, cargs: list):
        if isinstance(cargs, list):
            self._cargs = cargs
        else:
            self._cargs = [cargs]

    @property
    def targets(self) -> int:
        return self._targets

    @targets.setter
    def targets(self, targets: int):
        assert isinstance(targets, int)
        self._targets = targets

    @property
    def targs(self):
        return self._targs

    @targs.setter
    def targs(self, targs: list):
        if isinstance(targs, list):
            self._targs = targs
        else:
            self._targs = [targs]

    @property
    def params(self) -> int:
        return self._params

    @params.setter
    def params(self, params: int):
        self._params = params

    @property
    def pargs(self):
        return self._pargs

    @pargs.setter
    def pargs(self, pargs: list):
        if isinstance(pargs, list):
            self._pargs = pargs
        else:
            self._pargs = [pargs]

        assert len(self._pargs) == self.params

    @property
    def parg(self):
        return self.pargs[0]

    @property
    def carg(self):
        return self.cargs[0]

    @property
    def targ(self):
        return self.targs[0]

    @property
    def qasm_name(self):
        return self._qasm_name

    def __init__(
        self,
        controls: int,
        targets: int,
        params: int,
        type: GateType
    ):
        self._matrix = None

        self._controls = controls
        self._targets = targets
        self._params = params
        self._cargs = []    # list of int
        self._targs = []    # list of int
        self._pargs = []    # list of float/..

        assert isinstance(type, GateType)
        self._type = type
        self._qasm_name = str(type.name)
        self._name = "-".join([str(type), "", ""])

        self.assigned_qubits = []   # list of qubits

    def __or__(self, targets):
        """deal the operator '|'

        Use the syntax "gate | circuit" or "gate | Composite Gate"
        to add the gate into the circuit or composite gate
        Some Examples are like this:

        X       | circuit
        CX      | circuit([0, 1])
        Measure | CompositeGate

        Note that the order of qubits is that control bits first
        and target bits followed.

        Args:
            targets: the targets the gate acts on, it can have following form,
                1) Circuit
                2) CompositeGate

        Raise:
            TypeException: the type of other is wrong
        """
        try:
            targets.append(self)
        except Exception as e:
            raise TypeError(f"Failure to append gate {self.name} to targets, due to {e}")

    def __and__(self, targets):
        """deal the operator '&'

        Use the syntax "gate & int" or "gate & list<int>" to set gate's attribute.
        Special uses when in composite gate's context.

        Some Examples are like this:
        X       & 1
        CX      & [0, 1]

        Note that the order of qubits is that control bits first
        and target bits followed.

        Args:
            targets: the targets the gate acts on, it can have following form,
                1) int
                2) list<int>

        Raise:
            TypeError: the type of targets is wrong
        """
        _gate = self.copy()

        if isinstance(targets, int):
            assert _gate.is_single()

            _gate.targs = [targets]
        elif isinstance(targets, list):
            assert len(targets) == _gate.controls + _gate.targets

            _gate.cargs = targets[:_gate.controls]
            _gate.targs = targets[_gate.controls:]
        else:
            raise TypeError("int or list<int>", targets)

        if CGATE_LIST:
            CGATE_LIST[-1].append(_gate)
        else:
            return _gate

    def __call__(self):
        """ give parameters for the gate, and give parameters by "()", and parameters should be one of int/float/complex

        Some Examples are like this:

        Rz(np.pi / 2)           | qubit
        U3(np.pi / 2, 0, 0)     | qubit

        *Important*: There is no parameters for current quantum gate.

        Returns:
            BasicGate: the gate after filled by parameters
        """
        return self.copy()

    def __eq__(self, other):
        assert isinstance(other, BasicGate)
        if (
            self.type != other.type or
            (self.cargs + self.targs) != (other.cargs + other.targs) or
            not np.allclose(self.matrix, other.matrix)
        ):
            return False

        return True

    def update_name(self, qubit_id: str, circuit_idx: int = None):
        """ Updated gate's name with the given information

        Args:
            qubit_id (str): The qubit's unique ID.
            circuit_idx (int, optional): The gate's order index in the circuit. Defaults to None.
        """
        qubit_id = qubit_id[:6]
        name_parts = self.name.split('-')
        name_parts[1] = qubit_id

        if circuit_idx is not None:
            name_parts[2] = str(circuit_idx)

        self.name = '-'.join(name_parts)

    def __str__(self):
        """ get gate information """
        gate_info = {
            "name": self.name,
            "controls": self.controls,
            "control_bit": self.cargs,
            "targets": self.targets,
            "target_bit": self.targs,
            "parameters": self.pargs
        }

        return str(gate_info)

    def qasm(self):
        """ generator OpenQASM string for the gate

        Return:
            string: the OpenQASM 2.0 describe of the gate
        """
        if self.type in SPECIAL_GATE_SET[4:]:
            raise KeyError(f"The gate do not support qasm, {self.type}")

        qasm_string = self.qasm_name
        if self.params > 0:
            params = [str(parg) for parg in self.pargs]
            params_string = "(" + ", ".join(params) + ")"

            qasm_string += params_string

        ctargs = [f"q[{ctarg}]" for ctarg in self.cargs + self.targs]
        ctargs_string = " " + ', '.join(ctargs) + ";\n"
        qasm_string += ctargs_string

        return qasm_string

    def inverse(self):
        """ the inverse of the gate

        Return:
            BasicGate: the inverse of the gate
        """
        return self.copy()

    def commutative(self, goal, eps=1e-7):
        """ decide whether gate is commutative with another gate

        note when the gate is special gates like Unitary, Permutation, Measure and so on, return False.

        Args:
            goal(BasicGate): the target gate
            eps(float): the precision of comparision

        Return:
            bool: True if commutative
        """
        if self.is_special() or goal.is_special():
            return False

        if self.targets > 1 or goal.targets > 1:
            return False

        A = self.target_matrix
        B = goal.target_matrix
        if (
            np.allclose(A, np.identity(2), rtol=eps, atol=eps) or
            np.allclose(B, np.identity(2), rtol=eps, atol=eps)
        ):
            return True

        set_controls = set(self.cargs)
        set_targets = set(self.targs)
        set_goal_controls = set(goal.cargs)
        set_goal_targets = set(goal.targs)

        commutative_set = set_controls.intersection(set_goal_targets)
        if len(commutative_set) > 0 and not goal.is_diagonal():
            return False

        commutative_set = set_goal_controls.intersection(set_targets)
        if len(commutative_set) > 0 and not self.is_diagonal():
            return False

        commutative_set = set_goal_targets.intersection(set_targets)
        if len(commutative_set) > 0 and not np.allclose(A.dot(B), B.dot(A), rtol=1.0e-13, atol=1.0e-13):
            return False

        return True

    def is_single(self) -> bool:
        """ judge whether gate is a one qubit gate(excluding special gate like measure, reset, custom and so on)

        Returns:
            bool: True if it is a one qubit gate
        """
        return self.targets + self.controls == 1

    def is_control_single(self) -> bool:
        """ judge whether gate has one control bit and one target bit

        Returns:
            bool: True if it is has one control bit and one target bit
        """
        return self.controls == 1 and self.targets == 1

    def is_clifford(self) -> bool:
        """ judge whether gate's matrix is a Clifford gate

        Returns:
            bool: True if gate's matrix is a Clifford gate
        """
        return self.type in CLIFFORD_GATE_SET

    def is_diagonal(self) -> bool:
        """ judge whether gate's matrix is diagonal

        Returns:
            bool: True if gate's matrix is diagonal
        """
        return (
            self.type in DIAGONAL_GATE_SET or
            (self.type == GateType.unitary and self._is_diagonal())
        )

    def _is_diagonal(self) -> bool:
        return np.allclose(np.diag(np.diag(self.matrix)), self.matrix)

    def is_pauli(self) -> bool:
        """ judge whether gate's matrix is a Pauli gate

        Returns:
            bool: True if gate's matrix is a Pauli gate
        """
        return self.type in PAULI_GATE_SET

    def is_special(self) -> bool:
        """ judge whether gate's is special gate, which is one of
        [Measure, Reset, Barrier, Perm, Unitary, ...]

        Returns:
            bool: True if gate's matrix is special
        """
        return self.type in SPECIAL_GATE_SET

    def copy(self):
        """ return a copy of this gate

        Returns:
            gate(BasicGate): a copy of this gate
        """
        class_name = str(self.__class__.__name__)
        gate = globals()[class_name]()

        if gate.type in SPECIAL_GATE_SET:
            gate.controls = self.controls
            gate.targets = self.targets
            gate.params = self.params

        gate.pargs = copy.deepcopy(self.pargs)
        gate.targs = copy.deepcopy(self.targs)
        gate.cargs = copy.deepcopy(self.cargs)

        if self.assigned_qubits:
            gate.assigned_qubits = copy.deepcopy(self.assigned_qubits)
            gate.update_name(gate.assigned_qubits[0].id)

        return gate

    @staticmethod
    def permit_element(element):
        """ judge whether the type of a parameter is int/float/complex

        for a quantum gate, the parameter should be int/float/complex

        Args:
            element: the element to be judged

        Returns:
            bool: True if the type of element is int/float/complex
        """
        if isinstance(element, int) or isinstance(element, float) or isinstance(element, complex):
            return True
        else:
            tp = type(element)
            if tp == np.int64 or tp == np.float64 or tp == np.complex128:
                return True
            return False


class HGate(BasicGate):
    """ Hadamard gate """
    def __init__(self):
        super().__init__(
            controls=0,
            targets=1,
            params=0,
            type=GateType.h
        )

        self.matrix = np.array([
            [1 / np.sqrt(2), 1 / np.sqrt(2)],
            [1 / np.sqrt(2), -1 / np.sqrt(2)]
        ], dtype=np.complex128)


H = HGate()


class SGate(BasicGate):
    """ S gate """
    def __init__(self):
        super().__init__(
            controls=0,
            targets=1,
            params=0,
            type=GateType.s
        )

        self.matrix = np.array([
            [1, 0],
            [0, 1j]
        ], dtype=np.complex128)

    def inverse(self):
        """ change it be sdg gate"""
        _Sdagger = SDaggerGate()
        _Sdagger.targs = copy.deepcopy(self.targs)
        _Sdagger.assigned_qubits = copy.deepcopy(self.assigned_qubits)

        return _Sdagger


S = SGate()


class SDaggerGate(BasicGate):
    """ The conjugate transpose of Phase gate """
    def __init__(self):
        super().__init__(
            controls=0,
            targets=1,
            params=0,
            type=GateType.sdg
        )

        self.matrix = np.array([
            [1, 0],
            [0, -1j]
        ], dtype=np.complex128)

    def inverse(self):
        """ change it to be s gate """
        _Sgate = SGate()
        _Sgate.targs = copy.deepcopy(self.targs)
        _Sgate.assigned_qubits = copy.deepcopy(self.assigned_qubits)

        return _Sgate


S_dagger = SDaggerGate()


class XGate(BasicGate):
    """ Pauli-X gate """
    def __init__(self):
        super().__init__(
            controls=0,
            targets=1,
            params=0,
            type=GateType.x
        )

        self.matrix = np.array([
            [0, 1],
            [1, 0]
        ], dtype=np.complex128)


X = XGate()


class YGate(BasicGate):
    """ Pauli-Y gate """
    def __init__(self):
        super().__init__(
            controls=0,
            targets=1,
            params=0,
            type=GateType.y
        )

        self.matrix = np.array([
            [0, -1j],
            [1j, 0]
        ], dtype=np.complex128)


Y = YGate()


class ZGate(BasicGate):
    """ Pauli-Z gate """
    def __init__(self):
        super().__init__(
            controls=0,
            targets=1,
            params=0,
            type=GateType.z
        )

        self.matrix = np.array([
            [1, 0],
            [0, -1]
        ], dtype=np.complex128)


Z = ZGate()


class SXGate(BasicGate):
    """ sqrt(X) gate """
    def __init__(self):
        super().__init__(
            controls=0,
            targets=1,
            params=0,
            type=GateType.sx
        )

        self.matrix = np.array([
            [1 / np.sqrt(2), -1j / np.sqrt(2)],
            [-1j / np.sqrt(2), 1 / np.sqrt(2)]
        ], dtype=np.complex128)

    def inverse(self):
        """ change it be rx gate"""
        _Rx = RxGate([-np.pi / 2])
        _Rx.targs = copy.deepcopy(self.targs)

        return _Rx


SX = SXGate()


class SYGate(BasicGate):
    """ sqrt(Y) gate """
    def __init__(self):
        super().__init__(
            controls=0,
            targets=1,
            params=0,
            type=GateType.sy
        )

        self.matrix = np.array([
            [1 / np.sqrt(2), -1 / np.sqrt(2)],
            [1 / np.sqrt(2), 1 / np.sqrt(2)]
        ], dtype=np.complex128)

    def inverse(self):
        """ change it to be ry gate"""
        _Ry = RyGate([-np.pi / 2])
        _Ry.targs = copy.deepcopy(self.targs)

        return _Ry


SY = SYGate()


class SWGate(BasicGate):
    """ sqrt(W) gate """
    def __init__(self):
        super().__init__(
            controls=0,
            targets=1,
            params=0,
            type=GateType.sw
        )

        self.matrix = np.array([
            [1 / np.sqrt(2), -np.sqrt(1j / 2)],
            [np.sqrt(-1j / 2), 1 / np.sqrt(2)]
        ], dtype=np.complex128)

    def inverse(self):
        """ change it be U2 gate"""
        _U2 = U2Gate([3 * np.pi / 4, 5 * np.pi / 4])
        _U2.targs = copy.deepcopy(self.targs)

        return _U2


SW = SWGate()


class IDGate(BasicGate):
    """ Identity gate """
    def __init__(self):
        super().__init__(
            controls=0,
            targets=1,
            params=0,
            type=GateType.id
        )

        self.matrix = np.array([
            [1, 0],
            [0, 1]
        ], dtype=np.complex128)


ID = IDGate()


class U1Gate(BasicGate):
    """ Diagonal single-qubit gate """
    def __init__(self, params: list = [np.pi / 2]):
        super().__init__(
            controls=0,
            targets=1,
            params=1,
            type=GateType.u1
        )

        self.pargs = params

    def __call__(self, alpha):
        """ Set parameters for the gate.

        Args:
            alpha (int/float/complex): The parameter for gate

        Raises:
            TypeError: param not one of int/float/complex

        Returns:
            BasicGate: The gate with parameters
        """
        if not self.permit_element(alpha):
            raise TypeError("int/float/complex", alpha)

        return U1Gate([alpha])

    @property
    def matrix(self):
        return np.array([
            [1, 0],
            [0, np.exp(1j * self.pargs[0])]
        ], dtype=np.complex128)

    def inverse(self):
        _U1 = self.copy()
        _U1.pargs = [-self.pargs[0]]

        return _U1


U1 = U1Gate()


class U2Gate(BasicGate):
    """ One-pulse single-qubit gate """
    def __init__(self, params: list = [np.pi / 2, np.pi / 2]):
        super().__init__(
            controls=0,
            targets=1,
            params=2,
            type=GateType.u2
        )

        self.pargs = params

    def __call__(self, alpha, beta):
        """ Set parameters for the gate.

        Args:
            alpha (int/float/complex): The parameter for gate
            beta (int/float/complex): The parameter for gate

        Raises:
            TypeError: param not one of int/float/complex

        Returns:
            BasicGate: The gate with parameters
        """
        params = [alpha, beta]

        for param in params:
            if not self.permit_element(param):
                raise TypeError("int/float/complex", param)

        return U2Gate(params)

    @property
    def matrix(self):
        sqrt2 = 1 / np.sqrt(2)
        return np.array([
            [1 * sqrt2,
             -np.exp(1j * self.pargs[1]) * sqrt2],
            [np.exp(1j * self.pargs[0]) * sqrt2,
             np.exp(1j * (self.pargs[0] + self.pargs[1])) * sqrt2]
        ], dtype=np.complex128)

    def inverse(self):
        _U2 = self.copy()
        _U2.pargs = [np.pi - self.pargs[1], np.pi - self.pargs[0]]

        return _U2


U2 = U2Gate()


class U3Gate(BasicGate):
    """ Two-pulse single-qubit gate """
    def __init__(self, params: list = [0, 0, np.pi / 2]):
        super().__init__(
            controls=0,
            targets=1,
            params=3,
            type=GateType.u3
        )

        self.pargs = params

    def __call__(self, alpha, beta, gamma):
        """ Set parameters for the gate.

        Args:
            alpha (int/float/complex): The parameter for gate
            beta (int/float/complex): The parameter for gate
            gamma (int/float/complex): The parameter for gate

        Raises:
            TypeError: param not one of int/float/complex

        Returns:
            BasicGate: The gate with parameters
        """
        params = [alpha, beta, gamma]

        for param in params:
            if not self.permit_element(param):
                raise TypeError("int/float/complex", param)

        return U3Gate(params)

    @property
    def matrix(self):
        return np.array([
            [np.cos(self.pargs[0] / 2),
             -np.exp(1j * self.pargs[2]) * np.sin(self.pargs[0] / 2)],
            [np.exp(1j * self.pargs[1]) * np.sin(self.pargs[0] / 2),
             np.exp(1j * (self.pargs[1] + self.pargs[2])) * np.cos(self.pargs[0] / 2)]
        ], dtype=np.complex128)

    def inverse(self):
        _U3 = self.copy()
        _U3.pargs = [self.pargs[0], np.pi - self.pargs[2], np.pi - self.pargs[1]]

        return _U3


U3 = U3Gate()


class RxGate(BasicGate):
    """ Rotation around the x-axis gate """
    def __init__(self, params: list = [np.pi / 2]):
        super().__init__(
            controls=0,
            targets=1,
            params=1,
            type=GateType.rx
        )

        self.pargs = params

    def __call__(self, alpha):
        """ Set parameters for the gate.

        Args:
            alpha (int/float/complex): The parameter for gate

        Raises:
            TypeError: param not one of int/float/complex

        Returns:
            BasicGate: The gate with parameters
        """
        if not self.permit_element(alpha):
            raise TypeError("int/float/complex", alpha)

        return RxGate([alpha])

    @property
    def matrix(self):
        return np.array([
            [np.cos(self.parg / 2), 1j * -np.sin(self.parg / 2)],
            [1j * -np.sin(self.parg / 2), np.cos(self.parg / 2)]
        ], dtype=np.complex128)

    def inverse(self):
        _Rx = self.copy()
        _Rx.pargs = [-self.pargs[0]]

        return _Rx


Rx = RxGate()


class RyGate(BasicGate):
    """ Rotation around the y-axis gate """
    def __init__(self, params: list = [np.pi / 2]):
        super().__init__(
            controls=0,
            targets=1,
            params=1,
            type=GateType.ry
        )

        self.pargs = params

    def __call__(self, alpha):
        """ Set parameters for the gate.

        Args:
            alpha (int/float/complex): The parameter for gate

        Raises:
            TypeError: param not one of int/float/complex

        Returns:
            BasicGate: The gate with parameters
        """
        if not self.permit_element(alpha):
            raise TypeError("int/float/complex", alpha)

        return RyGate([alpha])

    @property
    def matrix(self):
        return np.array([
            [np.cos(self.pargs[0] / 2), -np.sin(self.pargs[0] / 2)],
            [np.sin(self.pargs[0] / 2), np.cos(self.pargs[0] / 2)],
        ], dtype=np.complex128)

    def inverse(self):
        _Ry = self.copy()
        _Ry.pargs = [-self.pargs[0]]

        return _Ry


Ry = RyGate()


class RzGate(BasicGate):
    """ Rotation around the z-axis gate """
    def __init__(self, params: list = [np.pi / 2]):
        super().__init__(
            controls=0,
            targets=1,
            params=1,
            type=GateType.rz
        )

        self.pargs = params

    def __call__(self, alpha):
        """ Set parameters for the gate.

        Args:
            alpha (int/float/complex): The parameter for gate

        Raises:
            TypeError: param not one of int/float/complex

        Returns:
            BasicGate: The gate with parameters
        """
        if not self.permit_element(alpha):
            raise TypeError("int/float/complex", alpha)

        return RzGate([alpha])

    @property
    def matrix(self):
        return np.array([
            [np.exp(-self.parg / 2 * 1j), 0],
            [0, np.exp(self.parg / 2 * 1j)]
        ], dtype=np.complex128)

    def inverse(self):
        _Rz = self.copy()
        _Rz.pargs = [-self.pargs[0]]

        return _Rz


Rz = RzGate()


class TGate(BasicGate):
    """ T gate """
    def __init__(self):
        super().__init__(
            controls=0,
            targets=1,
            params=0,
            type=GateType.t
        )

        self.matrix = np.array([
            [1, 0],
            [0, 1 / np.sqrt(2) + 1j * 1 / np.sqrt(2)]
        ], dtype=np.complex128)

    def inverse(self):
        """ change it be tdg gate"""
        _Tdagger = TDaggerGate()
        _Tdagger.targs = copy.deepcopy(self.targs)
        _Tdagger.assigned_qubits = copy.deepcopy(self.assigned_qubits)

        return _Tdagger


T = TGate()


class TDaggerGate(BasicGate):
    """ The conjugate transpose of T gate """
    def __init__(self):
        super().__init__(
            controls=0,
            targets=1,
            params=0,
            type=GateType.tdg
        )

        self.matrix = np.array([
            [1, 0],
            [0, 1 / np.sqrt(2) + 1j * -1 / np.sqrt(2)]
        ], dtype=np.complex128)

    def inverse(self):
        """ change it to be t gate """
        _Tgate = TGate()
        _Tgate.targs = copy.deepcopy(self.targs)
        _Tgate.assigned_qubits = copy.deepcopy(self.assigned_qubits)

        return _Tgate


T_dagger = TDaggerGate()


class PhaseGate(BasicGate):
    """ Phase gate """
    def __init__(self, params: list = [0]):
        super().__init__(
            controls=0,
            targets=1,
            params=1,
            type=GateType.phase
        )

        self.pargs = params

    def __call__(self, alpha):
        """ Set parameters for the gate.

        Args:
            alpha (int/float/complex): The parameter for gate

        Raises:
            TypeError: param not one of int/float/complex

        Returns:
            BasicGate: The gate with parameters
        """
        if not self.permit_element(alpha):
            raise TypeError("int/float/complex", alpha)

        return PhaseGate([alpha])

    @property
    def matrix(self):
        return np.array([
            [np.exp(self.parg * 1j), 0],
            [0, np.exp(self.parg * 1j)]
        ], dtype=np.complex128)

    def inverse(self):
        _Phase = self.copy()
        _Phase.pargs = [-self.parg]

        return _Phase


Phase = PhaseGate()


class CZGate(BasicGate):
    """ controlled-Z gate """
    def __init__(self):
        super().__init__(
            controls=1,
            targets=1,
            params=0,
            type=GateType.cz
        )

        self.matrix = np.array([
            [1, 0, 0, 0],
            [0, 1, 0, 0],
            [0, 0, 1, 0],
            [0, 0, 0, -1]
        ], dtype=np.complex128)

        self._target_matrix = np.array([
            [1, 0],
            [0, -1]
        ], dtype=np.complex128)

    @property
    def target_matrix(self):
        return self._target_matrix


CZ = CZGate()


class CXGate(BasicGate):
    """ controlled-X gate """
    def __init__(self):
        super().__init__(
            controls=1,
            targets=1,
            params=0,
            type=GateType.cx
        )

        self.matrix = np.array([
            [1, 0, 0, 0],
            [0, 1, 0, 0],
            [0, 0, 0, 1],
            [0, 0, 1, 0]
        ], dtype=np.complex128)

        self._target_matrix = np.array([
            [0, 1],
            [1, 0]
        ], dtype=np.complex128)

    @property
    def target_matrix(self):
        return self._target_matrix


CX = CXGate()


class CYGate(BasicGate):
    """ controlled-Y gate """
    def __init__(self):
        super().__init__(
            controls=1,
            targets=1,
            params=0,
            type=GateType.cy
        )

        self.matrix = np.array([
            [1, 0, 0, 0],
            [0, 1, 0, 0],
            [0, 0, 0, -1j],
            [0, 0, 1j, 0]
        ], dtype=np.complex128)

        self._target_matrix = np.array([
            [0, -1j],
            [1j, 0]
        ], dtype=np.complex128)

    @property
    def target_matrix(self):
        return self._target_matrix


CY = CYGate()


class CHGate(BasicGate):
    """ controlled-Hadamard gate """
    def __init__(self):
        super().__init__(
            controls=1,
            targets=1,
            params=0,
            type=GateType.ch
        )

        self.matrix = np.array([
            [1, 0, 0, 0],
            [0, 1, 0, 0],
            [0, 0, 1 / np.sqrt(2), 1 / np.sqrt(2)],
            [0, 0, 1 / np.sqrt(2), -1 / np.sqrt(2)]
        ], dtype=np.complex128)

        self._target_matrix = np.array([
            [1 / np.sqrt(2), 1 / np.sqrt(2)],
            [1 / np.sqrt(2), -1 / np.sqrt(2)]
        ], dtype=np.complex128)

    @property
    def target_matrix(self):
        return self._target_matrix


CH = CHGate()


class CRzGate(BasicGate):
    """ controlled-Rz gate """

    def __init__(self, params: list = [np.pi / 2]):
        super().__init__(
            controls=1,
            targets=1,
            params=1,
            type=GateType.crz
        )

        self.pargs = params

    def __call__(self, alpha):
        """ Set parameters for the gate.

        Args:
            alpha (int/float/complex): The parameter for gate

        Raises:
            TypeError: param not one of int/float/complex

        Returns:
            BasicGate: The gate with parameters
        """
        if not self.permit_element(alpha):
            raise TypeError("int/float/complex", alpha)

        return CRzGate([alpha])

    @property
    def matrix(self):
        return np.array([
            [1, 0, 0, 0],
            [0, 1, 0, 0],
            [0, 0, np.exp(-self.parg / 2 * 1j), 0],
            [0, 0, 0, np.exp(self.parg / 2 * 1j)]
        ], dtype=np.complex128)

    @property
    def target_matrix(self) -> np.ndarray:
        return np.array([
            [np.exp(-self.parg / 2 * 1j), 0],
            [0, np.exp(self.parg / 2 * 1j)]
        ], dtype=np.complex128)

    def inverse(self):
        _CRz = self.copy()
        _CRz.pargs = [-self.pargs[0]]

        return _CRz


CRz = CRzGate()


class CU1Gate(BasicGate):
    """ Controlled-U1 gate """
    def __init__(self, params: list = [np.pi / 2]):
        super().__init__(
            controls=1,
            targets=1,
            params=1,
            type=GateType.cu1
        )

        self.pargs = params

    def __call__(self, alpha):
        """ Set parameters for the gate.

        Args:
            alpha (int/float/complex): The parameter for gate

        Raises:
            TypeError: param not one of int/float/complex

        Returns:
            BasicGate: The gate with parameters
        """
        if not self.permit_element(alpha):
            raise TypeError("int/float/complex", alpha)

        return CU1Gate([alpha])

    @property
    def matrix(self):
        return np.array([
            [1, 0, 0, 0],
            [0, 1, 0, 0],
            [0, 0, 1, 0],
            [0, 0, 0, np.exp(1j * self.pargs[0])]
        ], dtype=np.complex128)

    @property
    def target_matrix(self) -> np.ndarray:
        return np.array([
            [1, 0],
            [0, np.exp(1j * self.pargs[0])]
        ], dtype=np.complex128)

    def inverse(self):
        _CU1 = self.copy()
        _CU1.pargs = [-self.pargs[0]]

        return _CU1


CU1 = CU1Gate()


class CU3Gate(BasicGate):
    """ Controlled-U3 gate """
    def __init__(self, params: list = [np.pi / 2, 0, 0]):
        super().__init__(
            controls=1,
            targets=1,
            params=3,
            type=GateType.cu3
        )

        self.pargs = params

    def __call__(self, alpha, beta, gamma):
        """ Set parameters for the gate.

        Args:
            alpha (int/float/complex): The parameter for gate
            beta (int/float/complex): The parameter for gate
            gamma (int/float/complex): The parameter for gate

        Raises:
            TypeError: param not one of int/float/complex

        Returns:
            BasicGate: The gate with parameters
        """
        params = [alpha, beta, gamma]

        for param in params:
            if not self.permit_element(param):
                raise TypeError("int/float/complex", param)

        return CU3Gate(params)

    @property
    def matrix(self):
        return np.array([
            [1, 0, 0, 0],
            [0, 1, 0, 0],
            [0, 0, np.cos(self.pargs[0] / 2), -np.exp(1j * self.pargs[2]) * np.sin(self.pargs[0] / 2)],
            [0, 0, np.exp(1j * self.pargs[1]) * np.sin(self.pargs[0] / 2),
             np.exp(1j * (self.pargs[1] + self.pargs[2])) * np.cos(self.pargs[0] / 2)]
        ], dtype=np.complex128)

    @property
    def target_matrix(self) -> np.ndarray:
        return np.array([
            [np.cos(self.pargs[0] / 2), -np.exp(1j * self.pargs[2]) * np.sin(self.pargs[0] / 2)],
            [np.exp(1j * self.pargs[1]) * np.sin(self.pargs[0] / 2),
             np.exp(1j * (self.pargs[1] + self.pargs[2])) * np.cos(self.pargs[0] / 2)]
        ], dtype=np.complex128)

    def inverse(self):
        _CU3 = self.copy()
        _CU3.pargs = [self.pargs[0], np.pi - self.pargs[2], np.pi - self.pargs[1]]

        return _CU3


CU3 = CU3Gate()


class FSimGate(BasicGate):
    """ fSim gate """
    def __init__(self, params: list = [np.pi / 2, 0]):
        super().__init__(
            controls=0,
            targets=2,
            params=2,
            type=GateType.fsim
        )

        self.pargs = params

    def __call__(self, alpha, beta):
        """ Set parameters for the gate.

        Args:
            alpha (int/float/complex): The parameter for gate
            beta (int/float/complex): The parameter for gate

        Raises:
            TypeError: param not one of int/float/complex

        Returns:
            BasicGate: The gate with parameters
        """
        params = [alpha, beta]
        for param in params:
            if not self.permit_element(param):
                raise TypeError("int/float/complex", param)

        return FSimGate(params)

    @property
    def matrix(self):
        costh = np.cos(self.pargs[0])
        sinth = np.sin(self.pargs[0])
        phi = self.pargs[1]

        return np.array([
            [1, 0, 0, 0],
            [0, costh, -1j * sinth, 0],
            [0, -1j * sinth, costh, 0],
            [0, 0, 0, np.exp(-1j * phi)]
        ], dtype=np.complex128)

    def inverse(self):
        _FSim = self.copy()
        _FSim.pargs = [-self.pargs[0], -self.pargs[1]]

        return _FSim


FSim = FSimGate()


class RxxGate(BasicGate):
    """ Rxx gate """
    def __init__(self, params: list = [0]):
        super().__init__(
            controls=0,
            targets=2,
            params=1,
            type=GateType.Rxx
        )

        self.pargs = params

    def __call__(self, alpha):
        """ Set parameters for the gate.

        Args:
            alpha (int/float/complex): The parameter for gate

        Raises:
            TypeError: param not one of int/float/complex

        Returns:
            BasicGate: The gate with parameters
        """
        if not self.permit_element(alpha):
            raise TypeError("int/float/complex", alpha)

        return RxxGate([alpha])

    @property
    def matrix(self):
        costh = np.cos(self.parg / 2)
        sinth = np.sin(self.parg / 2)

        return np.array([
            [costh, 0, 0, -1j * sinth],
            [0, costh, -1j * sinth, 0],
            [0, -1j * sinth, costh, 0],
            [-1j * sinth, 0, 0, costh]
        ], dtype=np.complex128)

    def inverse(self):
        _Rxx = self.copy()
        _Rxx.pargs = [-self.parg]

        return _Rxx


Rxx = RxxGate()


class RyyGate(BasicGate):
    """ Ryy gate """
    def __init__(self, params: list = [np.pi / 2]):
        super().__init__(
            controls=0,
            targets=2,
            params=1,
            type=GateType.Ryy
        )

        self.pargs = params

    def __call__(self, alpha):
        """ Set parameters for the gate.

        Args:
            alpha (int/float/complex): The parameter for gate

        Raises:
            TypeError: param not one of int/float/complex

        Returns:
            BasicGate: The gate with parameters
        """
        if not self.permit_element(alpha):
            raise TypeError("int/float/complex", alpha)

        return RyyGate([alpha])

    @property
    def matrix(self):
        costh = np.cos(self.parg / 2)
        sinth = np.sin(self.parg / 2)

        return np.array([
            [costh, 0, 0, 1j * sinth],
            [0, costh, -1j * sinth, 0],
            [0, -1j * sinth, costh, 0],
            [1j * sinth, 0, 0, costh]
        ], dtype=np.complex128)

    def inverse(self):
        _Ryy = self.copy()
        _Ryy.pargs = [-self.parg]

        return _Ryy


Ryy = RyyGate()


class RzzGate(BasicGate):
    """ Rzz gate """
    def __init__(self, params: list = [np.pi / 2]):
        super().__init__(
            controls=0,
            targets=2,
            params=1,
            type=GateType.Rzz
        )

        self.pargs = params

    def __call__(self, alpha):
        """ Set parameters for the gate.

        Args:
            alpha (int/float/complex): The parameter for gate

        Raises:
            TypeError: param not one of int/float/complex

        Returns:
            BasicGate: The gate with parameters
        """
        if not self.permit_element(alpha):
            raise TypeError("int/float/complex", alpha)

        return RzzGate([alpha])

    @property
    def matrix(self):
        expth = np.exp(0.5j * self.parg)
        sexpth = np.exp(-0.5j * self.parg)

        return np.array([
            [sexpth, 0, 0, 0],
            [0, expth, 0, 0],
            [0, 0, expth, 0],
            [0, 0, 0, sexpth]
        ], dtype=np.complex128)

    def inverse(self):
        _Rzz = self.copy()
        _Rzz.pargs = [-self.parg]

        return _Rzz


Rzz = RzzGate()


class MeasureGate(BasicGate):
    """ z-axis Measure gate

    Measure one qubit along z-axis.
    After acting on the qubit(circuit flush), the qubit get the value 0 or 1
    and the amplitude changed by the result.
    """

    def __init__(self):
        super().__init__(
            controls=0,
            targets=1,
            params=0,
            type=GateType.measure
        )

    @property
    def matrix(self) -> np.ndarray:
        raise Exception("try to get the matrix of measure gate")


Measure = MeasureGate()


class ResetGate(BasicGate):
    """ Reset gate

    Reset the qubit into 0 state,
    which change the amplitude
    """
    def __init__(self):
        super().__init__(
            controls=0,
            targets=1,
            params=0,
            type=GateType.reset
        )

    @property
    def matrix(self) -> np.ndarray:
        raise Exception("try to get the matrix of reset gate")


Reset = ResetGate()


class BarrierGate(BasicGate):
    """ Barrier gate

    In IBMQ, barrier gate forbid the optimization cross the gate,
    It is invalid in out circuit now.
    """
    def __init__(self):
        super().__init__(
            controls=0,
            targets=1,
            params=0,
            type=GateType.barrier
        )

    @property
    def matrix(self) -> np.ndarray:
        raise Exception("try to get the matrix of barrier gate")


Barrier = BarrierGate()


class SwapGate(BasicGate):
    """ Swap gate

    In the computation, it will not change the amplitude.
    Instead, it change the index of a Tangle.
    """
    def __init__(self):
        super().__init__(
            controls=0,
            targets=2,
            params=0,
            type=GateType.swap
        )

        self.matrix = np.array([
            [1, 0, 0, 0],
            [0, 0, 1, 0],
            [0, 1, 0, 0],
            [0, 0, 0, 1]
        ], dtype=np.complex128)


Swap = SwapGate()


# PermGate class -- no qasm
class PermGate(BasicGate):
    """ Permutation gate

    A special gate defined in our circuit,
    It can change an n-qubit qureg's amplitude by permutaion,
    the parameter is a 2^n list describes the permutation.
    """
    def __init__(self):
        super().__init__(
            controls=0,
            targets=0,
            params=0,
            type=GateType.perm
        )

    def __call__(self, targets: int, params: list):
        """ pass permutation to the gate

        the length of params must be n, and should be a permutation for [0, n) without repeat

        Args:
            targets(int): the number of qubits
            params(list): the permutation parameters

        Returns:
            PermGate: the gate after filled by parameters
        """
        if not isinstance(params, list) or not isinstance(targets, int):
            raise TypeError(f"targets must be int not {type(targets)}, and params must be list not {type(params)}")

        assert len(params) == targets, "the length of params must equal to targets"

        _gate = self.copy()
        _gate.targets = targets
        _gate.params = targets
        for idx in params:
            if not isinstance(idx, int) or idx < 0 or idx >= _gate.targets:
                raise Exception("the element in the list should be integer")

            if idx in _gate.pargs:
                raise Exception("the list should be a permutation for [0, n) without repeat")

            _gate.pargs.append(idx)

        return _gate

    def inverse(self):
        _gate = self.copy()
        _gate.pargs = [self.targets - 1 - p for p in self.pargs]

        return _gate

    def build_gate(self, targs: list = None):
        from QuICT.core.gate import CompositeGate

<<<<<<< HEAD
Perm = PermGate()

=======
        swap_args: list[list[int]] = perm_decomposition(self.pargs[:])
        cgate = CompositeGate()
        with cgate:
            for swap_arg in swap_args:
                Swap & swap_arg

        if targs is not None:
            assert len(targs) == self.targets + self.controls
            cgate & targs

        return cgate


Perm = PermGate()


>>>>>>> be8ff9fa
class PermFxGate(BasicGate):
    """ act an Fx oracle on a qureg

    This Class is the subClass of PermGate.
    In fact, we calculate the permutation by the parameters.

    """

    def __init__(self):
        super().__init__(
            controls=0,
            targets=0,
            params=0,
            type=GateType.perm_fx
        )

    def __call__(self, n: int, params: list):
        """ pass Fx to the gate

        Args:
            n (int): the number of targets
            params (list[int]): the list of index, and the index represent which should be 1.

        Returns:
            PermFxGate: the gate after filled by parameters
        """
        if not isinstance(params, list) or not isinstance(n, int):
            raise TypeError(f"n must be int {type(n)}, params must be list {type(params)}")

        N = 1 << n
        for p in params:
            if p >= N:
                raise Exception("the params should be less than N")

        _gate = self.copy()
        _gate.params = 1 << (n + 1)
        _gate.targets = n + 1
        for idx in range(1 << _gate.targets):
            if idx >> 1 in params:
                _gate.pargs.append(idx ^ 1)
            else:
                _gate.pargs.append(idx)

        return _gate


PermFx = PermFxGate()


class UnitaryGate(BasicGate):
    """ Custom gate

    act an unitary matrix on the qureg,
    the parameters is the matrix

    """
    def __init__(self):
        super().__init__(
            controls=0,
            targets=0,
            params=0,
            type=GateType.unitary
        )

    def __call__(self, params: np.array):
        """ pass the unitary matrix

        Args:
            params(np.array/list): contain 2^n * 2^n elements, which
            form an unitary matrix.

        Returns:
            UnitaryGateGate: the gate after filled by parameters
        """
        _u = UnitaryGate()

        if isinstance(params, list):
            params = np.array(params, dtype=np.complex128)

        matrix_size = params.size
        if matrix_size == 0:
            raise Exception("the list or tuple passed in shouldn't be empty")

        length, width = params.shape
        if length != width:
            N = int(np.log2(matrix_size))
            assert N ^ 2 == matrix_size, "the shape of unitary matrix should be square."

            params = params.reshape(N, N)

        n = int(np.log2(params.shape[0]))
        if (1 << n) != params.shape[0]:
            raise Exception("the length of list should be the square of power(2, n)")

        _u.targets = n
        _u.matrix = params.astype(np.complex128)
        return _u

    def copy(self):
        gate = super().copy()
        gate.matrix = self.matrix

        return gate

    def inverse(self):
        _U = super().copy()
        inverse_matrix = np.array(
            np.mat(self._matrix).reshape(1 << self.targets, 1 << self.targets).H.reshape(1, -1),
            dtype=np.complex128
        )
        _U.matrix = inverse_matrix
        _U.targets = self.targets

        return _U


Unitary = UnitaryGate()


class CCXGate(BasicGate):
    """ Toffoli gate

    When using this gate, it will be showed as a whole gate
    instend of being split into smaller gate

    """
    def __init__(self):
        super().__init__(
            controls=2,
            targets=1,
            params=0,
            type=GateType.ccx
        )

        self.matrix = np.array([
            [1, 0, 0, 0, 0, 0, 0, 0],
            [0, 1, 0, 0, 0, 0, 0, 0],
            [0, 0, 1, 0, 0, 0, 0, 0],
            [0, 0, 0, 1, 0, 0, 0, 0],
            [0, 0, 0, 0, 1, 0, 0, 0],
            [0, 0, 0, 0, 0, 1, 0, 0],
            [0, 0, 0, 0, 0, 0, 0, 1],
            [0, 0, 0, 0, 0, 0, 1, 0]
        ], dtype=np.complex128)

        self._target_matrix = np.array([
            [0, 1],
            [1, 0]
        ], dtype=np.complex128)

    @property
    def target_matrix(self) -> np.ndarray:
        return self._target_matrix

    def build_gate(self):
        from QuICT.core.gate import CompositeGate

        cgate = CompositeGate()
        with cgate:
            H & 2
            CX & [2, 1]
            T_dagger & 1
            CX & [0, 1]
            T & 1
            CX & [2, 1]
            T_dagger & 1
            CX & [0, 1]
            T & 1
            CX & [0, 2]
            T_dagger & 2
            CX & [0, 2]
            T & 0
            T & 2
            H & 2

        args = self.cargs + self.targs
        if len(args) == self.controls + self.targets:
            cgate & args

        return cgate


CCX = CCXGate()


class CCRzGate(BasicGate):
    """ controlled-Rz gate with two control bits """
    def __init__(self, params: list = [0]):
        super().__init__(
            controls=2,
            targets=1,
            params=1,
            type=GateType.CCRz
        )

        self.pargs = params

    def __call__(self, alpha):
        """ Set parameters for the gate.

        Args:
            alpha (int/float/complex): The parameter for gate

        Raises:
            TypeError: param not one of int/float/complex

        Returns:
            BasicGate: The gate with parameters
        """
        if not self.permit_element(alpha):
            raise TypeError("int/float/complex", alpha)

        return CCRzGate([alpha])

    @property
    def matrix(self):
        return np.array([
            [1, 0, 0, 0, 0, 0, 0, 0],
            [0, 1, 0, 0, 0, 0, 0, 0],
            [0, 0, 1, 0, 0, 0, 0, 0],
            [0, 0, 0, 1, 0, 0, 0, 0],
            [0, 0, 0, 0, 1, 0, 0, 0],
            [0, 0, 0, 0, 0, 1, 0, 0],
            [0, 0, 0, 0, 0, 0, np.exp(-self.parg / 2 * 1j), 0],
            [0, 0, 0, 0, 0, 0, 0, np.exp(self.parg / 2 * 1j)]
        ], dtype=np.complex128)

    @property
    def target_matrix(self) -> np.ndarray:
        return np.array([
            [np.exp(-self.parg / 2 * 1j), 0],
            [0, np.exp(self.parg / 2 * 1j)]
        ], dtype=np.complex128)

    def inverse(self):
        _CCRz = self.copy()
        _CCRz.pargs = -self.parg
        return _CCRz

    def build_gate(self):
        from QuICT.core.gate import CompositeGate

        cgate = CompositeGate()
        with cgate:
            CRz(self.parg / 2) & [1, 2]
            CX & [0, 1]
            CRz(-self.parg / 2) & [1, 2]
            CX & [0, 1]
            CRz(self.parg / 2) & [0, 2]

        args = self.cargs + self.targs
        if len(args) == self.controls + self.targets:
            cgate & args

        return cgate


CCRz = CCRzGate()


class QFTGate(BasicGate):
    """ QFT gate """
    @property
    def matrix(self) -> np.ndarray:
        if self._matrix is None:
            cgate = self.build_gate()
            self._matrix = cgate.matrix()
        return self._matrix

    def __init__(self, targets: int = 3):
        super().__init__(
            controls=0,
            targets=targets,
            params=0,
            type=GateType.qft
        )

    def __call__(self, targets: int):
        """ pass the unitary matrix

        Args:
            targets(int): point out the number of bits of the gate

        Returns:
            QFTGate: the QFTGate after filled by target number
        """
        return QFTGate(targets)

    def inverse(self):
        _IQFT = IQFTGate()
        _IQFT.targs = copy.deepcopy(self.targs)
        _IQFT.targets = self.targets
        return _IQFT

    def build_gate(self, targets: int = 0):
        from QuICT.core.gate import CompositeGate

        if targets == 0:
            targets = self.targets

        cgate = CompositeGate()
        with cgate:
            for i in range(targets):
                H & i
                for j in range(i + 1, targets):
                    CU1(2 * np.pi / (1 << j - i + 1)) & [j, i]

        args = self.cargs + self.targs
        if len(args) == targets:
            cgate & args

        return cgate


QFT = QFTGate()


class IQFTGate(QFTGate):
    """ IQFT gate """
    def __call__(self, targets: int):
        """ pass the unitary matrix

        Args:
            targets(int): point out the number of bits of the gate

        Returns:
            IQFTGate: the IQFTGate after filled by target number
        """
        return IQFTGate(targets)

    def inverse(self):
        _QFT = QFTGate()
        _QFT.targs = copy.deepcopy(self.targs)
        _QFT.targets = self.targets
        return _QFT

    def build_gate(self, targets: int = 0):
        from QuICT.core.gate import CompositeGate

        if targets == 0:
            targets = self.targets

        cgate = CompositeGate()
        with cgate:
            for i in range(targets - 1, -1, -1):
                for j in range(targets - 1, i, -1):
                    CU1(-2 * np.pi / (1 << j - i + 1)) & [j, i]
                H & i

        args = self.cargs + self.targs
        if len(args) == targets:
            cgate & args

        return cgate


IQFT = IQFTGate()


class CSwapGate(BasicGate):
    """ Fredkin gate

    When using this gate, it will be showed as a whole gate
    instend of being split into smaller gate
    """
    def __init__(self):
        super().__init__(
            controls=1,
            targets=2,
            params=0,
            type=GateType.cswap
        )

        self.matrix = np.array([
            [1, 0, 0, 0, 0, 0, 0, 0],
            [0, 1, 0, 0, 0, 0, 0, 0],
            [0, 0, 1, 0, 0, 0, 0, 0],
            [0, 0, 0, 1, 0, 0, 0, 0],
            [0, 0, 0, 0, 1, 0, 0, 0],
            [0, 0, 0, 0, 0, 0, 1, 0],
            [0, 0, 0, 0, 0, 1, 0, 0],
            [0, 0, 0, 0, 0, 0, 0, 1]
        ], dtype=np.complex128)

        self._target_matrix = np.array([
            [1, 0, 0, 0],
            [0, 0, 1, 0],
            [0, 1, 0, 0],
            [0, 0, 0, 1]
        ], dtype=np.complex128)

    @property
    def target_matrix(self) -> np.ndarray:
        return self._target_matrix

    def build_gate(self):
        from QuICT.core.gate import CompositeGate

        cgate = CompositeGate()
        with cgate:
            CX & [2, 1]
            H & 2
            CX & [2, 1]
            T_dagger & 1
            CX & [0, 1]
            T & 1
            CX & [2, 1]
            T_dagger & 1
            CX & [0, 1]
            T & 1
            CX & [0, 2]
            T_dagger & 2
            CX & [0, 2]
            T & 0
            T & 2
            H & 2
            CX & [2, 1]

        args = self.cargs + self.targs
        if len(args) == self.controls + self.targets:
            cgate & args

        return cgate


CSwap = CSwapGate()<|MERGE_RESOLUTION|>--- conflicted
+++ resolved
@@ -1727,10 +1727,6 @@
     def build_gate(self, targs: list = None):
         from QuICT.core.gate import CompositeGate
 
-<<<<<<< HEAD
-Perm = PermGate()
-
-=======
         swap_args: list[list[int]] = perm_decomposition(self.pargs[:])
         cgate = CompositeGate()
         with cgate:
@@ -1747,7 +1743,6 @@
 Perm = PermGate()
 
 
->>>>>>> be8ff9fa
 class PermFxGate(BasicGate):
     """ act an Fx oracle on a qureg
 
