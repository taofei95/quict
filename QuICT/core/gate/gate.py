--- conflicted
+++ resolved
@@ -469,15 +469,12 @@
         """
         return self.type in SPECIAL_GATE_SET
 
-<<<<<<< HEAD
-=======
     def is_identity(self) -> bool:
         if self.type in [GateType.reset, GateType.measure, GateType.barrier]:
             return False
 
         return np.allclose(self.matrix, np.identity(1 << (self.controls + self.targets), dtype=self.precision))
 
->>>>>>> d5110a10
     def expand(self, qubits: Union[int, list]) -> bool:
         """ expand self matrix into the circuit's unitary linear space. If input qubits is integer, please make sure
         the indexes of current gate is within [0, qubits).
