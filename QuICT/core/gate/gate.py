--- conflicted
+++ resolved
@@ -387,11 +387,6 @@
                     params.append(str(parg.pargs))
                 else:
                     params.append(str(parg))
-<<<<<<< HEAD
-            
-=======
-
->>>>>>> 90e7e16e
             params_string = "(" + ", ".join(params) + ")"
 
             qasm_string += params_string
@@ -840,10 +835,6 @@
                 matrix_[idx, p.pargs] = 1
             else:
                 matrix_[idx, p] = 1
-<<<<<<< HEAD
-
-=======
->>>>>>> 90e7e16e
 
         return matrix_
 
