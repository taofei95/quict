--- conflicted
+++ resolved
@@ -52,14 +52,6 @@
     gateSet = GateSet(circuit2)
     assert np.all(gateSet.matrix(local=True) == SyntheticalUnitary.run(circuit))
 
-<<<<<<< HEAD
-def test_gate_add():
-    gateSet = GateSet()
-    with gateSet:
-        CX & (0, 1)
-        H & 0
-    assert len(gateSet) == 2
-=======
 def test_add_gate():
     gateSet = GateSet()
     with gateSet:
@@ -71,7 +63,6 @@
     Phase(0.2) | circuit
     # assert np.all(SyntheticalUnitary.run(circuit) == gateSet.matrix())
     assert gateSet.equal(circuit, ignore_phase = True)
->>>>>>> a9252cd8
 
 if __name__ == "__main__":
     # pytest.main(["./_unit_test.py", "./circuit_unit_test.py", "./gate_unit_test.py", "./qubit_unit_test.py"])
