#!/usr/bin/env python
# -*- coding:utf8 -*-
# @TIME    : 2022/1/14 9:36 下午
# @Author  : Han Yu, Li Kaiqi
# @File    : composite_gate.py
import numpy as np

from QuICT.core.qubit import Qureg, Qubit
from QuICT.core.gate.gate import BasicGate
from QuICT.core.utils import GateType, CircuitInformation, matrix_product_to_circuit, CGATE_LIST


# global composite gate id count
cgate_id = 0


class CompositeGate:
    """ Implement a group of gate

    Attributes:
        gates (list<BasicGate>): gates within this composite gate
    """
    @property
    def gates(self):
        return self._gates

    @property
    def name(self):
        return self._name

    def __enter__(self):
        global CGATE_LIST
        CGATE_LIST.append(self)

        return self

    def __exit__(self, exc_type, exc_value, traceback):
        global CGATE_LIST
        CGATE_LIST.remove(self)

        return True

    def __init__(self, name: str = None, gates: list = None):
        """ initial a CompositeGate with gate(s)

        Args:
            name [str]: the name of composite gate
            gates List[BasicGate]: The gates are added into this composite gate
        """
        global cgate_id
        self._id = cgate_id
        cgate_id += 1

        self._name = name if name else f"composite_gate_{self._id}"
        self._gates = []
        self._min_qubit = np.inf
        self._max_qubit = 0
        self._pointer = -1

        if gates:
            self.extend(gates)

    def __and__(self, targets):
        """ assign qubits or indexes for given gates

        Args:
            targets ([int/qubit/list[int]/qureg]): qubit describe
        """
        if isinstance(targets, int):
            targets = [targets]

        if isinstance(targets, Qubit):
            targets = Qureg(targets)

        if len(targets) != self._max_qubit:
            raise ValueError("The number of assigned qubits or indexes must be equal to gate's width.")

        self._mapping(targets)
        if CGATE_LIST:
            CGATE_LIST[-1].extend(self.gates)

    def __or__(self, targets):
        """ deal the operator '|'

        Use the syntax "gateSet | circuit", "gateSet | gateSet"
        to add the gate of gateSet into the circuit

        Note that the order of qubits is that control bits first
        and target bits followed.

        Args:
            targets: the targets the gate acts on, it can have following form,
                1) Circuit
                2) CompositeGate
        Raise:
            TypeException: the type of other is wrong
        """
        try:
            targets.extend(self.gates)
        except Exception as e:
            raise TypeError(f"Only support circuit and composite gate. {e}")

    def __xor__(self, targets):
        """deal the operator '^'

        Use the syntax "gateSet ^ circuit", "gateSet ^ gateSet"
        to add the gate of gateSet's inverse into the circuit

        Note that the order of qubits is that control bits first
        and target bits followed.

        Args:
            targets: the targets the gate acts on, it can have following form,
                1) Circuit
        Raise:
            TypeException: the type of other is wrong
        """
        self.inverse()
        try:
            targets.extend(self.gates)
        except Exception as e:
            raise TypeError(f"Only support circuit for gateSet ^ circuit. {e}")

    def __getitem__(self, item):
        """ get gates from this composite gate

        Args:
            item(int/slice): slice passed in.

        Return:
            [BasicGates]: the gates
        """
        return self._gates[item]

    def __call__(self, indexes: list):
        if isinstance(indexes, int):
            indexes = [indexes]

        self._update_qubit_limit(indexes)
        self._pointer = indexes
        return self

    def _mapping(self, targets: Qureg):
        """ remapping the gates' affectArgs

        Args:
            targets(Qureg/List): the related qubits
        """
        for gate in self._gates:
            args_index = gate.cargs + gate.targs
            if isinstance(targets, Qureg):
                target_qureg = targets(args_index)
                gate.assigned_qubits = target_qureg
                gate.update_name(target_qureg[0].id)
            else:
                gate.cargs = [targets[carg] for carg in gate.cargs]
                gate.targs = [targets[targ] for targ in gate.targs]

    def _update_qubit_limit(self, indexes: list):
        for idx in indexes:
            assert idx >= 0 and isinstance(idx, int)
            if idx >= self._max_qubit:
                self._max_qubit = idx + 1

            if idx < self._min_qubit:
                self._min_qubit = idx

    def extend(self, gates: list):
        for gate in gates:
            self.append(gate, is_extend=True)

        self._pointer = -1

    def append(self, gate, is_extend: bool = False, insert_idx: int = -1):
        gate = gate.copy()

        if self._pointer != -1:
            qubit_index = self._pointer[:]
            gate_args = gate.controls + gate.targets
            if len(self._pointer) > gate_args:
                gate.cargs = [qubit_index[carg] for carg in gate.cargs]
                gate.targs = [qubit_index[targ] for targ in gate.targs]
            elif len(self._pointer) == gate_args:
                gate.cargs = qubit_index[:gate.controls]
                gate.targs = qubit_index[gate.controls:]
            else:
                raise KeyError(f"{gate.type} need {gate_args} indexes, but given {len(self._pointer)}")

            if not is_extend:
                self._pointer = -1
        else:
            qubit_index = gate.cargs + gate.targs
            if not qubit_index:
                raise KeyError(f"{gate.type} need qubit indexes to add into Composite Gate.")

            self._update_qubit_limit(qubit_index)

        if insert_idx == -1:
            self._gates.append(gate)
        else:
            self._gates.insert(insert_idx, gate)

    def left_append(self, gate):
        self.append(gate, insert_idx = 0)

    def left_extend(self, gates: list):
        for idx, gate in enumerate(gates):
            self.append(gate, is_extend = True, insert_idx = idx)

        self._pointer = -1

    def width(self):
        """ the number of qubits applied by gates

        Returns:
            int: the number of qubits applied by gates
        """
        return self._max_qubit

    def size(self):
        """ the size of the gates

        Returns:
            int: the number of gates in gates
        """
        return len(self._gates)

    def count_2qubit_gate(self):
        """ the number of the two qubit gates in the set

        Returns:
            int: the number of the two qubit gates in the set
        """
        return CircuitInformation.count_2qubit_gate(self.gates)

    def count_1qubit_gate(self):
        """ the number of the one qubit gates in the set

        Returns:
            int: the number of the one qubit gates in the set
        """
        return CircuitInformation.count_1qubit_gate(self.gates)

    def count_gate_by_gatetype(self, gate_type):
        """ the number of the gates which are some type in the set

        Args:
            gateType(GateType): the type of gates to be count

        Returns:
            int: the number of the gates which are some type in the circuit
        """
        return CircuitInformation.count_gate_by_gatetype(self.gates, gate_type)

    def depth(self):
        """ the depth of the circuit for some gate.

        Args:
            gateTypes(list<GateType>):
                the types to be count into depth calculate
                if count all type of gates, leave it being None.

        Returns:
            int: the depth of the circuit
        """
        return CircuitInformation.depth(self.gates)

    def __str__(self):
        cgate_info = {
            "width": self.width(),
            "size": self.size(),
            "depth": self.depth(),
            "1-qubit gates": self.count_1qubit_gate(),
            "2-qubit gates": self.count_2qubit_gate(),
            "gates detail": []
        }

        for gate in self.gates:
            cgate_info["gates detail"].append(str(gate))

        return str(cgate_info)

    def qasm(self):
        """ get OpenQASM 2.0 describe for the composite gate

        Returns:
            str: OpenQASM 2.0 describe
        """
        qreg = self.width()
        creg = self.count_gate_by_gatetype(GateType.measure)

        return CircuitInformation.qasm(qreg, creg, self.gates)

    def inverse(self):
        """ the inverse of CompositeGate

        Returns:
            CompositeGate: the inverse of the gateSet
        """
<<<<<<< HEAD
        inverse_cgate = CompositeGate()
        inverse_gates = [gate.inverse() for gate in self._gates[::-1]]
        inverse_cgate.extend(inverse_gates)

        return inverse_cgate
=======
        self._gates = [gate.inverse() for gate in self._gates[::-1]]
>>>>>>> 835d2062

    def matrix(self, local: bool = False):
        """ matrix of these gates

        Args:
            local: whether regards the min_qubit as the 0's qubit

        Returns:
            np.ndarray: the matrix of the gates
        """
        if not self._gates:
            return None

        if local and isinstance(self._min_qubit, int):
            min_value = self._min_qubit
        else:
            min_value = 0

        matrix = np.eye(1 << (self._max_qubit - min_value))
        for gate in self.gates:
            if gate.is_special() and gate.type != GateType.unitary:
                raise TypeError(f"Cannot combined the gate matrix with special gate {gate.type}")

            matrix = np.matmul(matrix_product_to_circuit(gate, self._max_qubit, min_value), matrix)

        return matrix

    def equal(self, target, ignore_phase=True, eps=1e-7):
        """ whether is equally with target or not.

        Args:
            target(gateSet/BasicGate/Circuit): the target
            ignore_phase(bool): ignore the global phase
            eps(float): the tolerable error

        Returns:
            bool: whether the gateSet is equal with the targets
        """
        self_matrix = self.matrix()
        if isinstance(target, CompositeGate):
            target_matrix = target.matrix()
        elif isinstance(target, BasicGate):
            target_matrix = target.matrix
        else:
            temp_cg = CompositeGate()
            for gate in target.gates:
                gate | temp_cg

            target_matrix = temp_cg.matrix()

        if ignore_phase:
            shape = self_matrix.shape
            rotate = 0
            for i in range(shape[0]):
                for j in range(shape[1]):
                    if abs(self_matrix[i, j]) > eps:
                        rotate = target_matrix[i, j] / self_matrix[i, j]
                        break

                if rotate != 0:
                    break

            if rotate == 0 or abs(abs(rotate) - 1) > eps:
                return False

            self_matrix = self_matrix * np.full(shape, rotate)

        return np.allclose(self_matrix, target_matrix, rtol=eps, atol=eps)<|MERGE_RESOLUTION|>--- conflicted
+++ resolved
@@ -297,15 +297,11 @@
         Returns:
             CompositeGate: the inverse of the gateSet
         """
-<<<<<<< HEAD
         inverse_cgate = CompositeGate()
         inverse_gates = [gate.inverse() for gate in self._gates[::-1]]
         inverse_cgate.extend(inverse_gates)
 
         return inverse_cgate
-=======
-        self._gates = [gate.inverse() for gate in self._gates[::-1]]
->>>>>>> 835d2062
 
     def matrix(self, local: bool = False):
         """ matrix of these gates
