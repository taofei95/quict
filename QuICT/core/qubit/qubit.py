--- conflicted
+++ resolved
@@ -40,11 +40,6 @@
         return self._fidelity
 
     @fidelity.setter
-<<<<<<< HEAD
-    def fidelity(self, fidelity: float):
-        assert isinstance(fidelity, (float, int)), TypeError("Qubit.fidelity", "float, int", type(fidelity))
-        assert fidelity >= 0 and fidelity <= 1, ValueError("Qubit.fidelity", "within [0, 1]", {fidelity})
-=======
     def fidelity(self, fidelity: Union[float, tuple]):
         if isinstance(fidelity, tuple):
             assert len(fidelity) == 2, "Only need [f0, f1] 2 fidelity for qubit measured fidelity."
@@ -52,21 +47,10 @@
                 self._validate_fidelity(f, "fidelity")
         else:
             self._validate_fidelity(fidelity, "fidelity")
->>>>>>> 3bf487dc
 
         self._fidelity = fidelity
 
     @property
-<<<<<<< HEAD
-    def T1(self) -> float:
-        return self._t1
-
-    @T1.setter
-    def T1(self, t1: float):
-        assert isinstance(t1, (float, int)) and t1 >= 0, ValueError("Qubit.T1", "greater than 0", t1)
-        self._t1 = t1
-
-=======
     def preparation_fidelity(self) -> float:
         return self._qsp_fidelity
 
@@ -98,7 +82,6 @@
         assert isinstance(t1, (float, int)) and t1 >= 0, ValueError("Qubit.T1", "greater than 0", t1)
         self._t1 = t1
 
->>>>>>> 3bf487dc
     @property
     def T2(self) -> float:
         return self._t2
@@ -108,10 +91,6 @@
         assert isinstance(t2, (float, int)) and t2 >= 0, ValueError("Qubit.T2", "greater than 0", t2)
         self._t2 = t2
 
-<<<<<<< HEAD
-    def __init__(self, fidelity: float = 1.0, T1: float = 0.0, T2: float = 0.0):
-        """ initial a qubit
-=======
     @property
     def work_frequency(self):
         return self._work_frequency
@@ -135,7 +114,6 @@
     @property
     def gate_duration(self):
         return self._gate_duration
->>>>>>> 3bf487dc
 
     @gate_duration.setter
     def gate_duration(self, gd):
@@ -162,13 +140,6 @@
     ):
         """
         Args:
-<<<<<<< HEAD
-            fidelity (float): The qubit's fidelity, where the fidelity of a quantum qubit is the overlap between
-                the ideal theoretical operation and the actual experimental operation.
-            T1 (float): The longitudinal coherence time, which refers to the time it takes for the qubit to decay
-                back to its ground state from an excited state. Default to None.
-            T2 (float): the transverse coherence time, which refers to the time it takes for the qubit to lose its
-=======
             fidelity (Union[float, tuple]): The qubit's measured fidelity, where the fidelity of a quantum qubit is the
                 overlap between the ideal theoretical operation and the actual experimental operation. if it is list,
                 it represent the measured fidelity for state 0 and state 1.
@@ -179,15 +150,10 @@
             T1 (float, μs): The longitudinal coherence time, which refers to the time it takes for the qubit to decay
                 back to its ground state from an excited state. Default to None.
             T2 (float, μs): the transverse coherence time, which refers to the time it takes for the qubit to lose its
->>>>>>> 3bf487dc
                 coherence when subjected to unwanted phase or amplitude fluctuations. Default to None.
         """
         self._id = unique_id_generator()
         self.fidelity = fidelity
-<<<<<<< HEAD
-        self.T1 = T1
-        self.T2 = T2
-=======
         self.preparation_fidelity = preparation_fidelity
         self.gate_fidelity = gate_fidelity
         self.T1 = T1
@@ -195,7 +161,6 @@
         self.work_frequency = work_frequency
         self.readout_frequency = readout_frequency
         self.gate_duration = gate_duration
->>>>>>> 3bf487dc
 
         self._measured = None
         self._historical_measured = []
@@ -206,14 +171,10 @@
         Returns:
             str: a simple describe
         """
-<<<<<<< HEAD
-        return f"qubit id: {self.id}; fidelity: {self.fidelity}; Coherence time: T1: {self._t1}; T2: {self._t2}."
-=======
         return f"qubit id: {self.id}; fidelity: {self.fidelity}; QSP_fidelity: {self.preparation_fidelity}; " \
             + f"Gate_fidelity: {self.gate_fidelity}; Coherence time: T1: {self._t1}; T2: {self._t2}; " \
             + f"Work Frequency: {self.work_frequency}; Readout Frequency: {self.readout_frequency}; " \
             + f"Gate Duration: {self.gate_duration}"
->>>>>>> 3bf487dc
 
     def __int__(self):
         """ int value of the qubit(measure result)
@@ -252,47 +213,41 @@
     Qureg is a list of Qubits, which is a subClass of list.
     """
     @property
-<<<<<<< HEAD
+    def fidelity(self) -> List[Union[float, tuple]]:
+        return [qubit.fidelity for qubit in self]
+
+    @property
+    def preparation_fidelity(self) -> List[float]:
+        return [qubit.preparation_fidelity for qubit in self]
+
+    @property
+    def gate_fidelity(self) -> List[Union[dict, float]]:
+        return [qubit.gate_fidelity for qubit in self]
+
+    @property
+    def T1(self) -> List[float]:
+        return [qubit.T1 for qubit in self]
+
+    @property
+    def T2(self) -> List[float]:
+        return [qubit.T2 for qubit in self]
+
+    @property
+    def work_frequency(self) -> List[float]:
+        return [qubit.work_frequency for qubit in self]
+
+    @property
+    def readout_frequency(self) -> List[float]:
+        return [qubit.readout_frequency for qubit in self]
+
+    @property
     def coupling_strength(self) -> list:
         return self._coupling_strength
 
-=======
-    def fidelity(self) -> List[Union[float, tuple]]:
-        return [qubit.fidelity for qubit in self]
-
-    @property
-    def preparation_fidelity(self) -> List[float]:
-        return [qubit.preparation_fidelity for qubit in self]
-
-    @property
-    def gate_fidelity(self) -> List[Union[dict, float]]:
-        return [qubit.gate_fidelity for qubit in self]
-
-    @property
-    def T1(self) -> List[float]:
-        return [qubit.T1 for qubit in self]
-
-    @property
-    def T2(self) -> List[float]:
-        return [qubit.T2 for qubit in self]
-
-    @property
-    def work_frequency(self) -> List[float]:
-        return [qubit.work_frequency for qubit in self]
-
-    @property
-    def readout_frequency(self) -> List[float]:
-        return [qubit.readout_frequency for qubit in self]
-
-    @property
-    def coupling_strength(self) -> list:
-        return self._coupling_strength
-
     @property
     def gate_duration(self) -> List[float]:
         return [qubit.gate_duration for qubit in self]
 
->>>>>>> 3bf487dc
     def __init__(self, qubits: Union[int, Qubit, Qureg] = None, coupling_strength: list = None):
         """ initial a qureg with qubit(s)
 
@@ -301,13 +256,8 @@
                 1) int
                 2) qubit
                 3) [qubits/quregs]
-<<<<<<< HEAD
-            coupling_strength List[List[float, int]]: The strength of the interaction between two qubits in a
-                quantum computing system. It should be a 2D array with size (n * n) where n is the number of qubits.
-=======
             coupling_strength List[Tuple(idx, idx, float)]: The strength of the interaction between two qubits in a
                 quantum computing system. It should follow by the physical topology.
->>>>>>> 3bf487dc
         """
         super().__init__()
         if qubits is None:
@@ -329,12 +279,8 @@
         else:
             raise TypeError("Qureg.qubits", "int/Qubit/list<Qubit/Qureg>", type(qubit))
 
-<<<<<<< HEAD
-        self._coupling_strength = None
-=======
         self._coupling_strength = defaultdict(dict)
         self._original_coupling_strength = None
->>>>>>> 3bf487dc
         if coupling_strength is not None:
             self.set_coupling_strength(coupling_strength)
 
@@ -483,9 +429,6 @@
 
         raise ValueError("Qureg.index.qubit", "within current Qureg", "qubit is not")
 
-<<<<<<< HEAD
-    def set_fidelity(self, fidelity: list):
-=======
     def _normalized_parameters(self, parameters: Union[float, list], place: str):
         if not isinstance(parameters, list):
             parameters = [parameters] * len(self)
@@ -498,22 +441,11 @@
         return parameters
 
     def set_fidelity(self, fidelity: Union[float, tuple, list]):
->>>>>>> 3bf487dc
         """ Set the fidelity for each qubits
 
         Args:
             fidelity (list): The list of fidelity for each qubits, should equal to len(qureg).
         """
-<<<<<<< HEAD
-        assert isinstance(fidelity, list), \
-            TypeError("Qureg.fidelity", "List", f"{type(fidelity)}")
-        assert len(fidelity) == len(self), \
-            ValueError("Qureg.fidelity", f"the length should equal {len(self)}", f"{len(fidelity)}")
-
-        for idx, qubit in enumerate(self):
-            qubit.fidelity = fidelity[idx]
-
-=======
         fidelity = self._normalized_parameters(fidelity, "fidelity")
         for idx, qubit in enumerate(self):
             qubit.fidelity = fidelity[idx]
@@ -538,22 +470,13 @@
         for idx, qubit in enumerate(self):
             qubit.gate_fidelity = gate_fidelity[idx]
 
->>>>>>> 3bf487dc
     def set_t1_time(self, t1_time: list):
         """ Set the T1 coherence time for each qubit
 
         Args:
             t1_time (list): The T1 time for each qubit
         """
-<<<<<<< HEAD
-        assert isinstance(t1_time, list), \
-            TypeError("Qureg.t1_time", "List", f"{type(t1_time)}")
-        assert len(t1_time) == len(self), \
-            ValueError("Qureg.t1_time", f"the length should equal {len(self)}", f"{len(t1_time)}")
-
-=======
         t1_time = self._normalized_parameters(t1_time, "t1")
->>>>>>> 3bf487dc
         for idx, qubit in enumerate(self):
             qubit.T1 = t1_time[idx]
 
@@ -563,16 +486,6 @@
         Args:
             t2_time (list): The T2 time for each qubit
         """
-<<<<<<< HEAD
-        assert isinstance(t2_time, list), \
-            TypeError("Qureg.t2_time", "List", f"{type(t2_time)}")
-        assert len(t2_time) == len(self), \
-            ValueError("Qureg.t2_time", f"the length should equal {len(self)}", f"{len(t2_time)}")
-
-        for idx, qubit in enumerate(self):
-            qubit.T2 = t2_time[idx]
-
-=======
         t2_time = self._normalized_parameters(t2_time, "t2")
         for idx, qubit in enumerate(self):
             qubit.T2 = t2_time[idx]
@@ -592,22 +505,12 @@
         for idx, qubit in enumerate(self):
             qubit.gate_duration = gate_duration[idx]
 
->>>>>>> 3bf487dc
     def set_coupling_strength(self, coupling_strength: list):
         """ Set the coupling strength between qubits
 
         Args:
             coupling_strength (list): The coupling strength, should be a 2D array with shape(len(qureg) * len(qureg))
         """
-<<<<<<< HEAD
-        assert len(self) == len(coupling_strength)
-        for cs in coupling_strength:
-            assert len(self) == cs
-            for item in cs:
-                assert isinstance(item, (int, float)) and item >= 0 and item <= 1
-
-        self._coupling_strength = coupling_strength
-=======
         # Reset coupling strength
         self._coupling_strength = defaultdict(dict)
         self._original_coupling_strength = coupling_strength
@@ -617,7 +520,6 @@
             assert val >= 0 and val <= 1
             self._coupling_strength[start][end] = val
             self._coupling_strength[end][start] = val
->>>>>>> 3bf487dc
 
     def reset_qubits(self):
         """ Reset all qubits' status. """
