--- conflicted
+++ resolved
@@ -39,8 +39,6 @@
         CX | cir(qureg[1, 3])
 
         assert 1
-<<<<<<< HEAD
-=======
     
     def test_circuit_call(self):
         cir = Circuit(TestCircuit.qubits)
@@ -51,7 +49,6 @@
         CX | cir(qureg([1, 3]))
 
         assert 1
->>>>>>> 1861cca0
 
     def test_sub_circuit(self):
         cir = TestCircuit.based_circuit
