--- conflicted
+++ resolved
@@ -100,7 +100,6 @@
     n_qubit = circuit.circuit_width()
     for _ in range(rand_size):
         rand_type = random.randrange(0, len(typeList))
-<<<<<<< HEAD
         gate_type = typeList[rand_type]
         n_pargs, n_targs, n_cargs = get_n_args(gate_type)
         n_affect_args = n_targs + n_cargs
@@ -111,52 +110,6 @@
         if n_pargs == 0:
             pargs = None
         get_gate(gate_type, affect_args, pargs) | [circuit[i] for i in affect_args]
-=======
-        GateBuilder.setGateType(typeList[rand_type])
-
-        targs = GateBuilder.getTargsNumber()
-        cargs = GateBuilder.getCargsNumber()
-        pargs = GateBuilder.getParamsNumber()
-
-        tclist = _getRandomList(targs + cargs, qubit)
-        if targs != 0:
-            GateBuilder.setTargs(tclist[:targs])
-        if cargs != 0:
-            GateBuilder.setCargs(tclist[targs:])
-        if pargs != 0:
-            params = []
-            for _ in range(pargs):
-                params.append(random.uniform(0, 2 * np.pi))
-            GateBuilder.setPargs(params)
-        gate = GateBuilder.getGate()
-        circuit.append(gate)
-
-
-def inner_supremacy_append(circuit, repeat, pattern):
-    from QuICT.core.layout import SupremacyLayout
-    from QuICT.core import H, SX, SY, SW, FSim, Measure
-
-    single_qubit_gates = [SX, SY, SW]
-
-    qubits = int(circuit.circuit_width())
-    supremacy_layout = SupremacyLayout(qubits)
-
-    H | circuit
-
-    for i in range(repeat * len(pattern)):
-        for q in range(qubits):
-            single_qubit_gates[np.random.randint(0, 3)] | circuit(q)
-
-        current_pattern = pattern[i % (len(pattern))]
-        if current_pattern not in "ABCD":
-            raise KeyError(f"Unsupported pattern {pattern[i]}, please use one of 'A', 'B', 'C', 'D'.")
-
-        edges = supremacy_layout.get_edges_by_pattern(current_pattern)
-        for e in edges:
-            FSim([np.pi / 2, np.pi / 6]) | circuit([int(e[0]), int(e[1])])
-
-    Measure | circuit
->>>>>>> 24bb7e41
 
 
 def inner_matrix_product_to_circuit(circuit, gate) -> np.ndarray:
