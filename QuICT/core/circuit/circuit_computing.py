--- conflicted
+++ resolved
@@ -1,155 +1,3 @@
-<<<<<<< HEAD
-#!/usr/bin/env python
-# -*- coding:utf8 -*-
-# @TIME    : 2020/12/11 10:31
-# @Author  : Han Yu
-# @File    : _circuit_computing.py
-
-from ctypes import c_int
-import random
-
-import numpy as np
-
-from QuICT.backends.systemcdll import systemCdll
-
-def _getRandomList(l, n):
-    """ get l number from 0, 1, ..., n - 1 randomly.
-    Args:
-        l(int)
-        n(int)
-    Returns:
-        list<int>: the list of l random numbers
-    """
-    _rand = [i for i in range(n)]
-    for i in range(n - 1, 0, -1):
-        do_get = random.randint(0, i)
-        _rand[do_get], _rand[i] = _rand[i], _rand[do_get]
-    return _rand[:l]
-
-def inner_partial_prob(circuit, indexes):
-    """ calculate the probabilities of the measure result of partial qureg in circuit
-
-    Note that the function "flush" will be called before calculating
-    this function is a cheat function, which do not change the state of the qureg.
-
-    Args:
-        circuit(Circuit): the circuit to be dealt
-        indexes(list<int>): the indexes of the partial qureg.
-
-    Returns:
-        list<float>: the probabilities of the measure result, the memory mode is LittleEndian.
-
-    """
-    circuit.exec()
-    dll = systemCdll.quick_operator_cdll
-    partial_prob_operator = dll.partial_prob_cheat_operator
-    partial_prob_operator.argtypes = [
-        np.ctypeslib.ndpointer(dtype=np.complex128, ndim=1, flags="C_CONTIGUOUS"),
-        np.ctypeslib.ndpointer(dtype=np.int, ndim=1, flags="C_CONTIGUOUS"),
-        c_int,
-        c_int,
-        np.ctypeslib.ndpointer(dtype=np.int, ndim=1, flags="C_CONTIGUOUS"),
-    ]
-
-    length = 1 << len(indexes)
-
-    partial_prob_operator.restype = np.ctypeslib.ndpointer(dtype=np.float, shape=(length,))
-
-    tangle_list = []
-    tangle_values = np.array([], dtype=np.complex128)
-    tangle_length = np.array([], dtype=np.int)
-    qubit_map = np.array([i for i in range(len(indexes))], dtype=np.int)
-
-    tangle_iter = 0
-    for index in indexes:
-        qubit = circuit[index]
-        if qubit.qState not in tangle_list:
-            tangle_list.append(qubit.qState)
-    for tangle in tangle_list:
-        tangle_values = np.append(tangle_values, tangle.values)
-        tangle_length = np.append(tangle_length, len(tangle.qureg))
-        for i in range(len(indexes)):
-            index = indexes[i]
-            qubit = circuit[index]
-            if qubit.qState == tangle:
-                qubit_map[i] = tangle_iter + tangle.index_for_qubit(qubit)
-        tangle_iter = tangle_iter + len(tangle.qureg)
-
-    ndpointer = partial_prob_operator(
-        tangle_values,
-        tangle_length,
-        len(tangle_list),
-        len(indexes),
-        qubit_map
-    )
-    values = np.ctypeslib.as_array(ndpointer, shape=(length,))
-    return values.tolist()
-
-def inner_random_append(circuit, rand_size=10, typeList=None):
-    from QuICT.core import GateBuilder, GATE_ID
-    if typeList is None:
-        typeList = [GATE_ID["Rx"], GATE_ID["Ry"], GATE_ID["Rz"],
-                    GATE_ID["CX"], GATE_ID["CY"], GATE_ID["CRz"], GATE_ID["CH"], GATE_ID["CZ"],
-                    GATE_ID["Rxx"], GATE_ID["Ryy"], GATE_ID["Rzz"], GATE_ID["FSim"]
-                    ]
-    qubit = circuit.circuit_width()
-    for _ in range(rand_size):
-        rand_type = random.randrange(0, len(typeList))
-        GateBuilder.setGateType(typeList[rand_type])
-
-        targs = GateBuilder.getTargsNumber()
-        cargs = GateBuilder.getCargsNumber()
-        pargs = GateBuilder.getParamsNumber()
-
-        tclist = _getRandomList(targs + cargs, qubit)
-        if targs != 0:
-            GateBuilder.setTargs(tclist[:targs])
-        if cargs != 0:
-            GateBuilder.setCargs(tclist[targs:])
-        if pargs != 0:
-            params = []
-            for _ in range(pargs):
-                params.append(random.uniform(0, 2 * np.pi))
-            GateBuilder.setPargs(params)
-        gate = GateBuilder.getGate()
-        circuit.append(gate)
-
-def inner_matrix_product_to_circuit(circuit, gate) -> np.ndarray:
-    q_len = len(circuit.qubits)
-    n = 1 << len(circuit.qubits)
-
-    new_values = np.zeros((n, n), dtype=np.complex128)
-    targs = gate.targs
-    cargs = gate.cargs
-    if not isinstance(targs, list):
-        targs = [targs]
-    if not isinstance(cargs, list):
-        cargs = [cargs]
-    targs = np.append(np.array(cargs, dtype=int).ravel(), np.array(targs, dtype=int).ravel())
-    targs = targs.tolist()
-    xor = (1 << q_len) - 1
-    if not isinstance(targs, list):
-        raise Exception("unknown error")
-    matrix = gate.compute_matrix.reshape(1 << len(targs), 1 << len(targs))
-    datas = np.zeros(n, dtype=int)
-    for i in range(n):
-        nowi = 0
-        for kk in range(len(targs)):
-            k = q_len - 1 - targs[kk]
-            if (1 << k) & i != 0:
-                nowi += (1 << (len(targs) - 1 - kk))
-        datas[i] = nowi
-    for i in targs:
-        xor = xor ^ (1 << (q_len - 1 - i))
-    for i in range(n):
-        nowi = datas[i]
-        for j in range(n):
-            nowj = datas[j]
-            if (i & xor) != (j & xor):
-                continue
-            new_values[i][j] = matrix[nowi][nowj]
-    return new_values
-=======
 #!/usr/bin/env python
 # -*- coding:utf8 -*-
 # @TIME    : 2020/12/11 10:31
@@ -267,7 +115,7 @@
                 params.append(random.uniform(0, 2 * np.pi))
             GateBuilder.setPargs(params)
         gate = GateBuilder.getGate()
-        circuit.gates.append(gate)
+        circuit.append(gate)
 
 
 def inner_matrix_product_to_circuit(circuit, gate) -> np.ndarray:
@@ -304,5 +152,4 @@
             if (i & xor) != (j & xor):
                 continue
             new_values[i][j] = matrix[nowi][nowj]
-    return new_values
->>>>>>> b84291fd
+    return new_values