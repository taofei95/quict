#!/usr/bin/env python
# -*- coding:utf8 -*-
# @TIME    : 2020/12/11 10:31
# @Author  : Han Yu
# @File    : _circuit_computing.py

from ctypes import c_int
import random

import numpy as np

from QuICT.backends.systemcdll import systemCdll

def _getRandomList(l, n):
    """ get l number from 0, 1, ..., n - 1 randomly.

    Args:
        l(int)
        n(int)
    Returns:
        list<int>: the list of l random numbers
    """
    _rand = [i for i in range(n)]
    for i in range(n - 1, 0, -1):
        do_get = random.randint(0, i)
        _rand[do_get], _rand[i] = _rand[i], _rand[do_get]
    return _rand[:l]

def inner_partial_prob(circuit, indexes):
    """ calculate the probabilities of the measure result of partial qureg in circuit

    Note that the function "flush" will be called before calculating
    this function is a cheat function, which do not change the state of the qureg.

    Args:
        circuit(Circuit): the circuit to be dealt
        indexes(list<int>): the indexes of the partial qureg.

    Returns:
        list<float>: the probabilities of the measure result, the memory mode is LittleEndian.

    """
    circuit.exec()
    dll = systemCdll.quick_operator_cdll
    partial_prob_operator = dll.partial_prob_cheat_operator
    partial_prob_operator.argtypes = [
<<<<<<< HEAD
        np.ctypeslib.ndpointer(dtype=np.complex64, ndim=1, flags="C_CONTIGUOUS"),
        np.ctypeslib.ndpointer(dtype=np.int, ndim=1, flags="C_CONTIGUOUS"),
=======
        np.ctypeslib.ndpointer(dtype=np.complex128, ndim=1, flags="C_CONTIGUOUS"),
        np.ctypeslib.ndpointer(dtype=np.int64, ndim=1, flags="C_CONTIGUOUS"),
>>>>>>> 423759f1
        c_int,
        c_int,
        np.ctypeslib.ndpointer(dtype=np.int64, ndim=1, flags="C_CONTIGUOUS"),
    ]

    length = 1 << len(indexes)

    partial_prob_operator.restype = np.ctypeslib.ndpointer(dtype=np.float64, shape=(length,))

    tangle_list = []
<<<<<<< HEAD
    tangle_values = np.array([], dtype=np.complex64)
    tangle_length = np.array([], dtype=np.int)
    qubit_map = np.array([i for i in range(len(indexes))], dtype=np.int)
=======
    tangle_values = np.array([], dtype=np.complex128)
    tangle_length = np.array([], dtype=np.int64)
    qubit_map = np.array([i for i in range(len(indexes))], dtype=np.int64)
>>>>>>> 423759f1

    tangle_iter = 0
    for index in indexes:
        qubit = circuit[index]
        if qubit.qState not in tangle_list:
            tangle_list.append(qubit.qState)
    for tangle in tangle_list:
        tangle_values = np.append(tangle_values, tangle.values)
        tangle_length = np.append(tangle_length, len(tangle.qureg))
        for i in range(len(indexes)):
            index = indexes[i]
            qubit = circuit[index]
            if qubit.qState == tangle:
                qubit_map[i] = tangle_iter + tangle.index_for_qubit(qubit)
        tangle_iter = tangle_iter + len(tangle.qureg)

    ndpointer = partial_prob_operator(
        tangle_values,
        tangle_length,
        len(tangle_list),
        len(indexes),
        qubit_map
    )
    values = np.ctypeslib.as_array(ndpointer, shape=(length,))
    return values.tolist()

def inner_random_append(circuit, rand_size=10, typeList=None):
    from QuICT.core import GateBuilder, GATE_ID
    if typeList is None:
        typeList = [GATE_ID["Rx"], GATE_ID["Ry"], GATE_ID["Rz"],
                    GATE_ID["CX"], GATE_ID["CY"], GATE_ID["CRz"], GATE_ID["CH"], GATE_ID["CZ"],
                    GATE_ID["Rxx"], GATE_ID["Ryy"], GATE_ID["Rzz"], GATE_ID["FSim"]
                    ]
    qubit = circuit.circuit_width()
    for _ in range(rand_size):
        rand_type = random.randrange(0, len(typeList))
        GateBuilder.setGateType(typeList[rand_type])

        targs = GateBuilder.getTargsNumber()
        cargs = GateBuilder.getCargsNumber()
        pargs = GateBuilder.getParamsNumber()

        tclist = _getRandomList(targs + cargs, qubit)
        if targs != 0:
            GateBuilder.setTargs(tclist[:targs])
        if cargs != 0:
            GateBuilder.setCargs(tclist[targs:])
        if pargs != 0:
            params = []
            for _ in range(pargs):
                params.append(random.uniform(0, 2 * np.pi))
            GateBuilder.setPargs(params)
        gate = GateBuilder.getGate()
        circuit.append(gate)

def inner_matrix_product_to_circuit(circuit, gate) -> np.ndarray:
    q_len = len(circuit.qubits)
    n = 1 << len(circuit.qubits)

    new_values = np.zeros((n, n), dtype=np.complex64)
    targs = gate.targs
    cargs = gate.cargs
    if not isinstance(targs, list):
        targs = [targs]
    if not isinstance(cargs, list):
        cargs = [cargs]
    targs = np.append(np.array(cargs, dtype=int).ravel(), np.array(targs, dtype=int).ravel())
    targs = targs.tolist()
    xor = (1 << q_len) - 1
    if not isinstance(targs, list):
        raise Exception("unknown error")
    matrix = gate.compute_matrix.reshape(1 << len(targs), 1 << len(targs))
    datas = np.zeros(n, dtype=int)
    for i in range(n):
        nowi = 0
        for kk in range(len(targs)):
            k = q_len - 1 - targs[kk]
            if (1 << k) & i != 0:
                nowi += (1 << (len(targs) - 1 - kk))
        datas[i] = nowi
    for i in targs:
        xor = xor ^ (1 << (q_len - 1 - i))
    for i in range(n):
        nowi = datas[i]
        for j in range(n):
            nowj = datas[j]
            if (i & xor) != (j & xor):
                continue
            new_values[i][j] = matrix[nowi][nowj]
    return new_values<|MERGE_RESOLUTION|>--- conflicted
+++ resolved
@@ -44,13 +44,8 @@
     dll = systemCdll.quick_operator_cdll
     partial_prob_operator = dll.partial_prob_cheat_operator
     partial_prob_operator.argtypes = [
-<<<<<<< HEAD
-        np.ctypeslib.ndpointer(dtype=np.complex64, ndim=1, flags="C_CONTIGUOUS"),
-        np.ctypeslib.ndpointer(dtype=np.int, ndim=1, flags="C_CONTIGUOUS"),
-=======
         np.ctypeslib.ndpointer(dtype=np.complex128, ndim=1, flags="C_CONTIGUOUS"),
         np.ctypeslib.ndpointer(dtype=np.int64, ndim=1, flags="C_CONTIGUOUS"),
->>>>>>> 423759f1
         c_int,
         c_int,
         np.ctypeslib.ndpointer(dtype=np.int64, ndim=1, flags="C_CONTIGUOUS"),
@@ -61,15 +56,9 @@
     partial_prob_operator.restype = np.ctypeslib.ndpointer(dtype=np.float64, shape=(length,))
 
     tangle_list = []
-<<<<<<< HEAD
-    tangle_values = np.array([], dtype=np.complex64)
-    tangle_length = np.array([], dtype=np.int)
-    qubit_map = np.array([i for i in range(len(indexes))], dtype=np.int)
-=======
     tangle_values = np.array([], dtype=np.complex128)
     tangle_length = np.array([], dtype=np.int64)
     qubit_map = np.array([i for i in range(len(indexes))], dtype=np.int64)
->>>>>>> 423759f1
 
     tangle_iter = 0
     for index in indexes:
