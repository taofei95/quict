#!/usr/bin/env python
# -*- coding:utf8 -*-
# @TIME    : 2022/1/17 9:41
# @Author  : Han Yu, Kaiqi Li
# @File    : circuit.py
from typing import Union, List
import numpy as np

from QuICT.core.qubit import Qubit, Qureg
from QuICT.core.exception import TypeException
from QuICT.core.layout import Layout, SupremacyLayout
from QuICT.core.gate import BasicGate, H, Measure, build_random_gate, build_gate
from QuICT.core.utils import (
    GateType,
    CircuitBased,
    unique_id_generator
)
from QuICT.core.operator import (
    Trigger,
    CheckPoint,
    Operator,
    CheckPointChild,
    NoiseGate
)
from .dag_circuit import DAGCircuit


class Circuit(CircuitBased):
    """ Implement a quantum circuit

    Circuit is the core part of the framework.

    Attributes:
        wires(Union[Qureg, int]): the number of qubits for the circuit
        name(str): the name of the circuit
        topology(list<tuple<int, int>>):
            The topology of the circuit. When the topology list is empty, it will be seemed as fully connected.
        fidelity(float): the fidelity of the circuit

    Private Attributes:
        _idmap(dictionary): the map from qubit's id to its index in the circuit
    """
    @property
    def qubits(self) -> Qureg:
        return self._qubits

    @qubits.setter
    def qubits(self, qubits: Qureg):
        self._qubits = qubits

    @property
    def ancillae_qubits(self) -> List[int]:
        return self._ancillae_qubits

    @ancillae_qubits.setter
    def ancillae_qubits(self, ancillae_qubits: List[int]):
        for idx in ancillae_qubits:
            assert idx >= 0 and idx < self.width()
            self._ancillae_qubits.append(idx)

    @property
    def topology(self) -> Layout:
        return self._topology

    @topology.setter
    def topology(self, topology: Layout):
        if topology is None:
            self._topology = None
            return

        if not isinstance(topology, Layout):
            raise TypeError("Only support Layout as circuit topology.")

        if topology.qubit_number != self.width():
            raise ValueError(f"The qubit number is not mapping. {topology.qubit_number}")

        self._topology = topology

    @property
    def fidelity(self) -> float:
        return self._fidelity

    @fidelity.setter
    def fidelity(self, fidelity):
        if fidelity is None:
            self._fidelity = None
            return

        if not isinstance(fidelity, float) or fidelity < 0 or fidelity > 1.0:
            raise Exception("fidelity should be in [0, 1]")

        self._fidelity = fidelity

    def __init__(
        self,
        wires,
        name: str = None,
        topology: Layout = None,
        fidelity: float = None,
        ancillae_qubits: List[int] = None
    ):
        if name is None:
            name = "circuit_" + unique_id_generator()

        super().__init__(name)
        self._topology = topology
        self._fidelity = fidelity
        self._checkpoints = []

        if isinstance(wires, Qureg):
            self._qubits = wires
        else:
            self._qubits = Qureg(wires)

        self._ancillae_qubits = []
        if ancillae_qubits is not None:
            self.ancillae_qubits = ancillae_qubits

    def __del__(self):
        """ release the memory """
        self.gates = None
        self.qubits = None
        self.topology = None
        self.fidelity = None

    def __or__(self, targets):
        """deal the operator '|'

        Use the syntax "circuit | circuit"
        to add the gate of circuit into the circuit/qureg/qubit

        Note that the order of qubits is that control bits first
        and target bits followed.

        Args:
            targets: the targets the gate acts on, it can have following form,
                1) Circuit
        Raise:
            TypeError: the type of targets is wrong
        """
        if not isinstance(targets, Circuit):
            raise TypeError("Only support circuit | circuit.")

        if not self.qubits == targets.qubits:
            diff_qubits = targets.qubits.diff(self.qubits)
            targets.update_qubit(diff_qubits, is_append=True)

        targets.extend(self.gates)

    ####################################################################
    ############         Circuit Qubits Operators           ############
    ####################################################################
    def __call__(self, indexes: object):
        """ get a smaller qureg from this circuit

        Args:
            indexes: the indexes passed in, it can have follow form:
                1) int
                2) list<int>
                3) Qubit
                4) Qureg
        Returns:
            Qureg: the qureg correspond to the indexes
        Exceptions:
            TypeError: the type of indexes is error.
        """
        if isinstance(indexes, int) or type(indexes) is list:
            indexes = self.qubits(indexes)

        if isinstance(indexes, Qubit):
            indexes = Qureg(indexes)

        if not isinstance(indexes, Qureg):
            raise TypeError("only accept int/list[int]/Qubit/Qureg")

        self._pointer = indexes
        return self

    def __getitem__(self, item):
        """ to fit the slice operator, overloaded this function.

        get a smaller qureg/qubit from this circuit

        Args:
            item(int/slice): slice passed in.
        Return:
            Qubit/Qureg: the result or slice
        """
        return self.qubits[item]

    def add_qubit(self, qubits: Union[Qureg, int], is_ancillary_qubit: bool = False):
        """ add additional qubits in circuit.

        Args:
            qubits Union[Qureg, int]: The new qubits.
            is_ancillae_qubit (bool, optional): whether the given qubits is ancillae, default to False.
        """
        if isinstance(qubits, int):
            assert qubits > 0
            qubits = Qureg(qubits)
<<<<<<< HEAD

        self._qubits = self._qubits + qubits
        if is_ancillary_qubit:
            self._ancillae_qubits += list(range(self.width() - len(qubits), self.width()))
=======

        self._qubits = self._qubits + qubits
        if is_ancillary_qubit:
            self._ancillae_qubits += list(range(self.width() - len(qubits), self.width()))

    def reset_qubits(self):
        """ Reset all qubits in current circuit. """
        self._qubits.reset_qubits()
>>>>>>> d5110a10

    def remapping(self, qureg: Qureg, mapping: list, circuit_update: bool = False):
        """ Realignment the qubits by the given mapping.

        Args:
            qureg (Qureg): The qubits which need to permutate.
            mapping (list): The order of permutation.
            circuit_update (bool, optional): whether rearrange the qubits in circuit. Defaults to False.
        """
        if not isinstance(qureg, Qureg):
            raise TypeException("Qureg Only.", qureg)

        if len(qureg) != len(mapping):
            raise ValueError(f"the length of mapping {len(mapping)} must equal to the qubits' number {len(qureg)}.")

        current_index = [self.qubits.index(qubit) for qubit in qureg]
        remapping_index = [current_index[m] for m in mapping]
        remapping_qureg = self.qubits[remapping_index]

        if circuit_update:
            self._qubits = remapping_qureg

        qureg[:] = remapping_qureg

    ####################################################################
    ############          Circuit Gates Operators           ############
    ####################################################################
    def _update_gate_index(self):
        for index, gate in enumerate(self.gates):
            gate_type, gate_qb, gate_idx = gate.name.split('-')

            if int(gate_idx) != index:
                gate.name = '-'.join([gate_type, gate_qb, str(index)])

    def replace_gate(self, idx: int, gate: BasicGate):
        """ Replace the quantum gate in the target index.

        Args:
            idx (int): The index of replaced quantum gate in circuit.
            gate (BasicGate): The new quantum gate
        """
        assert idx >= 0 and idx < len(self._gates), "The index of replaced gate is wrong."
        assert isinstance(gate, (BasicGate, NoiseGate)), "The replaced gate must be a quantum gate or noised gate."
        self._gates[idx] = gate

    def find_position(self, cp_child: CheckPointChild):
        position = -1
        if cp_child is None:
            return position

        for cp in self._checkpoints:
            if cp.uid == cp_child.uid:
                position = cp.position
                cp.position = cp_child.shift
            elif position != -1:
                # change the related position for backward checkpoint
                cp.position = cp_child.shift

        return position

    def get_DAG_circuit(self) -> DAGCircuit:
        """
        Translate a quantum circuit to a directed acyclic graph
        via quantum gates dependencies (The commutation of quantum gates).

        The nodes in the graph represented the quantum gates, and the edges means the two quantum
        gates is non-commutation. In other words, a directed edge between node A with quantum gate GA
        and node B with quantum gate GB, the quantum gate GA does not commute with GB.

        The nodes in the graph have the following attributes:
        'name', 'gate', 'cargs', 'targs', 'qargs', 'successors', 'predecessors'.

        **Reference:**

        [1] Iten, R., Moyard, R., Metger, T., Sutter, D. and Woerner, S., 2020.
        Exact and practical pattern matching for quantum circuit optimization.
        `arXiv:1909.05270 <https://arxiv.org/abs/1909.05270>`_

        Returns:
            DAGCircuit: A directed acyclic graph represent current quantum circuit
        """
        return DAGCircuit(self)

    ####################################################################
    ############          Circuit Build Operators           ############
    ####################################################################
    def extend(self, gates: list):
        """ Add list of gates to the circuit

        Args:
            gates(list<BasicGate>): the gate to be added to the circuit
        """
        position = -1
        if not isinstance(gates, list):
            position = self.find_position(gates.checkpoint)
            gates = gates.gates

        for gate in gates:
            if position == -1:
                self.append(gate, is_extend=True)
            else:
                self.append(gate, is_extend=True, insert_idx=position)
                position += 1

        self._pointer = None

    def append(self, op: Union[BasicGate, Operator], is_extend: bool = False, insert_idx: int = -1):
        qureg = self._pointer[:] if self._pointer else None
        if not is_extend:
            self._pointer = None

        if isinstance(op, BasicGate):
            self._add_gate(op, qureg, insert_idx)
        elif isinstance(op, Trigger):
            self._add_trigger(op, qureg)
        elif isinstance(op, CheckPoint):
            self._checkpoints.append(op)
        elif isinstance(op, Operator):
            self._gates.append(op)
        else:
            raise TypeError(f"Circuit can append a Trigger/BasicGate/NoiseGate, not {type(op)}.")

    def _add_gate(self, gate: BasicGate, qureg: Qureg, insert_idx: int):
        """ add a gate into some qureg

        Args:
            gate(BasicGate)
            qureg(Qureg)
        """
        args_num = gate.controls + gate.targets
        gate_ctargs = gate.cargs + gate.targs
        is_assigned = gate.assigned_qubits or gate_ctargs
        if not qureg:
            if not is_assigned:
                if gate.is_single():
                    self._add_gate_to_all_qubits(gate)
                    return
                elif args_num == self.width():
                    qureg = self.qubits
                else:
                    raise KeyError(f"{gate.type} need assign qubits to add into circuit.")
            else:
                qureg = self.qubits[gate_ctargs] if gate_ctargs else gate.assigned_qubits

        if len(qureg) > args_num:
            qureg = qureg[gate_ctargs]

        gate = gate.copy()
        gate.cargs = [self.qubits.index(qureg[idx]) for idx in range(gate.controls)]
        gate.targs = [self.qubits.index(qureg[idx]) for idx in range(gate.controls, gate.controls + gate.targets)]
        gate.assigned_qubits = qureg
        gate.update_name(qureg[0].id, len(self.gates))

        if insert_idx == -1:
            self.gates.append(gate)
        else:
            self.gates.insert(insert_idx, gate)

        # Update gate type dict
        if gate.type in self._gate_type.keys():
            self._gate_type[gate.type] += 1
        else:
            self._gate_type[gate.type] = 1

    def _add_gate_to_all_qubits(self, gate):
        for idx in range(self.width()):
            new_gate = gate.copy()
            new_gate.targs = [idx]
            new_gate.assigned_qubits = self.qubits(idx)
            new_gate.update_name(self.qubits[idx].id, len(self.gates))

            self.gates.append(new_gate)

        # Update gate type dict
        if gate.type in self._gate_type.keys():
            self._gate_type[gate.type] += self.width()
        else:
            self._gate_type[gate.type] = self.width()

    def _add_trigger(self, op: Trigger, qureg: Qureg):
        if qureg:
            assert len(qureg) == op.targets
            op.targs = [self.qubits.index(qureg[idx]) for idx in range(op.targets)]
        else:
            if not op.targs:
                raise KeyError("Trigger need assign qubits to add into circuit.")

            for targ in op.targs:
                assert targ < self.width(), "The trigger's target exceed the width of the circuit."

        self.gates.append(op)

    def random_append(
        self,
        rand_size: int = 10,
        typelist: list = None,
        random_params: bool = False,
        probabilities: list = None
    ):
        """ add some random gate to the circuit

        Args:
            rand_size(int): the number of the gate added to the circuit
            typelist(list<GateType>): the type of gate, default contains
                Rx, Ry, Rz, Cx, Cy, Cz, CRz, Ch, Rxx, Ryy, Rzz and FSim
            random_params(bool): whether using random parameters for all quantum gates with parameters.
            probabilities: The probability of append for each gates
        """
        if typelist is None:
            typelist = [
                GateType.rx, GateType.ry, GateType.rz,
                GateType.cx, GateType.cy, GateType.crz,
                GateType.ch, GateType.cz, GateType.rxx,
                GateType.ryy, GateType.rzz, GateType.fsim
            ]

        unsupported_gate_type = [GateType.unitary, GateType.perm, GateType.perm_fx]
        assert len(set(typelist) & set(unsupported_gate_type)) == 0, \
            f"{set(typelist) & set(unsupported_gate_type)} is not support in random append."

        if probabilities is not None:
            assert np.isclose(sum(probabilities), 1, atol=1e-6) and len(probabilities) == len(typelist)

        gate_prob = probabilities
        gate_indexes = list(range(len(typelist)))
        n_qubit = self.width()
        for _ in range(rand_size):
            rand_type = np.random.choice(gate_indexes, p=gate_prob)
            gate_type = typelist[rand_type]
            self.append(build_random_gate(gate_type, n_qubit, random_params))

    def supremacy_append(self, repeat: int = 1, pattern: str = "ABCDCDAB"):
        """
        Add a supremacy circuit to the circuit

        Args:
            repeat(int): the number of two-qubit gates' sequence
            pattern(str): indicate the two-qubit gates' sequence
        """
        qubits = len(self.qubits)
        supremacy_layout = SupremacyLayout(qubits)
        supremacy_typelist = [GateType.sx, GateType.sy, GateType.sw]

        self._add_gate_to_all_qubits(H)

        for i in range(repeat * len(pattern)):
            for q in range(qubits):
                gate_type = supremacy_typelist[np.random.randint(0, 3)]
                self.append(build_gate(gate_type, q))

            current_pattern = pattern[i % (len(pattern))]
            if current_pattern not in "ABCD":
                raise KeyError(f"Unsupported pattern {pattern[i]}, please use one of 'A', 'B', 'C', 'D'.")

            edges = supremacy_layout.get_edges_by_pattern(current_pattern)
            for e in edges:
                gate_params = [np.pi / 2, np.pi / 6]
                gate_args = [int(e[0]), int(e[1])]
                fgate = build_gate(GateType.fsim, gate_args, gate_params)

                self.append(fgate)

        self._add_gate_to_all_qubits(Measure)

    ####################################################################
    ############                Circuit Utils               ############
    ####################################################################
    def sub_circuit(
        self,
        start: int = 0,
        max_size: int = -1,
        qubit_limit: Union[int, List[int], Qureg] = [],
        gate_limit: List[GateType] = [],
        remove: bool = False
    ):
        """ get a sub circuit

        Args:
            start(int): the start gate's index, default 0
            max_size(int): max size of the sub circuit, default -1 without limit
            qubit_limit(int/list<int>/Qureg): the required qubits' indexes, if [], accept all qubits. default to be [].
            gate_limit(List[GateType]): list of required gate's type, if [], accept all quantum gate. default to be [].
            remove(bool): whether deleting the slice gates from origin circuit, default False
        Return:
            Circuit: the sub circuit
        """
        if qubit_limit:
            target_qubits = qubit_limit
            if isinstance(qubit_limit, Qureg):
                target_qubits = [self._qubits.index(qubit) for qubit in qubit_limit]
            elif isinstance(qubit_limit, int):
                target_qubits = [qubit_limit]

            for target in target_qubits:
                if target < 0 or target >= self.width():
                    raise Exception('list index out of range')

            set_tqubits = set(target_qubits)

        sub_circuit = Circuit(self.width()) if not qubit_limit else Circuit(len(target_qubits))
        sub_gates = self._gates[:]
        for gate_index in range(start, len(self._gates)):
            gate = sub_gates[gate_index]
            _gate = gate.copy()
            gate_args = set(gate.cargs + gate.targs)
            is_append_in_subc = True
            if (qubit_limit and gate_args & set(set_tqubits) != gate_args):
                is_append_in_subc = False

            if (gate_limit and gate.type not in gate_limit):
                is_append_in_subc = False

            if is_append_in_subc:
                if qubit_limit:
                    _gate.targs = [target_qubits.index(targ) for targ in _gate.targs]
                    _gate.cargs = [target_qubits.index(carg) for carg in _gate.cargs]
                    _gate | sub_circuit
                else:
                    _gate | sub_circuit

                if remove:
                    self._gates.remove(gate)
<<<<<<< HEAD

            if sub_circuit.size() >= max_size and max_size != -1:
                break

        if remove:
            self._update_gate_index()

        return sub_circuit

    def draw(self, method='matp', filename=None):
        """ draw the photo of circuit in the run directory

        Args:
            filename(str): the output filename without file extensions,
                           default to be the name of the circuit
            method(str): the method to draw the circuit
                matp: matplotlib
                command : command
        """
        from QuICT.tools.drawer import PhotoDrawer, TextDrawing

        if method == 'matp':
            if filename is None:
                filename = str(self.name) + '.jpg'
            elif '.' not in filename:
                filename += '.jpg'

            photoDrawer = PhotoDrawer()
            photoDrawer.run(self, filename)
        elif method == 'command':
            textDrawing = TextDrawing([i for i in range(len(self.qubits))], self.gates)
            if filename is None:
                print(textDrawing.single_string())
=======

            if sub_circuit.size() >= max_size and max_size != -1:
                break

        if remove:
            self._update_gate_index()

        return sub_circuit

    def draw(self, method: str = 'matp_auto', filename: str = None):
        """Draw the figure of circuit.

        Args:
            method(str): the method to draw the circuit
                matp_inline: Show the figure interactively but do not save it to file.
                matp_file: Save the figure to file but do not show it interactively.
                matp_auto: Automatically select inline or file mode according to matplotlib backend.
                matp_silent: Return the drawn figure without saving or showing.
                command : command
            filename(str): the output filename without file extensions, default to None.
                If filename is None, it will using matlibplot.show() except matlibplot.backend
                is agg, it will output jpg file named circuit's name.
            get_figure(bool): Whether to return the figure object of matplotlib.

        Returns:
            If method is 'matp_silent', a matplotlib Figure is returned. Note that that figure is created in matplotlib
            Object Oriented interface, which means it must be display with IPython.display.

        Examples:
            >>> from IPython.display import display
            >>> circ = Circuit(5)
            >>> circ.random_append()
            >>> silent_fig = circ.draw(method="matp_silent")
            >>> display(silent_fig)
        """
        from QuICT.tools.drawer import PhotoDrawer, TextDrawing
        import matplotlib

        if method.startswith('matp'):
            if filename is not None:
                    if '.' not in filename:
                        filename += '.jpg'
            photo_drawer = PhotoDrawer()
            if method == 'matp_auto':
                save_file = matplotlib.get_backend() == 'agg'
                show_inline = matplotlib.get_backend() != 'agg'
            elif method == 'matp_file':
                save_file = True
                show_inline = False
            elif method == 'matp_inline':
                save_file = False
                show_inline = True
            elif method == 'matp_silent':
                save_file = False
                show_inline = False
            silent = (not show_inline) and (not save_file)

            photo_drawer.run(circuit=self, filename=filename, save_file=save_file)

            if show_inline:
                from IPython.display import display
                display(photo_drawer.figure)
            elif silent:
                return photo_drawer.figure
        elif method == 'command':
            text_drawer = TextDrawing([i for i in range(len(self.qubits))], self.gates)
            if filename is None:
                print(text_drawer.single_string())
>>>>>>> d5110a10
                return
            elif '.' not in filename:
                filename += '.txt'

<<<<<<< HEAD
            textDrawing.dump(filename)

=======
            text_drawer.dump(filename)

>>>>>>> d5110a10
<|MERGE_RESOLUTION|>--- conflicted
+++ resolved
@@ -1,652 +1,603 @@
-#!/usr/bin/env python
-# -*- coding:utf8 -*-
-# @TIME    : 2022/1/17 9:41
-# @Author  : Han Yu, Kaiqi Li
-# @File    : circuit.py
-from typing import Union, List
-import numpy as np
-
-from QuICT.core.qubit import Qubit, Qureg
-from QuICT.core.exception import TypeException
-from QuICT.core.layout import Layout, SupremacyLayout
-from QuICT.core.gate import BasicGate, H, Measure, build_random_gate, build_gate
-from QuICT.core.utils import (
-    GateType,
-    CircuitBased,
-    unique_id_generator
-)
-from QuICT.core.operator import (
-    Trigger,
-    CheckPoint,
-    Operator,
-    CheckPointChild,
-    NoiseGate
-)
-from .dag_circuit import DAGCircuit
-
-
-class Circuit(CircuitBased):
-    """ Implement a quantum circuit
-
-    Circuit is the core part of the framework.
-
-    Attributes:
-        wires(Union[Qureg, int]): the number of qubits for the circuit
-        name(str): the name of the circuit
-        topology(list<tuple<int, int>>):
-            The topology of the circuit. When the topology list is empty, it will be seemed as fully connected.
-        fidelity(float): the fidelity of the circuit
-
-    Private Attributes:
-        _idmap(dictionary): the map from qubit's id to its index in the circuit
-    """
-    @property
-    def qubits(self) -> Qureg:
-        return self._qubits
-
-    @qubits.setter
-    def qubits(self, qubits: Qureg):
-        self._qubits = qubits
-
-    @property
-    def ancillae_qubits(self) -> List[int]:
-        return self._ancillae_qubits
-
-    @ancillae_qubits.setter
-    def ancillae_qubits(self, ancillae_qubits: List[int]):
-        for idx in ancillae_qubits:
-            assert idx >= 0 and idx < self.width()
-            self._ancillae_qubits.append(idx)
-
-    @property
-    def topology(self) -> Layout:
-        return self._topology
-
-    @topology.setter
-    def topology(self, topology: Layout):
-        if topology is None:
-            self._topology = None
-            return
-
-        if not isinstance(topology, Layout):
-            raise TypeError("Only support Layout as circuit topology.")
-
-        if topology.qubit_number != self.width():
-            raise ValueError(f"The qubit number is not mapping. {topology.qubit_number}")
-
-        self._topology = topology
-
-    @property
-    def fidelity(self) -> float:
-        return self._fidelity
-
-    @fidelity.setter
-    def fidelity(self, fidelity):
-        if fidelity is None:
-            self._fidelity = None
-            return
-
-        if not isinstance(fidelity, float) or fidelity < 0 or fidelity > 1.0:
-            raise Exception("fidelity should be in [0, 1]")
-
-        self._fidelity = fidelity
-
-    def __init__(
-        self,
-        wires,
-        name: str = None,
-        topology: Layout = None,
-        fidelity: float = None,
-        ancillae_qubits: List[int] = None
-    ):
-        if name is None:
-            name = "circuit_" + unique_id_generator()
-
-        super().__init__(name)
-        self._topology = topology
-        self._fidelity = fidelity
-        self._checkpoints = []
-
-        if isinstance(wires, Qureg):
-            self._qubits = wires
-        else:
-            self._qubits = Qureg(wires)
-
-        self._ancillae_qubits = []
-        if ancillae_qubits is not None:
-            self.ancillae_qubits = ancillae_qubits
-
-    def __del__(self):
-        """ release the memory """
-        self.gates = None
-        self.qubits = None
-        self.topology = None
-        self.fidelity = None
-
-    def __or__(self, targets):
-        """deal the operator '|'
-
-        Use the syntax "circuit | circuit"
-        to add the gate of circuit into the circuit/qureg/qubit
-
-        Note that the order of qubits is that control bits first
-        and target bits followed.
-
-        Args:
-            targets: the targets the gate acts on, it can have following form,
-                1) Circuit
-        Raise:
-            TypeError: the type of targets is wrong
-        """
-        if not isinstance(targets, Circuit):
-            raise TypeError("Only support circuit | circuit.")
-
-        if not self.qubits == targets.qubits:
-            diff_qubits = targets.qubits.diff(self.qubits)
-            targets.update_qubit(diff_qubits, is_append=True)
-
-        targets.extend(self.gates)
-
-    ####################################################################
-    ############         Circuit Qubits Operators           ############
-    ####################################################################
-    def __call__(self, indexes: object):
-        """ get a smaller qureg from this circuit
-
-        Args:
-            indexes: the indexes passed in, it can have follow form:
-                1) int
-                2) list<int>
-                3) Qubit
-                4) Qureg
-        Returns:
-            Qureg: the qureg correspond to the indexes
-        Exceptions:
-            TypeError: the type of indexes is error.
-        """
-        if isinstance(indexes, int) or type(indexes) is list:
-            indexes = self.qubits(indexes)
-
-        if isinstance(indexes, Qubit):
-            indexes = Qureg(indexes)
-
-        if not isinstance(indexes, Qureg):
-            raise TypeError("only accept int/list[int]/Qubit/Qureg")
-
-        self._pointer = indexes
-        return self
-
-    def __getitem__(self, item):
-        """ to fit the slice operator, overloaded this function.
-
-        get a smaller qureg/qubit from this circuit
-
-        Args:
-            item(int/slice): slice passed in.
-        Return:
-            Qubit/Qureg: the result or slice
-        """
-        return self.qubits[item]
-
-    def add_qubit(self, qubits: Union[Qureg, int], is_ancillary_qubit: bool = False):
-        """ add additional qubits in circuit.
-
-        Args:
-            qubits Union[Qureg, int]: The new qubits.
-            is_ancillae_qubit (bool, optional): whether the given qubits is ancillae, default to False.
-        """
-        if isinstance(qubits, int):
-            assert qubits > 0
-            qubits = Qureg(qubits)
-<<<<<<< HEAD
-
-        self._qubits = self._qubits + qubits
-        if is_ancillary_qubit:
-            self._ancillae_qubits += list(range(self.width() - len(qubits), self.width()))
-=======
-
-        self._qubits = self._qubits + qubits
-        if is_ancillary_qubit:
-            self._ancillae_qubits += list(range(self.width() - len(qubits), self.width()))
-
-    def reset_qubits(self):
-        """ Reset all qubits in current circuit. """
-        self._qubits.reset_qubits()
->>>>>>> d5110a10
-
-    def remapping(self, qureg: Qureg, mapping: list, circuit_update: bool = False):
-        """ Realignment the qubits by the given mapping.
-
-        Args:
-            qureg (Qureg): The qubits which need to permutate.
-            mapping (list): The order of permutation.
-            circuit_update (bool, optional): whether rearrange the qubits in circuit. Defaults to False.
-        """
-        if not isinstance(qureg, Qureg):
-            raise TypeException("Qureg Only.", qureg)
-
-        if len(qureg) != len(mapping):
-            raise ValueError(f"the length of mapping {len(mapping)} must equal to the qubits' number {len(qureg)}.")
-
-        current_index = [self.qubits.index(qubit) for qubit in qureg]
-        remapping_index = [current_index[m] for m in mapping]
-        remapping_qureg = self.qubits[remapping_index]
-
-        if circuit_update:
-            self._qubits = remapping_qureg
-
-        qureg[:] = remapping_qureg
-
-    ####################################################################
-    ############          Circuit Gates Operators           ############
-    ####################################################################
-    def _update_gate_index(self):
-        for index, gate in enumerate(self.gates):
-            gate_type, gate_qb, gate_idx = gate.name.split('-')
-
-            if int(gate_idx) != index:
-                gate.name = '-'.join([gate_type, gate_qb, str(index)])
-
-    def replace_gate(self, idx: int, gate: BasicGate):
-        """ Replace the quantum gate in the target index.
-
-        Args:
-            idx (int): The index of replaced quantum gate in circuit.
-            gate (BasicGate): The new quantum gate
-        """
-        assert idx >= 0 and idx < len(self._gates), "The index of replaced gate is wrong."
-        assert isinstance(gate, (BasicGate, NoiseGate)), "The replaced gate must be a quantum gate or noised gate."
-        self._gates[idx] = gate
-
-    def find_position(self, cp_child: CheckPointChild):
-        position = -1
-        if cp_child is None:
-            return position
-
-        for cp in self._checkpoints:
-            if cp.uid == cp_child.uid:
-                position = cp.position
-                cp.position = cp_child.shift
-            elif position != -1:
-                # change the related position for backward checkpoint
-                cp.position = cp_child.shift
-
-        return position
-
-    def get_DAG_circuit(self) -> DAGCircuit:
-        """
-        Translate a quantum circuit to a directed acyclic graph
-        via quantum gates dependencies (The commutation of quantum gates).
-
-        The nodes in the graph represented the quantum gates, and the edges means the two quantum
-        gates is non-commutation. In other words, a directed edge between node A with quantum gate GA
-        and node B with quantum gate GB, the quantum gate GA does not commute with GB.
-
-        The nodes in the graph have the following attributes:
-        'name', 'gate', 'cargs', 'targs', 'qargs', 'successors', 'predecessors'.
-
-        **Reference:**
-
-        [1] Iten, R., Moyard, R., Metger, T., Sutter, D. and Woerner, S., 2020.
-        Exact and practical pattern matching for quantum circuit optimization.
-        `arXiv:1909.05270 <https://arxiv.org/abs/1909.05270>`_
-
-        Returns:
-            DAGCircuit: A directed acyclic graph represent current quantum circuit
-        """
-        return DAGCircuit(self)
-
-    ####################################################################
-    ############          Circuit Build Operators           ############
-    ####################################################################
-    def extend(self, gates: list):
-        """ Add list of gates to the circuit
-
-        Args:
-            gates(list<BasicGate>): the gate to be added to the circuit
-        """
-        position = -1
-        if not isinstance(gates, list):
-            position = self.find_position(gates.checkpoint)
-            gates = gates.gates
-
-        for gate in gates:
-            if position == -1:
-                self.append(gate, is_extend=True)
-            else:
-                self.append(gate, is_extend=True, insert_idx=position)
-                position += 1
-
-        self._pointer = None
-
-    def append(self, op: Union[BasicGate, Operator], is_extend: bool = False, insert_idx: int = -1):
-        qureg = self._pointer[:] if self._pointer else None
-        if not is_extend:
-            self._pointer = None
-
-        if isinstance(op, BasicGate):
-            self._add_gate(op, qureg, insert_idx)
-        elif isinstance(op, Trigger):
-            self._add_trigger(op, qureg)
-        elif isinstance(op, CheckPoint):
-            self._checkpoints.append(op)
-        elif isinstance(op, Operator):
-            self._gates.append(op)
-        else:
-            raise TypeError(f"Circuit can append a Trigger/BasicGate/NoiseGate, not {type(op)}.")
-
-    def _add_gate(self, gate: BasicGate, qureg: Qureg, insert_idx: int):
-        """ add a gate into some qureg
-
-        Args:
-            gate(BasicGate)
-            qureg(Qureg)
-        """
-        args_num = gate.controls + gate.targets
-        gate_ctargs = gate.cargs + gate.targs
-        is_assigned = gate.assigned_qubits or gate_ctargs
-        if not qureg:
-            if not is_assigned:
-                if gate.is_single():
-                    self._add_gate_to_all_qubits(gate)
-                    return
-                elif args_num == self.width():
-                    qureg = self.qubits
-                else:
-                    raise KeyError(f"{gate.type} need assign qubits to add into circuit.")
-            else:
-                qureg = self.qubits[gate_ctargs] if gate_ctargs else gate.assigned_qubits
-
-        if len(qureg) > args_num:
-            qureg = qureg[gate_ctargs]
-
-        gate = gate.copy()
-        gate.cargs = [self.qubits.index(qureg[idx]) for idx in range(gate.controls)]
-        gate.targs = [self.qubits.index(qureg[idx]) for idx in range(gate.controls, gate.controls + gate.targets)]
-        gate.assigned_qubits = qureg
-        gate.update_name(qureg[0].id, len(self.gates))
-
-        if insert_idx == -1:
-            self.gates.append(gate)
-        else:
-            self.gates.insert(insert_idx, gate)
-
-        # Update gate type dict
-        if gate.type in self._gate_type.keys():
-            self._gate_type[gate.type] += 1
-        else:
-            self._gate_type[gate.type] = 1
-
-    def _add_gate_to_all_qubits(self, gate):
-        for idx in range(self.width()):
-            new_gate = gate.copy()
-            new_gate.targs = [idx]
-            new_gate.assigned_qubits = self.qubits(idx)
-            new_gate.update_name(self.qubits[idx].id, len(self.gates))
-
-            self.gates.append(new_gate)
-
-        # Update gate type dict
-        if gate.type in self._gate_type.keys():
-            self._gate_type[gate.type] += self.width()
-        else:
-            self._gate_type[gate.type] = self.width()
-
-    def _add_trigger(self, op: Trigger, qureg: Qureg):
-        if qureg:
-            assert len(qureg) == op.targets
-            op.targs = [self.qubits.index(qureg[idx]) for idx in range(op.targets)]
-        else:
-            if not op.targs:
-                raise KeyError("Trigger need assign qubits to add into circuit.")
-
-            for targ in op.targs:
-                assert targ < self.width(), "The trigger's target exceed the width of the circuit."
-
-        self.gates.append(op)
-
-    def random_append(
-        self,
-        rand_size: int = 10,
-        typelist: list = None,
-        random_params: bool = False,
-        probabilities: list = None
-    ):
-        """ add some random gate to the circuit
-
-        Args:
-            rand_size(int): the number of the gate added to the circuit
-            typelist(list<GateType>): the type of gate, default contains
-                Rx, Ry, Rz, Cx, Cy, Cz, CRz, Ch, Rxx, Ryy, Rzz and FSim
-            random_params(bool): whether using random parameters for all quantum gates with parameters.
-            probabilities: The probability of append for each gates
-        """
-        if typelist is None:
-            typelist = [
-                GateType.rx, GateType.ry, GateType.rz,
-                GateType.cx, GateType.cy, GateType.crz,
-                GateType.ch, GateType.cz, GateType.rxx,
-                GateType.ryy, GateType.rzz, GateType.fsim
-            ]
-
-        unsupported_gate_type = [GateType.unitary, GateType.perm, GateType.perm_fx]
-        assert len(set(typelist) & set(unsupported_gate_type)) == 0, \
-            f"{set(typelist) & set(unsupported_gate_type)} is not support in random append."
-
-        if probabilities is not None:
-            assert np.isclose(sum(probabilities), 1, atol=1e-6) and len(probabilities) == len(typelist)
-
-        gate_prob = probabilities
-        gate_indexes = list(range(len(typelist)))
-        n_qubit = self.width()
-        for _ in range(rand_size):
-            rand_type = np.random.choice(gate_indexes, p=gate_prob)
-            gate_type = typelist[rand_type]
-            self.append(build_random_gate(gate_type, n_qubit, random_params))
-
-    def supremacy_append(self, repeat: int = 1, pattern: str = "ABCDCDAB"):
-        """
-        Add a supremacy circuit to the circuit
-
-        Args:
-            repeat(int): the number of two-qubit gates' sequence
-            pattern(str): indicate the two-qubit gates' sequence
-        """
-        qubits = len(self.qubits)
-        supremacy_layout = SupremacyLayout(qubits)
-        supremacy_typelist = [GateType.sx, GateType.sy, GateType.sw]
-
-        self._add_gate_to_all_qubits(H)
-
-        for i in range(repeat * len(pattern)):
-            for q in range(qubits):
-                gate_type = supremacy_typelist[np.random.randint(0, 3)]
-                self.append(build_gate(gate_type, q))
-
-            current_pattern = pattern[i % (len(pattern))]
-            if current_pattern not in "ABCD":
-                raise KeyError(f"Unsupported pattern {pattern[i]}, please use one of 'A', 'B', 'C', 'D'.")
-
-            edges = supremacy_layout.get_edges_by_pattern(current_pattern)
-            for e in edges:
-                gate_params = [np.pi / 2, np.pi / 6]
-                gate_args = [int(e[0]), int(e[1])]
-                fgate = build_gate(GateType.fsim, gate_args, gate_params)
-
-                self.append(fgate)
-
-        self._add_gate_to_all_qubits(Measure)
-
-    ####################################################################
-    ############                Circuit Utils               ############
-    ####################################################################
-    def sub_circuit(
-        self,
-        start: int = 0,
-        max_size: int = -1,
-        qubit_limit: Union[int, List[int], Qureg] = [],
-        gate_limit: List[GateType] = [],
-        remove: bool = False
-    ):
-        """ get a sub circuit
-
-        Args:
-            start(int): the start gate's index, default 0
-            max_size(int): max size of the sub circuit, default -1 without limit
-            qubit_limit(int/list<int>/Qureg): the required qubits' indexes, if [], accept all qubits. default to be [].
-            gate_limit(List[GateType]): list of required gate's type, if [], accept all quantum gate. default to be [].
-            remove(bool): whether deleting the slice gates from origin circuit, default False
-        Return:
-            Circuit: the sub circuit
-        """
-        if qubit_limit:
-            target_qubits = qubit_limit
-            if isinstance(qubit_limit, Qureg):
-                target_qubits = [self._qubits.index(qubit) for qubit in qubit_limit]
-            elif isinstance(qubit_limit, int):
-                target_qubits = [qubit_limit]
-
-            for target in target_qubits:
-                if target < 0 or target >= self.width():
-                    raise Exception('list index out of range')
-
-            set_tqubits = set(target_qubits)
-
-        sub_circuit = Circuit(self.width()) if not qubit_limit else Circuit(len(target_qubits))
-        sub_gates = self._gates[:]
-        for gate_index in range(start, len(self._gates)):
-            gate = sub_gates[gate_index]
-            _gate = gate.copy()
-            gate_args = set(gate.cargs + gate.targs)
-            is_append_in_subc = True
-            if (qubit_limit and gate_args & set(set_tqubits) != gate_args):
-                is_append_in_subc = False
-
-            if (gate_limit and gate.type not in gate_limit):
-                is_append_in_subc = False
-
-            if is_append_in_subc:
-                if qubit_limit:
-                    _gate.targs = [target_qubits.index(targ) for targ in _gate.targs]
-                    _gate.cargs = [target_qubits.index(carg) for carg in _gate.cargs]
-                    _gate | sub_circuit
-                else:
-                    _gate | sub_circuit
-
-                if remove:
-                    self._gates.remove(gate)
-<<<<<<< HEAD
-
-            if sub_circuit.size() >= max_size and max_size != -1:
-                break
-
-        if remove:
-            self._update_gate_index()
-
-        return sub_circuit
-
-    def draw(self, method='matp', filename=None):
-        """ draw the photo of circuit in the run directory
-
-        Args:
-            filename(str): the output filename without file extensions,
-                           default to be the name of the circuit
-            method(str): the method to draw the circuit
-                matp: matplotlib
-                command : command
-        """
-        from QuICT.tools.drawer import PhotoDrawer, TextDrawing
-
-        if method == 'matp':
-            if filename is None:
-                filename = str(self.name) + '.jpg'
-            elif '.' not in filename:
-                filename += '.jpg'
-
-            photoDrawer = PhotoDrawer()
-            photoDrawer.run(self, filename)
-        elif method == 'command':
-            textDrawing = TextDrawing([i for i in range(len(self.qubits))], self.gates)
-            if filename is None:
-                print(textDrawing.single_string())
-=======
-
-            if sub_circuit.size() >= max_size and max_size != -1:
-                break
-
-        if remove:
-            self._update_gate_index()
-
-        return sub_circuit
-
-    def draw(self, method: str = 'matp_auto', filename: str = None):
-        """Draw the figure of circuit.
-
-        Args:
-            method(str): the method to draw the circuit
-                matp_inline: Show the figure interactively but do not save it to file.
-                matp_file: Save the figure to file but do not show it interactively.
-                matp_auto: Automatically select inline or file mode according to matplotlib backend.
-                matp_silent: Return the drawn figure without saving or showing.
-                command : command
-            filename(str): the output filename without file extensions, default to None.
-                If filename is None, it will using matlibplot.show() except matlibplot.backend
-                is agg, it will output jpg file named circuit's name.
-            get_figure(bool): Whether to return the figure object of matplotlib.
-
-        Returns:
-            If method is 'matp_silent', a matplotlib Figure is returned. Note that that figure is created in matplotlib
-            Object Oriented interface, which means it must be display with IPython.display.
-
-        Examples:
-            >>> from IPython.display import display
-            >>> circ = Circuit(5)
-            >>> circ.random_append()
-            >>> silent_fig = circ.draw(method="matp_silent")
-            >>> display(silent_fig)
-        """
-        from QuICT.tools.drawer import PhotoDrawer, TextDrawing
-        import matplotlib
-
-        if method.startswith('matp'):
-            if filename is not None:
-                    if '.' not in filename:
-                        filename += '.jpg'
-            photo_drawer = PhotoDrawer()
-            if method == 'matp_auto':
-                save_file = matplotlib.get_backend() == 'agg'
-                show_inline = matplotlib.get_backend() != 'agg'
-            elif method == 'matp_file':
-                save_file = True
-                show_inline = False
-            elif method == 'matp_inline':
-                save_file = False
-                show_inline = True
-            elif method == 'matp_silent':
-                save_file = False
-                show_inline = False
-            silent = (not show_inline) and (not save_file)
-
-            photo_drawer.run(circuit=self, filename=filename, save_file=save_file)
-
-            if show_inline:
-                from IPython.display import display
-                display(photo_drawer.figure)
-            elif silent:
-                return photo_drawer.figure
-        elif method == 'command':
-            text_drawer = TextDrawing([i for i in range(len(self.qubits))], self.gates)
-            if filename is None:
-                print(text_drawer.single_string())
->>>>>>> d5110a10
-                return
-            elif '.' not in filename:
-                filename += '.txt'
-
-<<<<<<< HEAD
-            textDrawing.dump(filename)
-
-=======
-            text_drawer.dump(filename)
-
->>>>>>> d5110a10
+#!/usr/bin/env python
+# -*- coding:utf8 -*-
+# @TIME    : 2022/1/17 9:41
+# @Author  : Han Yu, Kaiqi Li
+# @File    : circuit.py
+from typing import Union, List
+import numpy as np
+
+from QuICT.core.qubit import Qubit, Qureg
+from QuICT.core.exception import TypeException
+from QuICT.core.layout import Layout, SupremacyLayout
+from QuICT.core.gate import BasicGate, H, Measure, build_random_gate, build_gate
+from QuICT.core.utils import (
+    GateType,
+    CircuitBased,
+    unique_id_generator
+)
+from QuICT.core.operator import (
+    Trigger,
+    CheckPoint,
+    Operator,
+    CheckPointChild,
+    NoiseGate
+)
+from .dag_circuit import DAGCircuit
+
+
+class Circuit(CircuitBased):
+    """ Implement a quantum circuit
+
+    Circuit is the core part of the framework.
+
+    Attributes:
+        wires(Union[Qureg, int]): the number of qubits for the circuit
+        name(str): the name of the circuit
+        topology(list<tuple<int, int>>):
+            The topology of the circuit. When the topology list is empty, it will be seemed as fully connected.
+        fidelity(float): the fidelity of the circuit
+
+    Private Attributes:
+        _idmap(dictionary): the map from qubit's id to its index in the circuit
+    """
+    @property
+    def qubits(self) -> Qureg:
+        return self._qubits
+
+    @qubits.setter
+    def qubits(self, qubits: Qureg):
+        self._qubits = qubits
+
+    @property
+    def ancillae_qubits(self) -> List[int]:
+        return self._ancillae_qubits
+
+    @ancillae_qubits.setter
+    def ancillae_qubits(self, ancillae_qubits: List[int]):
+        for idx in ancillae_qubits:
+            assert idx >= 0 and idx < self.width()
+            self._ancillae_qubits.append(idx)
+
+    @property
+    def topology(self) -> Layout:
+        return self._topology
+
+    @topology.setter
+    def topology(self, topology: Layout):
+        if topology is None:
+            self._topology = None
+            return
+
+        if not isinstance(topology, Layout):
+            raise TypeError("Only support Layout as circuit topology.")
+
+        if topology.qubit_number != self.width():
+            raise ValueError(f"The qubit number is not mapping. {topology.qubit_number}")
+
+        self._topology = topology
+
+    @property
+    def fidelity(self) -> float:
+        return self._fidelity
+
+    @fidelity.setter
+    def fidelity(self, fidelity):
+        if fidelity is None:
+            self._fidelity = None
+            return
+
+        if not isinstance(fidelity, float) or fidelity < 0 or fidelity > 1.0:
+            raise Exception("fidelity should be in [0, 1]")
+
+        self._fidelity = fidelity
+
+    def __init__(
+        self,
+        wires,
+        name: str = None,
+        topology: Layout = None,
+        fidelity: float = None,
+        ancillae_qubits: List[int] = None
+    ):
+        if name is None:
+            name = "circuit_" + unique_id_generator()
+
+        super().__init__(name)
+        self._topology = topology
+        self._fidelity = fidelity
+        self._checkpoints = []
+
+        if isinstance(wires, Qureg):
+            self._qubits = wires
+        else:
+            self._qubits = Qureg(wires)
+
+        self._ancillae_qubits = []
+        if ancillae_qubits is not None:
+            self.ancillae_qubits = ancillae_qubits
+
+    def __del__(self):
+        """ release the memory """
+        self.gates = None
+        self.qubits = None
+        self.topology = None
+        self.fidelity = None
+
+    def __or__(self, targets):
+        """deal the operator '|'
+
+        Use the syntax "circuit | circuit"
+        to add the gate of circuit into the circuit/qureg/qubit
+
+        Note that the order of qubits is that control bits first
+        and target bits followed.
+
+        Args:
+            targets: the targets the gate acts on, it can have following form,
+                1) Circuit
+        Raise:
+            TypeError: the type of targets is wrong
+        """
+        if not isinstance(targets, Circuit):
+            raise TypeError("Only support circuit | circuit.")
+
+        if not self.qubits == targets.qubits:
+            diff_qubits = targets.qubits.diff(self.qubits)
+            targets.update_qubit(diff_qubits, is_append=True)
+
+        targets.extend(self.gates)
+
+    ####################################################################
+    ############         Circuit Qubits Operators           ############
+    ####################################################################
+    def __call__(self, indexes: object):
+        """ get a smaller qureg from this circuit
+
+        Args:
+            indexes: the indexes passed in, it can have follow form:
+                1) int
+                2) list<int>
+                3) Qubit
+                4) Qureg
+        Returns:
+            Qureg: the qureg correspond to the indexes
+        Exceptions:
+            TypeError: the type of indexes is error.
+        """
+        if isinstance(indexes, int) or type(indexes) is list:
+            indexes = self.qubits(indexes)
+
+        if isinstance(indexes, Qubit):
+            indexes = Qureg(indexes)
+
+        if not isinstance(indexes, Qureg):
+            raise TypeError("only accept int/list[int]/Qubit/Qureg")
+
+        self._pointer = indexes
+        return self
+
+    def __getitem__(self, item):
+        """ to fit the slice operator, overloaded this function.
+
+        get a smaller qureg/qubit from this circuit
+
+        Args:
+            item(int/slice): slice passed in.
+        Return:
+            Qubit/Qureg: the result or slice
+        """
+        return self.qubits[item]
+
+    def add_qubit(self, qubits: Union[Qureg, int], is_ancillary_qubit: bool = False):
+        """ add additional qubits in circuit.
+
+        Args:
+            qubits Union[Qureg, int]: The new qubits.
+            is_ancillae_qubit (bool, optional): whether the given qubits is ancillae, default to False.
+        """
+        if isinstance(qubits, int):
+            assert qubits > 0
+            qubits = Qureg(qubits)
+
+        self._qubits = self._qubits + qubits
+        if is_ancillary_qubit:
+            self._ancillae_qubits += list(range(self.width() - len(qubits), self.width()))
+
+    def reset_qubits(self):
+        """ Reset all qubits in current circuit. """
+        self._qubits.reset_qubits()
+
+    def remapping(self, qureg: Qureg, mapping: list, circuit_update: bool = False):
+        """ Realignment the qubits by the given mapping.
+
+        Args:
+            qureg (Qureg): The qubits which need to permutate.
+            mapping (list): The order of permutation.
+            circuit_update (bool, optional): whether rearrange the qubits in circuit. Defaults to False.
+        """
+        if not isinstance(qureg, Qureg):
+            raise TypeException("Qureg Only.", qureg)
+
+        if len(qureg) != len(mapping):
+            raise ValueError(f"the length of mapping {len(mapping)} must equal to the qubits' number {len(qureg)}.")
+
+        current_index = [self.qubits.index(qubit) for qubit in qureg]
+        remapping_index = [current_index[m] for m in mapping]
+        remapping_qureg = self.qubits[remapping_index]
+
+        if circuit_update:
+            self._qubits = remapping_qureg
+
+        qureg[:] = remapping_qureg
+
+    ####################################################################
+    ############          Circuit Gates Operators           ############
+    ####################################################################
+    def _update_gate_index(self):
+        for index, gate in enumerate(self.gates):
+            gate_type, gate_qb, gate_idx = gate.name.split('-')
+
+            if int(gate_idx) != index:
+                gate.name = '-'.join([gate_type, gate_qb, str(index)])
+
+    def replace_gate(self, idx: int, gate: BasicGate):
+        """ Replace the quantum gate in the target index.
+
+        Args:
+            idx (int): The index of replaced quantum gate in circuit.
+            gate (BasicGate): The new quantum gate
+        """
+        assert idx >= 0 and idx < len(self._gates), "The index of replaced gate is wrong."
+        assert isinstance(gate, (BasicGate, NoiseGate)), "The replaced gate must be a quantum gate or noised gate."
+        self._gates[idx] = gate
+
+    def find_position(self, cp_child: CheckPointChild):
+        position = -1
+        if cp_child is None:
+            return position
+
+        for cp in self._checkpoints:
+            if cp.uid == cp_child.uid:
+                position = cp.position
+                cp.position = cp_child.shift
+            elif position != -1:
+                # change the related position for backward checkpoint
+                cp.position = cp_child.shift
+
+        return position
+
+    def get_DAG_circuit(self) -> DAGCircuit:
+        """
+        Translate a quantum circuit to a directed acyclic graph
+        via quantum gates dependencies (The commutation of quantum gates).
+
+        The nodes in the graph represented the quantum gates, and the edges means the two quantum
+        gates is non-commutation. In other words, a directed edge between node A with quantum gate GA
+        and node B with quantum gate GB, the quantum gate GA does not commute with GB.
+
+        The nodes in the graph have the following attributes:
+        'name', 'gate', 'cargs', 'targs', 'qargs', 'successors', 'predecessors'.
+
+        **Reference:**
+
+        [1] Iten, R., Moyard, R., Metger, T., Sutter, D. and Woerner, S., 2020.
+        Exact and practical pattern matching for quantum circuit optimization.
+        `arXiv:1909.05270 <https://arxiv.org/abs/1909.05270>`_
+
+        Returns:
+            DAGCircuit: A directed acyclic graph represent current quantum circuit
+        """
+        return DAGCircuit(self)
+
+    ####################################################################
+    ############          Circuit Build Operators           ############
+    ####################################################################
+    def extend(self, gates: list):
+        """ Add list of gates to the circuit
+
+        Args:
+            gates(list<BasicGate>): the gate to be added to the circuit
+        """
+        position = -1
+        if not isinstance(gates, list):
+            position = self.find_position(gates.checkpoint)
+            gates = gates.gates
+
+        for gate in gates:
+            if position == -1:
+                self.append(gate, is_extend=True)
+            else:
+                self.append(gate, is_extend=True, insert_idx=position)
+                position += 1
+
+        self._pointer = None
+
+    def append(self, op: Union[BasicGate, Operator], is_extend: bool = False, insert_idx: int = -1):
+        qureg = self._pointer[:] if self._pointer else None
+        if not is_extend:
+            self._pointer = None
+
+        if isinstance(op, BasicGate):
+            self._add_gate(op, qureg, insert_idx)
+        elif isinstance(op, Trigger):
+            self._add_trigger(op, qureg)
+        elif isinstance(op, CheckPoint):
+            self._checkpoints.append(op)
+        elif isinstance(op, Operator):
+            self._gates.append(op)
+        else:
+            raise TypeError(f"Circuit can append a Trigger/BasicGate/NoiseGate, not {type(op)}.")
+
+    def _add_gate(self, gate: BasicGate, qureg: Qureg, insert_idx: int):
+        """ add a gate into some qureg
+
+        Args:
+            gate(BasicGate)
+            qureg(Qureg)
+        """
+        args_num = gate.controls + gate.targets
+        gate_ctargs = gate.cargs + gate.targs
+        is_assigned = gate.assigned_qubits or gate_ctargs
+        if not qureg:
+            if not is_assigned:
+                if gate.is_single():
+                    self._add_gate_to_all_qubits(gate)
+                    return
+                elif args_num == self.width():
+                    qureg = self.qubits
+                else:
+                    raise KeyError(f"{gate.type} need assign qubits to add into circuit.")
+            else:
+                qureg = self.qubits[gate_ctargs] if gate_ctargs else gate.assigned_qubits
+
+        if len(qureg) > args_num:
+            qureg = qureg[gate_ctargs]
+
+        gate = gate.copy()
+        gate.cargs = [self.qubits.index(qureg[idx]) for idx in range(gate.controls)]
+        gate.targs = [self.qubits.index(qureg[idx]) for idx in range(gate.controls, gate.controls + gate.targets)]
+        gate.assigned_qubits = qureg
+        gate.update_name(qureg[0].id, len(self.gates))
+
+        if insert_idx == -1:
+            self.gates.append(gate)
+        else:
+            self.gates.insert(insert_idx, gate)
+
+        # Update gate type dict
+        if gate.type in self._gate_type.keys():
+            self._gate_type[gate.type] += 1
+        else:
+            self._gate_type[gate.type] = 1
+
+    def _add_gate_to_all_qubits(self, gate):
+        for idx in range(self.width()):
+            new_gate = gate.copy()
+            new_gate.targs = [idx]
+            new_gate.assigned_qubits = self.qubits(idx)
+            new_gate.update_name(self.qubits[idx].id, len(self.gates))
+
+            self.gates.append(new_gate)
+
+        # Update gate type dict
+        if gate.type in self._gate_type.keys():
+            self._gate_type[gate.type] += self.width()
+        else:
+            self._gate_type[gate.type] = self.width()
+
+    def _add_trigger(self, op: Trigger, qureg: Qureg):
+        if qureg:
+            assert len(qureg) == op.targets
+            op.targs = [self.qubits.index(qureg[idx]) for idx in range(op.targets)]
+        else:
+            if not op.targs:
+                raise KeyError("Trigger need assign qubits to add into circuit.")
+
+            for targ in op.targs:
+                assert targ < self.width(), "The trigger's target exceed the width of the circuit."
+
+        self.gates.append(op)
+
+    def random_append(
+        self,
+        rand_size: int = 10,
+        typelist: list = None,
+        random_params: bool = False,
+        probabilities: list = None
+    ):
+        """ add some random gate to the circuit
+
+        Args:
+            rand_size(int): the number of the gate added to the circuit
+            typelist(list<GateType>): the type of gate, default contains
+                Rx, Ry, Rz, Cx, Cy, Cz, CRz, Ch, Rxx, Ryy, Rzz and FSim
+            random_params(bool): whether using random parameters for all quantum gates with parameters.
+            probabilities: The probability of append for each gates
+        """
+        if typelist is None:
+            typelist = [
+                GateType.rx, GateType.ry, GateType.rz,
+                GateType.cx, GateType.cy, GateType.crz,
+                GateType.ch, GateType.cz, GateType.rxx,
+                GateType.ryy, GateType.rzz, GateType.fsim
+            ]
+
+        unsupported_gate_type = [GateType.unitary, GateType.perm, GateType.perm_fx]
+        assert len(set(typelist) & set(unsupported_gate_type)) == 0, \
+            f"{set(typelist) & set(unsupported_gate_type)} is not support in random append."
+
+        if probabilities is not None:
+            assert np.isclose(sum(probabilities), 1, atol=1e-6) and len(probabilities) == len(typelist)
+
+        gate_prob = probabilities
+        gate_indexes = list(range(len(typelist)))
+        n_qubit = self.width()
+        for _ in range(rand_size):
+            rand_type = np.random.choice(gate_indexes, p=gate_prob)
+            gate_type = typelist[rand_type]
+            self.append(build_random_gate(gate_type, n_qubit, random_params))
+
+    def supremacy_append(self, repeat: int = 1, pattern: str = "ABCDCDAB"):
+        """
+        Add a supremacy circuit to the circuit
+
+        Args:
+            repeat(int): the number of two-qubit gates' sequence
+            pattern(str): indicate the two-qubit gates' sequence
+        """
+        qubits = len(self.qubits)
+        supremacy_layout = SupremacyLayout(qubits)
+        supremacy_typelist = [GateType.sx, GateType.sy, GateType.sw]
+
+        self._add_gate_to_all_qubits(H)
+
+        for i in range(repeat * len(pattern)):
+            for q in range(qubits):
+                gate_type = supremacy_typelist[np.random.randint(0, 3)]
+                self.append(build_gate(gate_type, q))
+
+            current_pattern = pattern[i % (len(pattern))]
+            if current_pattern not in "ABCD":
+                raise KeyError(f"Unsupported pattern {pattern[i]}, please use one of 'A', 'B', 'C', 'D'.")
+
+            edges = supremacy_layout.get_edges_by_pattern(current_pattern)
+            for e in edges:
+                gate_params = [np.pi / 2, np.pi / 6]
+                gate_args = [int(e[0]), int(e[1])]
+                fgate = build_gate(GateType.fsim, gate_args, gate_params)
+
+                self.append(fgate)
+
+        self._add_gate_to_all_qubits(Measure)
+
+    ####################################################################
+    ############                Circuit Utils               ############
+    ####################################################################
+    def sub_circuit(
+        self,
+        start: int = 0,
+        max_size: int = -1,
+        qubit_limit: Union[int, List[int], Qureg] = [],
+        gate_limit: List[GateType] = [],
+        remove: bool = False
+    ):
+        """ get a sub circuit
+
+        Args:
+            start(int): the start gate's index, default 0
+            max_size(int): max size of the sub circuit, default -1 without limit
+            qubit_limit(int/list<int>/Qureg): the required qubits' indexes, if [], accept all qubits. default to be [].
+            gate_limit(List[GateType]): list of required gate's type, if [], accept all quantum gate. default to be [].
+            remove(bool): whether deleting the slice gates from origin circuit, default False
+        Return:
+            Circuit: the sub circuit
+        """
+        if qubit_limit:
+            target_qubits = qubit_limit
+            if isinstance(qubit_limit, Qureg):
+                target_qubits = [self._qubits.index(qubit) for qubit in qubit_limit]
+            elif isinstance(qubit_limit, int):
+                target_qubits = [qubit_limit]
+
+            for target in target_qubits:
+                if target < 0 or target >= self.width():
+                    raise Exception('list index out of range')
+
+            set_tqubits = set(target_qubits)
+
+        sub_circuit = Circuit(self.width()) if not qubit_limit else Circuit(len(target_qubits))
+        sub_gates = self._gates[:]
+        for gate_index in range(start, len(self._gates)):
+            gate = sub_gates[gate_index]
+            _gate = gate.copy()
+            gate_args = set(gate.cargs + gate.targs)
+            is_append_in_subc = True
+            if (qubit_limit and gate_args & set(set_tqubits) != gate_args):
+                is_append_in_subc = False
+
+            if (gate_limit and gate.type not in gate_limit):
+                is_append_in_subc = False
+
+            if is_append_in_subc:
+                if qubit_limit:
+                    _gate.targs = [target_qubits.index(targ) for targ in _gate.targs]
+                    _gate.cargs = [target_qubits.index(carg) for carg in _gate.cargs]
+                    _gate | sub_circuit
+                else:
+                    _gate | sub_circuit
+
+                if remove:
+                    self._gates.remove(gate)
+
+            if sub_circuit.size() >= max_size and max_size != -1:
+                break
+
+        if remove:
+            self._update_gate_index()
+
+        return sub_circuit
+
+    def draw(self, method: str = 'matp_auto', filename: str = None):
+        """Draw the figure of circuit.
+
+        Args:
+            method(str): the method to draw the circuit
+                matp_inline: Show the figure interactively but do not save it to file.
+                matp_file: Save the figure to file but do not show it interactively.
+                matp_auto: Automatically select inline or file mode according to matplotlib backend.
+                matp_silent: Return the drawn figure without saving or showing.
+                command : command
+            filename(str): the output filename without file extensions, default to None.
+                If filename is None, it will using matlibplot.show() except matlibplot.backend
+                is agg, it will output jpg file named circuit's name.
+            get_figure(bool): Whether to return the figure object of matplotlib.
+
+        Returns:
+            If method is 'matp_silent', a matplotlib Figure is returned. Note that that figure is created in matplotlib
+            Object Oriented interface, which means it must be display with IPython.display.
+
+        Examples:
+            >>> from IPython.display import display
+            >>> circ = Circuit(5)
+            >>> circ.random_append()
+            >>> silent_fig = circ.draw(method="matp_silent")
+            >>> display(silent_fig)
+        """
+        from QuICT.tools.drawer import PhotoDrawer, TextDrawing
+        import matplotlib
+
+        if method.startswith('matp'):
+            if filename is not None:
+                    if '.' not in filename:
+                        filename += '.jpg'
+            photo_drawer = PhotoDrawer()
+            if method == 'matp_auto':
+                save_file = matplotlib.get_backend() == 'agg'
+                show_inline = matplotlib.get_backend() != 'agg'
+            elif method == 'matp_file':
+                save_file = True
+                show_inline = False
+            elif method == 'matp_inline':
+                save_file = False
+                show_inline = True
+            elif method == 'matp_silent':
+                save_file = False
+                show_inline = False
+            silent = (not show_inline) and (not save_file)
+
+            photo_drawer.run(circuit=self, filename=filename, save_file=save_file)
+
+            if show_inline:
+                from IPython.display import display
+                display(photo_drawer.figure)
+            elif silent:
+                return photo_drawer.figure
+        elif method == 'command':
+            text_drawer = TextDrawing([i for i in range(len(self.qubits))], self.gates)
+            if filename is None:
+                print(text_drawer.single_string())
+                return
+            elif '.' not in filename:
+                filename += '.txt'
+
+            text_drawer.dump(filename)