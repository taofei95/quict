--- conflicted
+++ resolved
@@ -82,18 +82,10 @@
 
     if changeInput:
         A[:] = A[switched_idx]
-<<<<<<< HEAD
 
     return A[switched_idx]
-=======
->>>>>>> 576f82ab
-
-    return A[switched_idx]
-
-<<<<<<< HEAD
-=======
-
->>>>>>> 576f82ab
+
+
 @njit(parallel=True, nogil=True)
 def tensor(A: np.ndarray, B: np.ndarray):
     """ tensor A and B
@@ -167,31 +159,6 @@
     Returns:
         np.ndarray: updated state vector
     """
-<<<<<<< HEAD
-    # Deal with special case when matrix's qubit == vector's qubit
-    if mat_bit == vec_bit:
-        return np.dot(mat, vec)
-
-    repeat = 1 << (vec_bit - mat_bit)
-    arg_len = 1 << mat_bit
-    sorted_args = mat_args.copy()
-    sorted_args = np.sort(sorted_args)
-    aux = np.zeros_like(vec)
-    for i in range(repeat):
-        for sarg_idx in range(mat_bit):
-            less = i & ((1 << sorted_args[sarg_idx]) - 1)
-            i = i >> sorted_args[sarg_idx] << (sorted_args[sarg_idx] + 1) + less
-
-        indexes = np.array([i] * arg_len, dtype=np.int32)
-        for i in range(1, arg_len, 1):
-            for j in range(mat_bit):
-                if i & (1 << j):
-                    indexes[i] += 1 << mat_args[j]
-
-        aux[indexes] = dot(mat, vec[indexes])
-
-    return aux
-=======
     # Step 1: Deal with mat_bit == vec_bit
     if mat_bit == vec_bit:
         vec[:] = dot(mat, vec)
@@ -369,7 +336,6 @@
     vec_idx_0 = np.array(vec_idx_0, dtype=np.int32)
 
     return np.sum(np.square(np.abs(vec[vec_idx_0])))
->>>>>>> 576f82ab
 
 
 @njit()
@@ -401,14 +367,6 @@
         alpha = np.float64(1 / np.sqrt(1 - prob))
         vec[vec_idx_0] = np.complex128(0)
         vec[vec_idx_1] = vec[vec_idx_1] * alpha
-<<<<<<< HEAD
-    else:
-        alpha = np.float64(1 / np.sqrt(prob))
-        vec[vec_idx_0] = vec[vec_idx_0] * alpha
-        vec[vec_idx_1] = np.complex128(0)
-
-    return _1
-=======
     else:
         alpha = np.float64(1 / np.sqrt(prob))
         vec[vec_idx_0] = vec[vec_idx_0] * alpha
@@ -435,5 +393,4 @@
         vec[vec_idx_1] = np.complex128(0)
     else:
         vec[vec_idx_0] = vec[vec_idx_0] / alpha
-        vec[vec_idx_1] = np.complex128(0)
->>>>>>> 576f82ab
+        vec[vec_idx_1] = np.complex128(0)