--- conflicted
+++ resolved
@@ -8,11 +8,8 @@
 import numpy as np
 from typing import *
 
-<<<<<<< HEAD
-=======
 from .cpu_calculator import CPUCalculator
 from .utils import gpu_decorator, GPU_AVAILABLE
->>>>>>> a786c236
 
 @njit(parallel=True, nogil=True)
 def MatrixTensorI(A, n, m):
