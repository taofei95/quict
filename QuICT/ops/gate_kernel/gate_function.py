import cupy as cp
import numpy as np
import random


__outward_functions = [
    "diagonal_targ",
    "diagonal_targs",
    "normal_targ",
    "normal_targs",
    "control_targ",
    "diagonal_ctargs",
    "control_ctargs",
    "normal_ctargs",
    "ctrl_normal_targs",
    "normal_normal_targs",
    "diagonal_normal_targs",
    "swap_targ",
    "reverse_targ",
    "reverse_ctargs",
    "swap_targs",
    "reverse_more",
    "diagonal_more",
    "swap_tmore",
    "measured_prob_calculate",
    "apply_measuregate",
    "apply_resetgate"
]


Diagonal_Multiply_targ_single_kernel = cp.RawKernel(r'''
    #include <cupy/complex.cuh>
    extern "C" __global__
    void Diagonal2x2Multiply(int parg, const complex<float>* mat, complex<float>* vec) {
        int label = blockDim.x * blockIdx.x + threadIdx.x;

        int offset = 1 << parg;

        int _0 = (label >> parg << (parg + 1)) + (label & (offset - 1));
        int _1 = _0 +  offset;

        vec[_0] = vec[_0]*mat[0];
        vec[_1] = vec[_1]*mat[3];
    }
    ''', 'Diagonal2x2Multiply')


Diagonal_Multiply_targ_double_kernel = cp.RawKernel(r'''
    #include <cupy/complex.cuh>
    extern "C" __global__
    void Diagonal2x2Multiply(int parg, const complex<double>* mat, complex<double>* vec) {
        int label = blockDim.x * blockIdx.x + threadIdx.x;

        int offset = 1 << parg;

        int _0 = (label >> parg << (parg + 1)) + (label & (offset - 1));
        int _1 = _0 +  offset;

        vec[_0] = vec[_0]*mat[0];
        vec[_1] = vec[_1]*mat[3];
    }
    ''', 'Diagonal2x2Multiply')


Diagonal_Multiply_targs_single_kernel = cp.RawKernel(r'''
    #include <cupy/complex.cuh>
    extern "C" __global__
    void Diagonal4x4Multiply(int high, int low, const complex<float>* mat, complex<float>* vec) {
        int label = blockDim.x * blockIdx.x + threadIdx.x;

        const int offset1 = 1 << low;
        const int offset2 = 1 << high;
        const int mask1 = offset1 - 1;
        const int mask2 = offset2 - 1;

        int gw = label >> low << (low + 1);
        int _0 = (gw >> high << (high + 1)) + (gw & (offset2 - offset1)) + (label & mask1);

        int _1 = _0 + offset1;
        int _2 = _0 + offset2;
        int _3 = _1 + offset2;

        vec[_0] = vec[_0]*mat[0];
        vec[_1] = vec[_1]*mat[5];
        vec[_2] = vec[_2]*mat[10];
        vec[_3] = vec[_3]*mat[15];
    }
    ''', 'Diagonal4x4Multiply')


Diagonal_Multiply_targs_double_kernel = cp.RawKernel(r'''
    #include <cupy/complex.cuh>
    extern "C" __global__
    void Diagonal4x4Multiply(int high, int low, const complex<double>* mat, complex<double>* vec) {
        int label = blockDim.x * blockIdx.x + threadIdx.x;

        const int offset1 = 1 << low;
        const int offset2 = 1 << high;
        const int mask1 = offset1 - 1;
        const int mask2 = offset2 - 1;

        int gw = label >> low << (low + 1);
        int _0 = (gw >> high << (high + 1)) + (gw & (offset2 - offset1)) + (label & mask1);

        int _1 = _0 + offset1;
        int _2 = _0 + offset2;
        int _3 = _1 + offset2;

        vec[_0] = vec[_0]*mat[0];
        vec[_1] = vec[_1]*mat[5];
        vec[_2] = vec[_2]*mat[10];
        vec[_3] = vec[_3]*mat[15];
    }
    ''', 'Diagonal4x4Multiply')


Based_InnerProduct_targ_single_kernel = cp.RawKernel(r'''
    #include <cupy/complex.cuh>
    extern "C" __global__
    void Based2x2InnerProduct(int parg, const complex<float>* mat, complex<float>* vec) {
        int label = blockDim.x * blockIdx.x + threadIdx.x;

        int offset = 1 << parg;

        int _0 = (label >> parg << (parg + 1)) + (label & (offset - 1));
        int _1 = _0 +  offset;

        complex<float> temp_0 = vec[_0];
        vec[_0] = vec[_0]*mat[0] + vec[_1]*mat[1];
        vec[_1] = temp_0*mat[2] + vec[_1]*mat[3];
    }
    ''', 'Based2x2InnerProduct')


Based_InnerProduct_targ_double_kernel = cp.RawKernel(r'''
    #include <cupy/complex.cuh>
    extern "C" __global__
    void Based2x2InnerProduct(int parg, const complex<double>* mat, complex<double>* vec) {
        int label = blockDim.x * blockIdx.x + threadIdx.x;

        int offset = 1 << parg;

        int _0 = (label >> parg << (parg + 1)) + (label & (offset - 1));
        int _1 = _0 +  offset;

        complex<double> temp_0 = vec[_0];
        vec[_0] = vec[_0]*mat[0] + vec[_1]*mat[1];
        vec[_1] = temp_0*mat[2] + vec[_1]*mat[3];
    }
    ''', 'Based2x2InnerProduct')


Based_InnerProduct_targs_single_kernel = cp.RawKernel(r'''
    #include <cupy/complex.cuh>
    extern "C" __global__
    void Based4x4InnerProduct(int t0, int t1, const complex<float>* mat, complex<float>* vec) {
        int label = blockDim.x * blockIdx.x + threadIdx.x;

        const int offset1 = 1 << t0;
        const int offset2 = 1 << t1;
        const int mask1 = offset1 - 1;
        const int mask2 = offset2 - 1;

        int gw=0, _0=0;

        if (t0 > t1){
            gw = label >> t1 << (t1 + 1);
            _0 = (gw >> t0 << (t0 + 1)) + (gw & (offset1 - offset2)) + (label & mask2);
        }
        else{
            gw = label >> t0 << (t0 + 1);
            _0 = (gw >> t1 << (t1 + 1)) + (gw & (offset2 - offset1)) + (label & mask1);
        }

        int _1 = _0 + offset1;
        int _2 = _0 + offset2;
        int _3 = _1 + offset2;

        complex<float> temp_0 = vec[_0], temp_1 = vec[_1], temp_2 = vec[_2];
        vec[_0] = vec[_0]*mat[0] + vec[_1]*mat[1] + vec[_2]*mat[2] + vec[_3]*mat[3];
        vec[_1] = temp_0*mat[4] + vec[_1]*mat[5] + vec[_2]*mat[6] + vec[_3]*mat[7];
        vec[_2] = temp_0*mat[8] + temp_1*mat[9] + vec[_2]*mat[10] + vec[_3]*mat[11];
        vec[_3] = temp_0*mat[12] + temp_1*mat[13] + temp_2*mat[14] + vec[_3]*mat[15];
    }
    ''', 'Based4x4InnerProduct')


Based_InnerProduct_targs_double_kernel = cp.RawKernel(r'''
    #include <cupy/complex.cuh>
    extern "C" __global__
    void Based4x4InnerProduct(int t0, int t1, const complex<double>* mat, complex<double>* vec) {
        int label = blockDim.x * blockIdx.x + threadIdx.x;

        const int offset1 = 1 << t0;
        const int offset2 = 1 << t1;
        const int mask1 = offset1 - 1;
        const int mask2 = offset2 - 1;

        int gw=0, _0=0;

        if (t0 > t1){
            gw = label >> t1 << (t1 + 1);
            _0 = (gw >> t0 << (t0 + 1)) + (gw & (offset1 - offset2)) + (label & mask2);
        }
        else{
            gw = label >> t0 << (t0 + 1);
            _0 = (gw >> t1 << (t1 + 1)) + (gw & (offset2 - offset1)) + (label & mask1);
        }

        int _1 = _0 + offset1;
        int _2 = _0 + offset2;
        int _3 = _1 + offset2;

        complex<double> temp_0 = vec[_0], temp_1 = vec[_1], temp_2 = vec[_2];
        vec[_0] = vec[_0]*mat[0] + vec[_1]*mat[1] + vec[_2]*mat[2] + vec[_3]*mat[3];
        vec[_1] = temp_0*mat[4] + vec[_1]*mat[5] + vec[_2]*mat[6] + vec[_3]*mat[7];
        vec[_2] = temp_0*mat[8] + temp_1*mat[9] + vec[_2]*mat[10] + vec[_3]*mat[11];
        vec[_3] = temp_0*mat[12] + temp_1*mat[13] + temp_2*mat[14] + vec[_3]*mat[15];
    }
    ''', 'Based4x4InnerProduct')


Controlled_Multiply_targ_single_kernel = cp.RawKernel(r'''
    #include <cupy/complex.cuh>
    extern "C" __global__
    void Controlled2x2Multiply(int parg, const complex<float> val, complex<float>* vec) {
        int label = blockDim.x * blockIdx.x + threadIdx.x;

        int offset = 1 << parg;

        int _1 = (label >> parg << (parg + 1)) + offset + (label & (offset - 1));

        vec[_1] = vec[_1]*val;
    }
    ''', 'Controlled2x2Multiply')


Controlled_Multiply_targ_double_kernel = cp.RawKernel(r'''
    #include <cupy/complex.cuh>
    extern "C" __global__
    void Controlled2x2Multiply(int parg, const complex<double> val, complex<double>* vec) {
        int label = blockDim.x * blockIdx.x + threadIdx.x;

        int offset = 1 << parg;

        int _1 = (label >> parg << (parg + 1)) + offset + (label & (offset - 1));

        vec[_1] = vec[_1]*val;
    }
    ''', 'Controlled2x2Multiply')


Controlled_Multiply_ctargs_single_kernel = cp.RawKernel(r'''
    #include <cupy/complex.cuh>
    extern "C" __global__
    void Controlled4x4Multiply(const complex<float>* mat, complex<float>* vec, int c_index, int t_index) {
        int label = blockDim.x * blockIdx.x + threadIdx.x;

        const int offset_c = 1 << c_index;
        const int offset_t = 1 << t_index;
        const int mask_c = offset_c - 1;
        const int mask_t = offset_t - 1;

        int gw=0, _0=0;

        if (t_index > c_index){
            gw = label >> c_index << (c_index + 1);
            _0 = offset_c + (gw >> t_index << (t_index + 1)) + (gw & (offset_t - offset_c)) + (label & mask_c);
        }
        else
        {
            gw = label >> t_index << (t_index + 1);
            _0 = offset_c + (gw >> c_index << (c_index + 1)) + (gw & (offset_c - offset_t)) + (label & mask_t);
        }

        int _1 = _0 + offset_t;

        vec[_0] = vec[_0]*mat[10];
        vec[_1] = vec[_1]*mat[15];
    }
    ''', 'Controlled4x4Multiply')


Controlled_Multiply_ctargs_double_kernel = cp.RawKernel(r'''
    #include <cupy/complex.cuh>
    extern "C" __global__
    void Controlled4x4Multiply(const complex<double>* mat, complex<double>* vec, int c_index, int t_index){
        int label = blockDim.x * blockIdx.x + threadIdx.x;

        const int offset_c = 1 << c_index;
        const int offset_t = 1 << t_index;
        const int mask_c = offset_c - 1;
        const int mask_t = offset_t - 1;

        int gw=0, _0=0;

        if (t_index > c_index){
            gw = label >> c_index << (c_index + 1);
            _0 = offset_c + (gw >> t_index << (t_index + 1)) + (gw & (offset_t - offset_c)) + (label & mask_c);
        }
        else
        {
            gw = label >> t_index << (t_index + 1);
            _0 = offset_c + (gw >> c_index << (c_index + 1)) + (gw & (offset_c - offset_t)) + (label & mask_t);
        }

        int _1 = _0 + offset_t;

        vec[_0] = vec[_0]*mat[10];
        vec[_1] = vec[_1]*mat[15];
    }
    ''', 'Controlled4x4Multiply')


Controlled_Product_ctargs_single_kernel = cp.RawKernel(r'''
    #include <cupy/complex.cuh>
    extern "C" __global__
    void Controlled4x4Product(const complex<float> val, complex<float>* vec, int c_index, int t_index) {
        int label = blockDim.x * blockIdx.x + threadIdx.x;

        const int offset_c = 1 << c_index;
        const int offset_t = 1 << t_index;
        const int mask_c = offset_c - 1;
        const int mask_t = offset_t - 1;

        int gw=0, _0=0;

        if (t_index > c_index){
            gw = label >> c_index << (c_index + 1);
            _0 = offset_c + (gw >> t_index << (t_index + 1)) + (gw & (offset_t - offset_c)) + (label & mask_c);
        }
        else
        {
            gw = label >> t_index << (t_index + 1);
            _0 = offset_c + (gw >> c_index << (c_index + 1)) + (gw & (offset_c - offset_t)) + (label & mask_t);
        }

        _0 = _0 + offset_t;
        vec[_0] = vec[_0]*val;
    }
    ''', 'Controlled4x4Product')


Controlled_Product_ctargs_double_kernel = cp.RawKernel(r'''
    #include <cupy/complex.cuh>
    extern "C" __global__
    void Controlled4x4Product(const complex<double> val, complex<double>* vec, int c_index, int t_index){
        int label = blockDim.x * blockIdx.x + threadIdx.x;

        const int offset_c = 1 << c_index;
        const int offset_t = 1 << t_index;
        const int mask_c = offset_c - 1;
        const int mask_t = offset_t - 1;

        int gw=0, _0=0;

        if (t_index > c_index){
            gw = label >> c_index << (c_index + 1);
            _0 = offset_c + (gw >> t_index << (t_index + 1)) + (gw & (offset_t - offset_c)) + (label & mask_c);
        }
        else
        {
            gw = label >> t_index << (t_index + 1);
            _0 = offset_c + (gw >> c_index << (c_index + 1)) + (gw & (offset_c - offset_t)) + (label & mask_t);
        }

        _0 = _0 + offset_t;
        vec[_0] = vec[_0]*val;
    }
    ''', 'Controlled4x4Product')


Controlled_InnerProduct_ctargs_single_kernel = cp.RawKernel(r'''
    #include <cupy/complex.cuh>
    extern "C" __global__
    void Controlled4x4InnerProduct(const complex<float>* mat, complex<float>* vec, int c_index, int t_index) {
        int label = blockDim.x * blockIdx.x + threadIdx.x;

        const int offset_c = 1 << c_index;
        const int offset_t = 1 << t_index;
        const int mask_c = offset_c - 1;
        const int mask_t = offset_t - 1;

        int gw=0, _0=0;

        if (t_index > c_index){
            gw = label >> c_index << (c_index + 1);
            _0 = offset_c + (gw >> t_index << (t_index + 1)) + (gw & (offset_t - offset_c)) + (label & mask_c);
        }
        else
        {
            gw = label >> t_index << (t_index + 1);
            _0 = offset_c + (gw >> c_index << (c_index + 1)) + (gw & (offset_c - offset_t)) + (label & mask_t);
        }

        int _1 = _0 + offset_t;

        complex<float> temp_0 = vec[_0];
        vec[_0] = vec[_0]*mat[10] + vec[_1]*mat[11];
        vec[_1] = temp_0*mat[14] + vec[_1]*mat[15];
    }
    ''', 'Controlled4x4InnerProduct')


Controlled_InnerProduct_ctargs_double_kernel = cp.RawKernel(r'''
    #include <cupy/complex.cuh>
    extern "C" __global__
    void Controlled4x4InnerProduct(const complex<double>* mat, complex<double>* vec, int c_index, int t_index) {
        int label = blockDim.x * blockIdx.x + threadIdx.x;

        const int offset_c = 1 << c_index;
        const int offset_t = 1 << t_index;
        const int mask_c = offset_c - 1;
        const int mask_t = offset_t - 1;

        int gw=0, _0=0;

        if (t_index > c_index){
            gw = label >> c_index << (c_index + 1);
            _0 = offset_c + (gw >> t_index << (t_index + 1)) + (gw & (offset_t - offset_c)) + (label & mask_c);
        }
        else
        {
            gw = label >> t_index << (t_index + 1);
            _0 = offset_c + (gw >> c_index << (c_index + 1)) + (gw & (offset_c - offset_t)) + (label & mask_t);
        }

        int _1 = _0 + offset_t;

        complex<double> temp_0 = vec[_0];
        vec[_0] = vec[_0]*mat[10] + vec[_1]*mat[11];
        vec[_1] = temp_0*mat[14] + vec[_1]*mat[15];
    }
    ''', 'Controlled4x4InnerProduct')


Controlled_MultiplySwap_ctargs_single_kernel = cp.RawKernel(r'''
    #include <cupy/complex.cuh>
    extern "C" __global__
    void Controlled4x4MultiSwap(const complex<float>* mat, complex<float>* vec, int c_index, int t_index) {
        int label = blockDim.x * blockIdx.x + threadIdx.x;

        const int offset_c = 1 << c_index;
        const int offset_t = 1 << t_index;
        const int mask_c = offset_c - 1;
        const int mask_t = offset_t - 1;

        int gw=0, _0=0;

        if (t_index > c_index){
            gw = label >> c_index << (c_index + 1);
            _0 = offset_c + (gw >> t_index << (t_index + 1)) + (gw & (offset_t - offset_c)) + (label & mask_c);
        }
        else
        {
            gw = label >> t_index << (t_index + 1);
            _0 = offset_c + (gw >> c_index << (c_index + 1)) + (gw & (offset_c - offset_t)) + (label & mask_t);
        }

        int _1 = _0 + offset_t;

        complex<float> temp_0 = vec[_0];
        vec[_0] = vec[_1]*mat[11];
        vec[_1] = temp_0*mat[14];
    }
    ''', 'Controlled4x4MultiSwap')


Controlled_MultiplySwap_ctargs_double_kernel = cp.RawKernel(r'''
    #include <cupy/complex.cuh>
    extern "C" __global__
    void Controlled4x4MultiSwap(const complex<double>* mat, complex<double>* vec, int c_index, int t_index) {
        int label = blockDim.x * blockIdx.x + threadIdx.x;

        const int offset_c = 1 << c_index;
        const int offset_t = 1 << t_index;
        const int mask_c = offset_c - 1;
        const int mask_t = offset_t - 1;

        int gw=0, _0=0;

        if (t_index > c_index){
            gw = label >> c_index << (c_index + 1);
            _0 = offset_c + (gw >> t_index << (t_index + 1)) + (gw & (offset_t - offset_c)) + (label & mask_c);
        }
        else
        {
            gw = label >> t_index << (t_index + 1);
            _0 = offset_c + (gw >> c_index << (c_index + 1)) + (gw & (offset_c - offset_t)) + (label & mask_t);
        }

        int _1 = _0 + offset_t;

        complex<double> temp_0 = vec[_0];
        vec[_0] = vec[_1]*mat[11];
        vec[_1] = temp_0*mat[14];
    }
    ''', 'Controlled4x4MultiSwap')


Controlled_Swap_targs_single_kernel = cp.RawKernel(r'''
    #include <cupy/complex.cuh>
    extern "C" __global__
    void Controlled4x4Swap(int high, int low, const complex<float>* mat, complex<float>* vec) {
        int label = blockDim.x * blockIdx.x + threadIdx.x;

        const int offset1 = 1 << low;
        const int offset2 = 1 << high;
        const int mask1 = offset1 - 1;
        const int mask2 = offset2 - 1;

        int gw = label >> low << (low + 1);
        int _0 = (gw >> high << (high + 1)) + (gw & (offset2 - offset1)) + (label & mask1);

        int _1 = _0 + offset1;
        int _2 = _0 + offset2;

        complex<float> temp_0 = vec[_1];
        vec[_1] = vec[_2]*mat[6];
        vec[_2] = temp_0*mat[9];
    }
    ''', 'Controlled4x4Swap')


Controlled_Swap_targs_double_kernel = cp.RawKernel(r'''
    #include <cupy/complex.cuh>
    extern "C" __global__
    void Controlled4x4Swap(int high, int low, const complex<double>* mat, complex<double>* vec) {
        int label = blockDim.x * blockIdx.x + threadIdx.x;

        const int offset1 = 1 << low;
        const int offset2 = 1 << high;
        const int mask1 = offset1 - 1;
        const int mask2 = offset2 - 1;

        int gw = label >> low << (low + 1);
        int _0 = (gw >> high << (high + 1)) + (gw & (offset2 - offset1)) + (label & mask1);

        int _1 = _0 + offset1;
        int _2 = _0 + offset2;

        complex<double> temp_0 = vec[_1];
        vec[_1] = vec[_2]*mat[6];
        vec[_2] = temp_0*mat[9];
    }
    ''', 'Controlled4x4Swap')


Completed_MxIP_targs_single_kernel = cp.RawKernel(r'''
    #include <cupy/complex.cuh>
    extern "C" __global__
    void CompletedMxIP(int high, int low, const complex<float>* mat, complex<float>* vec) {
        int label = blockDim.x * blockIdx.x + threadIdx.x;

        const int offset1 = 1 << low;
        const int offset2 = 1 << high;
        const int mask1 = offset1 - 1;
        const int mask2 = offset2 - 1;

        int gw = label >> low << (low + 1);
        int _0 = (gw >> high << (high + 1)) + (gw & (offset2 - offset1)) + (label & mask1);

        int _1 = _0 + offset1;
        int _2 = _0 + offset2;
        int _3 = _2 + offset1;

        vec[_0] = vec[_0]*mat[0];
        vec[_3] = vec[_3]*mat[15];

        complex<float> temp_0 = vec[_1];
        vec[_1] = vec[_1]*mat[5] + vec[_2]*mat[6];
        vec[_2] = temp_0*mat[9] + vec[_2]*mat[10];
    }
    ''', 'CompletedMxIP')


Completed_MxIP_targs_double_kernel = cp.RawKernel(r'''
    #include <cupy/complex.cuh>
    extern "C" __global__
    void CompletedMxIP(int high, int low, const complex<double>* mat, complex<double>* vec) {
        int label = blockDim.x * blockIdx.x + threadIdx.x;

        const int offset1 = 1 << low;
        const int offset2 = 1 << high;
        const int mask1 = offset1 - 1;
        const int mask2 = offset2 - 1;

        int gw = label >> low << (low + 1);
        int _0 = (gw >> high << (high + 1)) + (gw & (offset2 - offset1)) + (label & mask1);

        int _1 = _0 + offset1;
        int _2 = _0 + offset2;
        int _3 = _2 + offset1;

        vec[_0] = vec[_0]*mat[0];
        vec[_3] = vec[_3]*mat[15];

        complex<double> temp_0 = vec[_1];
        vec[_1] = vec[_1]*mat[5] + vec[_2]*mat[6];
        vec[_2] = temp_0*mat[9] + vec[_2]*mat[10];
    }
    ''', 'CompletedMxIP')


Completed_IPxIP_targs_single_kernel = cp.RawKernel(r'''
    #include <cupy/complex.cuh>
    extern "C" __global__
    void CompletedIPxIP(int high, int low, const complex<float>* mat, complex<float>* vec) {
        int label = blockDim.x * blockIdx.x + threadIdx.x;

        const int offset1 = 1 << low;
        const int offset2 = 1 << high;
        const int mask1 = offset1 - 1;
        const int mask2 = offset2 - 1;

        int gw = label >> low << (low + 1);
        int _0 = (gw >> high << (high + 1)) + (gw & (offset2 - offset1)) + (label & mask1);

        int _1 = _0 + offset1;
        int _2 = _0 + offset2;
        int _3 = _2 + offset1;

        complex<float> temp_0 = vec[_0];
        vec[_0] = vec[_0]*mat[0] + vec[_3]*mat[3];
        vec[_3] = temp_0*mat[12] + vec[_3]*mat[15];

        complex<float> temp_1 = vec[_1];
        vec[_1] = vec[_1]*mat[5] + vec[_2]*mat[6];
        vec[_2] = temp_1*mat[9] + vec[_2]*mat[10];
    }
    ''', 'CompletedIPxIP')


Completed_IPxIP_targs_double_kernel = cp.RawKernel(r'''
    #include <cupy/complex.cuh>
    extern "C" __global__
    void CompletedIPxIP(int high, int low, const complex<double>* mat, complex<double>* vec) {
        int label = blockDim.x * blockIdx.x + threadIdx.x;

        const int offset1 = 1 << low;
        const int offset2 = 1 << high;
        const int mask1 = offset1 - 1;
        const int mask2 = offset2 - 1;

        int gw = label >> low << (low + 1);
        int _0 = (gw >> high << (high + 1)) + (gw & (offset2 - offset1)) + (label & mask1);

        int _1 = _0 + offset1;
        int _2 = _0 + offset2;
        int _3 = _2 + offset1;

        complex<double> temp_0 = vec[_0];
        vec[_0] = vec[_0]*mat[0] + vec[_3]*mat[3];
        vec[_3] = temp_0*mat[12] + vec[_3]*mat[15];

        complex<double> temp_1 = vec[_1];
        vec[_1] = vec[_1]*mat[5] + vec[_2]*mat[6];
        vec[_2] = temp_1*mat[9] + vec[_2]*mat[10];
    }
    ''', 'CompletedIPxIP')


Diagonal_Multiply_normal_single_kernel = cp.RawKernel(r'''
    #include <cupy/complex.cuh>
    extern "C" __global__
    void DiagxNormal(int t0, int t1, const complex<float>* mat, complex<float>* vec) {
        int label = blockDim.x * blockIdx.x + threadIdx.x;

        const int offset1 = 1 << t0;
        const int offset2 = 1 << t1;
        const int mask1 = offset1 - 1;
        const int mask2 = offset2 - 1;

        int gw=0, _0=0;

        if (t0 > t1){
            gw = label >> t1 << (t1 + 1);
            _0 = (gw >> t0 << (t0 + 1)) + (gw & (offset1 - offset2)) + (label & mask2);
        }
        else{
            gw = label >> t0 << (t0 + 1);
            _0 = (gw >> t1 << (t1 + 1)) + (gw & (offset2 - offset1)) + (label & mask1);
        }
<<<<<<< HEAD

=======
        
>>>>>>> bdf0331d
        int _1 = _0 + offset1;
        int _2 = _0 + offset2;
        int _3 = _1 + offset2;

        complex<float> temp_0 = vec[_0];
        vec[_0] = vec[_0]*mat[0] + vec[_1]*mat[1];
        vec[_1] = temp_0*mat[4] + vec[_1]*mat[5];
<<<<<<< HEAD

=======
        
>>>>>>> bdf0331d
        complex<float> temp_2 = vec[_2];
        vec[_2] = vec[_2]*mat[10] + vec[_3]*mat[11];
        vec[_3] =temp_2*mat[14] + vec[_3]*mat[15];
    }
    ''', 'DiagxNormal')


Diagonal_Multiply_normal_double_kernel = cp.RawKernel(r'''
    #include <cupy/complex.cuh>
    extern "C" __global__
    void DiagxNormal(int t0, int t1, const complex<double>* mat, complex<double>* vec) {
        int label = blockDim.x * blockIdx.x + threadIdx.x;
<<<<<<< HEAD

=======
        
>>>>>>> bdf0331d
        const int offset1 = 1 << t0;
        const int offset2 = 1 << t1;
        const int mask1 = offset1 - 1;
        const int mask2 = offset2 - 1;

        int gw=0, _0=0;

        if (t0 > t1){
            gw = label >> t1 << (t1 + 1);
            _0 = (gw >> t0 << (t0 + 1)) + (gw & (offset1 - offset2)) + (label & mask2);
        }
        else{
            gw = label >> t0 << (t0 + 1);
            _0 = (gw >> t1 << (t1 + 1)) + (gw & (offset2 - offset1)) + (label & mask1);
        }
<<<<<<< HEAD

        int _1 = _0 + offset1;
        int _2 = _0 + offset2;
        int _3 = _1 + offset2;

        complex<double> temp_0 = vec[_0];
        vec[_0] = vec[_0]*mat[0] + vec[_1]*mat[1];
        vec[_1] = temp_0*mat[4] + vec[_1]*mat[5];

=======
        
        int _1 = _0 + offset1;
        int _2 = _0 + offset2;
        int _3 = _1 + offset2;
        
        complex<double> temp_0 = vec[_0];
        vec[_0] = vec[_0]*mat[0] + vec[_1]*mat[1];
        vec[_1] = temp_0*mat[4] + vec[_1]*mat[5];
        
>>>>>>> bdf0331d
        complex<double> temp_2 = vec[_2];
        vec[_2] = vec[_2]*mat[10] + vec[_3]*mat[11];
        vec[_3] =temp_2*mat[14] + vec[_3]*mat[15];
    }
    ''', 'DiagxNormal')


RDiagonal_Swap_targ_single_kernel = cp.RawKernel(r'''
    #include <cupy/complex.cuh>
    extern "C" __global__
    void RDiag2x2Swap(int parg, complex<float>* vec) {
        int label = blockDim.x * blockIdx.x + threadIdx.x;

        int offset = 1 << parg;

        int _0 = (label >> parg << (parg + 1)) + (label & (offset - 1));
        int _1 = _0 +  offset;

        complex<float> temp_0 = vec[_0];
        vec[_0] = vec[_1];
        vec[_1] = temp_0;
    }
    ''', 'RDiag2x2Swap')


RDiagonal_Swap_targ_double_kernel = cp.RawKernel(r'''
    #include <cupy/complex.cuh>
    extern "C" __global__
    void RDiag2x2Swap(int parg, complex<double>* vec) {
        int label = blockDim.x * blockIdx.x + threadIdx.x;

        int offset = 1 << parg;

        int _0 = (label >> parg << (parg + 1)) + (label & (offset - 1));
        int _1 = _0 +  offset;

        complex<double> temp_0 = vec[_0];
        vec[_0] = vec[_1];
        vec[_1] = temp_0;
    }
    ''', 'RDiag2x2Swap')


RDiagonal_MultiplySwap_targ_single_kernel = cp.RawKernel(r'''
    #include <cupy/complex.cuh>
    extern "C" __global__
    void RDiag2x2MultiSwap(int parg, const complex<float>* mat, complex<float>* vec) {
        int label = blockDim.x * blockIdx.x + threadIdx.x;

        int offset = 1 << parg;

        int _0 = (label >> parg << (parg + 1)) + (label & (offset - 1));
        int _1 = _0 +  offset;

        complex<float> temp_0 = vec[_0];
        vec[_0] = vec[_1]*mat[1];
        vec[_1] = temp_0*mat[2];
    }
    ''', 'RDiag2x2MultiSwap')


RDiagonal_MultiplySwap_targ_double_kernel = cp.RawKernel(r'''
    #include <cupy/complex.cuh>
    extern "C" __global__
    void RDiag2x2MultiSwap(int parg, const complex<double>* mat, complex<double>* vec) {
        int label = blockDim.x * blockIdx.x + threadIdx.x;

        int offset = 1 << parg;

        int _0 = (label >> parg << (parg + 1)) + (label & (offset - 1));
        int _1 = _0 +  offset;

        complex<double> temp_0 = vec[_0];
        vec[_0] = vec[_1]*mat[1];
        vec[_1] = temp_0*mat[2];
    }
    ''', 'RDiag2x2MultiSwap')


Controlled_Swap_more_single_kernel = cp.RawKernel(r'''
    #include <cupy/complex.cuh>
    extern "C" __global__
    void Controlled8x8Swap(int high, int low, int t_index, complex<float>* vec) {
        int label = blockDim.x * blockIdx.x + threadIdx.x;

        const int offset_c1 = 1 << low;
        const int offset_c2 = 1 << high;
        const int offset_t = 1 << t_index;
        const int maskc1 = offset_c1 - 1;
        const int maskc2 = offset_c2 - 1;
        const int mask_t = offset_t - 1;

        int gw = 0, _0 = 0;

        if (t_index < low){
            gw = label >> t_index << (t_index + 1);
            _0 = offset_c1 + (gw >> low << (low + 1)) + (gw & (offset_c1 - offset_t)) + (label & mask_t);
            _0 = offset_c2 + (_0 >> high << (high + 1)) + (_0 & maskc2);
        }else if(t_index < high){
            gw = label >> low << (low + 1);
            _0 = offset_c1 + (gw >> t_index << (t_index + 1)) + (gw & (offset_t - offset_c1)) + (label & maskc1);
            _0 = offset_c2 + (_0 >> high << (high + 1)) + (_0 & maskc2);
        }else{
            gw = label >> low << (low + 1);
            _0 = offset_c1 + (gw >> high << (high + 1)) + (gw & (offset_c2 - offset_c1)) + (label & maskc1);
            _0 = offset_c2 + (_0 >> t_index << (t_index + 1)) + (_0 & mask_t);
        }

        int _1 = _0 + offset_t;

        complex<float> temp_0 = vec[_0];
        vec[_0] = vec[_1];
        vec[_1] = temp_0;
    }
    ''', 'Controlled8x8Swap')


Controlled_Swap_more_double_kernel = cp.RawKernel(r'''
    #include <cupy/complex.cuh>
    extern "C" __global__
    void Controlled8x8Swap(int high, int low, int t_index, complex<double>* vec) {
        int label = blockDim.x * blockIdx.x + threadIdx.x;

        const int offset_c1 = 1 << low;
        const int offset_c2 = 1 << high;
        const int offset_t = 1 << t_index;
        const int maskc1 = offset_c1 - 1;
        const int maskc2 = offset_c2 - 1;
        const int mask_t = offset_t - 1;

        int gw = 0, _0 = 0;

        if (t_index < low){
            gw = label >> t_index << (t_index + 1);
            _0 = offset_c1 + (gw >> low << (low + 1)) + (gw & (offset_c1 - offset_t)) + (label & mask_t);
            _0 = offset_c2 + (_0 >> high << (high + 1)) + (_0 & maskc2);
        }else if(t_index < high){
            gw = label >> low << (low + 1);
            _0 = offset_c1 + (gw >> t_index << (t_index + 1)) + (gw & (offset_t - offset_c1)) + (label & maskc1);
            _0 = offset_c2 + (_0 >> high << (high + 1)) + (_0 & maskc2);
        }else{
            gw = label >> low << (low + 1);
            _0 = offset_c1 + (gw >> high << (high + 1)) + (gw & (offset_c2 - offset_c1)) + (label & maskc1);
            _0 = offset_c2 + (_0 >> t_index << (t_index + 1)) + (_0 & mask_t);
        }

        int _1 = _0 + offset_t;

        complex<double> temp_0 = vec[_0];
        vec[_0] = vec[_1];
        vec[_1] = temp_0;
    }
    ''', 'Controlled8x8Swap')


Controlled_Multiply_more_single_kernel = cp.RawKernel(r'''
    #include <cupy/complex.cuh>
    extern "C" __global__
    void Controlled8x8Multiply(int high, int low, int t_index, const complex<float>* mat, complex<float>* vec) {
        int label = blockDim.x * blockIdx.x + threadIdx.x;

        const int offset_c1 = 1 << low;
        const int offset_c2 = 1 << high;
        const int offset_t = 1 << t_index;
        const int mask1 = offset_c1 - 1;
        const int mask2 = offset_c2 - 1;
        const int mask_t = offset_t - 1;

        int gw = 0, _0 = 0;

        if (t_index < low){
            gw = label >> t_index << (t_index + 1);
            _0 = offset_c1 + (gw >> low << (low + 1)) + (gw & (offset_c1 - offset_t)) + (label & mask_t);
            _0 = offset_c2 + (_0 >> high << (high + 1)) + (_0 & mask2);
        }else if(t_index < high){
            gw = label >> low << (low + 1);
            _0 = offset_c1 + (gw >> t_index << (t_index + 1)) + (gw & (offset_t - offset_c1)) + (label & mask1);
            _0 = offset_c2 + (_0 >> high << (high + 1)) + (_0 & mask2);
        }else{
            gw = label >> low << (low + 1);
            _0 = offset_c1 + (gw >> high << (high + 1)) + (gw & (offset_c2 - offset_c1)) + (label & mask1);
            _0 = offset_c2 + (_0 >> t_index << (t_index + 1)) + (_0 & mask_t);
        }

        int _1 = _0 + offset_t;

        vec[_0] = vec[_0]*mat[54];
        vec[_1] = vec[_1]*mat[63];
    }
    ''', 'Controlled8x8Multiply')


Controlled_Multiply_more_double_kernel = cp.RawKernel(r'''
    #include <cupy/complex.cuh>
    extern "C" __global__
    void Controlled8x8Multiply(int high, int low, int t_index, const complex<double>* mat, complex<double>* vec) {
        int label = blockDim.x * blockIdx.x + threadIdx.x;

        const int offset_c1 = 1 << low;
        const int offset_c2 = 1 << high;
        const int offset_t = 1 << t_index;
        const int mask1 = offset_c1 - 1;
        const int mask2 = offset_c2 - 1;
        const int mask_t = offset_t - 1;

        int gw = 0, _0 = 0;

        if (t_index < low){
            gw = label >> t_index << (t_index + 1);
            _0 = offset_c1 + (gw >> low << (low + 1)) + (gw & (offset_c1 - offset_t)) + (label & mask_t);
            _0 = offset_c2 + (_0 >> high << (high + 1)) + (_0 & mask2);
        }else if(t_index < high){
            gw = label >> low << (low + 1);
            _0 = offset_c1 + (gw >> t_index << (t_index + 1)) + (gw & (offset_t - offset_c1)) + (label & mask1);
            _0 = offset_c2 + (_0 >> high << (high + 1)) + (_0 & mask2);
        }else{
            gw = label >> low << (low + 1);
            _0 = offset_c1 + (gw >> high << (high + 1)) + (gw & (offset_c2 - offset_c1)) + (label & mask1);
            _0 = offset_c2 + (_0 >> t_index << (t_index + 1)) + (_0 & mask_t);
        }

        int _1 = _0 + offset_t;

        vec[_0] = vec[_0]*mat[54];
        vec[_1] = vec[_1]*mat[63];
    }
    ''', 'Controlled8x8Multiply')


Controlled_Swap_tmore_single_kernel = cp.RawKernel(r'''
    #include <cupy/complex.cuh>
    extern "C" __global__
    void Controlled8x8Swapt(int high, int low, int c_index, complex<float>* vec) {
        int label = blockDim.x * blockIdx.x + threadIdx.x;

        const int offset_t1 = 1 << low;
        const int offset_t2 = 1 << high;
        const int offset_c = 1 << c_index;
        const int mask1 = offset_t1 - 1;
        const int mask2 = offset_t2 - 1;
        const int mask_c = offset_c - 1;

        int gw = 0, _0 = 0;

        if (c_index < low){
            gw = label >> c_index << (c_index + 1);
            _0 = offset_c + (gw >> low << (low + 1)) + (gw & (offset_t1 - offset_c)) + (label & mask_c);
            _0 = (_0 >> high << (high + 1)) + (_0 & mask2);
        }else if(c_index < high){
            gw = label >> low << (low + 1);
            _0 = offset_c + (gw >> c_index << (c_index + 1)) + (gw & (offset_c - offset_t1)) + (label & mask1);
            _0 = (_0 >> high << (high + 1)) + (_0 & mask2);
        }else{
            gw = label >> low << (low + 1);
            _0 = (gw >> high << (high + 1)) + (gw & (offset_t2 - offset_t1)) + (label & mask1);
            _0 = offset_c + (_0 >> c_index << (c_index + 1)) + (_0 & mask_c);
        }

        int _1 = _0 + offset_t1;
        int _2 = _0 + offset_t2;

        complex<float> temp_0 = vec[_1];
        vec[_1] = vec[_2];
        vec[_2] = temp_0;
    }
    ''', 'Controlled8x8Swapt')


Controlled_Swap_tmore_double_kernel = cp.RawKernel(r'''
    #include <cupy/complex.cuh>
    extern "C" __global__
    void Controlled8x8Swapt(int high, int low, int c_index, complex<double>* vec) {
        int label = blockDim.x * blockIdx.x + threadIdx.x;

        const int offset_t1 = 1 << low;
        const int offset_t2 = 1 << high;
        const int offset_c = 1 << c_index;
        const int mask1 = offset_t1 - 1;
        const int mask2 = offset_t2 - 1;
        const int mask_c = offset_c - 1;

        int gw = 0, _0 = 0;

        if (c_index < low){
            gw = label >> c_index << (c_index + 1);
            _0 = offset_c + (gw >> low << (low + 1)) + (gw & (offset_t1 - offset_c)) + (label & mask_c);
            _0 = (_0 >> high << (high + 1)) + (_0 & mask2);
        }else if(c_index < high){
            gw = label >> low << (low + 1);
            _0 = offset_c + (gw >> c_index << (c_index + 1)) + (gw & (offset_c - offset_t1)) + (label & mask1);
            _0 = (_0 >> high << (high + 1)) + (_0 & mask2);
        }else{
            gw = label >> low << (low + 1);
            _0 = (gw >> high << (high + 1)) + (gw & (offset_t2 - offset_t1)) + (label & mask1);
            _0 = offset_c + (_0 >> c_index << (c_index + 1)) + (_0 & mask_c);
        }

        int _1 = _0 + offset_t1;
        int _2 = _0 + offset_t2;

        complex<double> temp_0 = vec[_1];
        vec[_1] = vec[_2];
        vec[_2] = temp_0;
    }
    ''', 'Controlled8x8Swapt')


def diagonal_targ(t_index, mat, vec, vec_bit, sync: bool = False):
    """
    Diagonal matrix (2x2) dot vector
        [[a, 0],    *   vec
         [0, b]]
    """
    task_number = 1 << (vec_bit - 1)
    thread_per_block = min(256, task_number)
    block_num = task_number // thread_per_block

    if vec.dtype == np.complex64:
        Diagonal_Multiply_targ_single_kernel(
            (block_num,),
            (thread_per_block,),
            (t_index, mat, vec)
        )
    else:
        Diagonal_Multiply_targ_double_kernel(
            (block_num,),
            (thread_per_block,),
            (t_index, mat, vec)
        )

    if sync:
        cp.cuda.Device().synchronize()


def diagonal_targs(t_indexes, mat, vec, vec_bit, sync: bool = False):
    """
    Diagonal matrix (4x4) dot vector
        [[a, 0, 0, 0],    *   vec
         [0, b, 0, 0],
         [0, 0, c, 0],
         [0, 0, 0, d]]
    """
    task_number = 1 << (vec_bit - 2)
    thread_per_block = min(256, task_number)
    block_num = task_number // thread_per_block

    if t_indexes[0] > t_indexes[1]:
        high, low = t_indexes[0], t_indexes[1]
    else:
        high, low = t_indexes[1], t_indexes[0]

    if vec.dtype == np.complex64:
        Diagonal_Multiply_targs_single_kernel(
            (block_num,),
            (thread_per_block,),
            (high, low, mat, vec)
        )
    else:
        Diagonal_Multiply_targs_double_kernel(
            (block_num,),
            (thread_per_block,),
            (high, low, mat, vec)
        )

    if sync:
        cp.cuda.Device().synchronize()


def normal_targ(t_index, mat, vec, vec_bit, sync: bool = False):
    """
    Based matrix (2x2) dot vector
        [[a, b],    *   vec
         [c, d]]
    """
    task_number = 1 << (vec_bit - 1)
    thread_per_block = min(256, task_number)
    block_num = task_number // thread_per_block

    if vec.dtype == np.complex64:
        Based_InnerProduct_targ_single_kernel(
            (block_num,),
            (thread_per_block,),
            (t_index, mat, vec)
        )
    else:
        Based_InnerProduct_targ_double_kernel(
            (block_num,),
            (thread_per_block,),
            (t_index, mat, vec)
        )

    if sync:
        cp.cuda.Device().synchronize()


def normal_targs(t_indexes, mat, vec, vec_bit, sync: bool = False):
    """
    Based matrix (4x4) dot vector
        [[a, b, c, d],    *   vec
         [e, f, g, h],
         [i, j, k, l],
         [m, n, o, p]]
    """
    task_number = 1 << (vec_bit - 2)
    thread_per_block = min(256, task_number)
    block_num = task_number // thread_per_block

    if vec.dtype == np.complex64:
        Based_InnerProduct_targs_single_kernel(
            (block_num,),
            (thread_per_block,),
            (t_indexes[0], t_indexes[1], mat, vec)
        )
    else:
        Based_InnerProduct_targs_double_kernel(
            (block_num,),
            (thread_per_block,),
            (t_indexes[0], t_indexes[1], mat, vec)
        )

    if sync:
        cp.cuda.Device().synchronize()


def control_targ(t_index, val, vec, vec_bit, sync: bool = False):
    """
    Controlled matrix (2x2) dot vector
        [[1, 0],    *   vec
         [0, a]]
    """
    task_number = 1 << (vec_bit - 1)
    thread_per_block = min(256, task_number)
    block_num = task_number // thread_per_block

    if vec.dtype == np.complex64:
        Controlled_Multiply_targ_single_kernel(
            (block_num,),
            (thread_per_block,),
            (t_index, val, vec)
        )
    else:
        Controlled_Multiply_targ_double_kernel(
            (block_num,),
            (thread_per_block,),
            (t_index, val, vec)
        )

    if sync:
        cp.cuda.Device().synchronize()


def diagonal_ctargs(c_index, t_index, mat, vec, vec_bit, sync: bool = False):
    """
    Controlled matrix (4x4) dot vector
     e.g.   [[1, 0, 0, 0],    *   vec
             [0, 1, 0, 0],
             [0, 0, a, 0],
             [0, 0, 0, b]]
    """
    task_number = 1 << (vec_bit - 2)
    thread_per_block = min(256, task_number)
    block_num = task_number // thread_per_block

    if vec.dtype == np.complex64:
        Controlled_Multiply_ctargs_single_kernel(
            (block_num,),
            (thread_per_block,),
            (mat, vec, c_index, t_index)
        )
    else:
        Controlled_Multiply_ctargs_double_kernel(
            (block_num,),
            (thread_per_block,),
            (mat, vec, c_index, t_index)
        )

    if sync:
        cp.cuda.Device().synchronize()


def control_ctargs(c_index, t_index, value, vec, vec_bit, sync: bool = False):
    """
    Controlled matrix (4x4) dot vector
     e.g.   [[1, 0, 0, 0],    *   vec
             [0, 1, 0, 0],
             [0, 0, 1, 0],
             [0, 0, 0, a]]
    """
    task_number = 1 << (vec_bit - 2)
    thread_per_block = min(256, task_number)
    block_num = task_number // thread_per_block

    if vec.dtype == np.complex64:
        Controlled_Product_ctargs_single_kernel(
            (block_num,),
            (thread_per_block,),
            (value, vec, c_index, t_index)
        )
    else:
        Controlled_Product_ctargs_double_kernel(
            (block_num,),
            (thread_per_block,),
            (value, vec, c_index, t_index)
        )

    if sync:
        cp.cuda.Device().synchronize()


def normal_ctargs(c_index, t_index, mat, vec, vec_bit, sync: bool = False):
    """
    Controlled matrix (4x4) dot vector
     e.g.   [[1, 0, 0, 0],    *   vec
             [0, 1, 0, 0],
             [0, 0, a, b],
             [0, 0, c, d]]
    """
    task_number = 1 << (vec_bit - 2)
    thread_per_block = min(256, task_number)
    block_num = task_number // thread_per_block

    if vec.dtype == np.complex64:
        Controlled_InnerProduct_ctargs_single_kernel(
            (block_num,),
            (thread_per_block,),
            (mat, vec, c_index, t_index)
        )
    else:
        Controlled_InnerProduct_ctargs_double_kernel(
            (block_num,),
            (thread_per_block,),
            (mat, vec, c_index, t_index)
        )

    if sync:
        cp.cuda.Device().synchronize()


def ctrl_normal_targs(t_indexes, mat, vec, vec_bit, sync: bool = False):
    """
    Completed matrix (4x4) dot vector
            [[A, 0, 0, 0],    *   vec
             [0, c, d, 0],
             [0, e, f, 0],
             [0, 0, 0, B]]
    """
    task_number = 1 << (vec_bit - 2)
    thread_per_block = min(256, task_number)
    block_num = task_number // thread_per_block

    if t_indexes[0] > t_indexes[1]:
        high, low = t_indexes[0], t_indexes[1]
    else:
        high, low = t_indexes[1], t_indexes[0]

    if vec.dtype == np.complex64:
        Completed_MxIP_targs_single_kernel(
            (block_num,),
            (thread_per_block,),
            (high, low, mat, vec)
        )
    else:
        Completed_MxIP_targs_double_kernel(
            (block_num,),
            (thread_per_block,),
            (high, low, mat, vec)
        )

    if sync:
        cp.cuda.Device().synchronize()


def normal_normal_targs(t_indexes, mat, vec, vec_bit, sync: bool = False):
    """
    Completed matrix (4x4) dot vector
            [[A, 0, 0, B],    *   vec
             [0, a, b, 0],
             [0, c, d, 0],
             [C, 0, 0, D]]
    """
    task_number = 1 << (vec_bit - 2)
    thread_per_block = min(256, task_number)
    block_num = task_number // thread_per_block

    if t_indexes[0] > t_indexes[1]:
        high, low = t_indexes[0], t_indexes[1]
    else:
        high, low = t_indexes[1], t_indexes[0]

    if vec.dtype == np.complex64:
        Completed_IPxIP_targs_single_kernel(
            (block_num,),
            (thread_per_block,),
            (high, low, mat, vec)
        )
    else:
        Completed_IPxIP_targs_double_kernel(
            (block_num,),
            (thread_per_block,),
            (high, low, mat, vec)
        )

    if sync:
        cp.cuda.Device().synchronize()


def diagonal_normal_targs(t_indexes, mat, vec, vec_bit, sync: bool = False):
    """
    Completed matrix (4x4) dot vector
            [[A, B, 0, 0],    *   vec
             [C, D, 0, 0],
             [0, 0, a, b],
             [0, 0, c, d]]
    """
    task_number = 1 << (vec_bit - 2)
    thread_per_block = min(256, task_number)
    block_num = task_number // thread_per_block

    if vec.dtype == np.complex64:
        Diagonal_Multiply_normal_single_kernel(
            (block_num,),
            (thread_per_block,),
            (t_indexes[0], t_indexes[1], mat, vec)
        )
    else:
        Diagonal_Multiply_normal_double_kernel(
            (block_num,),
            (thread_per_block,),
            (t_indexes[0], t_indexes[1], mat, vec)
        )

    if sync:
        cp.cuda.Device().synchronize()
<<<<<<< HEAD
=======
    
>>>>>>> bdf0331d


def swap_targ(t_index, vec, vec_bit, sync: bool = False):
    """
    reverse diagonal matrix (2x2) dot vector
        [[0, 1],        *       vec
         [1, 0]]
    """
    task_number = 1 << (vec_bit - 1)
    thread_per_block = min(256, task_number)
    block_num = task_number // thread_per_block

    if vec.dtype == np.complex64:
        RDiagonal_Swap_targ_single_kernel(
            (block_num,),
            (thread_per_block,),
            (t_index, vec)
        )
    else:
        RDiagonal_Swap_targ_double_kernel(
            (block_num,),
            (thread_per_block,),
            (t_index, vec)
        )

    if sync:
        cp.cuda.Device().synchronize()


def reverse_targ(t_index, mat, vec, vec_bit, sync: bool = False):
    """
    reverse diagonal matrix (2x2) dot vector
        [[0, a],        *       vec
         [b, 0]]
    """
    task_number = 1 << (vec_bit - 1)
    thread_per_block = min(256, task_number)
    block_num = task_number // thread_per_block

    if vec.dtype == np.complex64:
        RDiagonal_MultiplySwap_targ_single_kernel(
            (block_num,),
            (thread_per_block,),
            (t_index, mat, vec)
        )
    else:
        RDiagonal_MultiplySwap_targ_double_kernel(
            (block_num,),
            (thread_per_block,),
            (t_index, mat, vec)
        )

    if sync:
        cp.cuda.Device().synchronize()


def reverse_ctargs(c_index, t_index, mat, vec, vec_bit, sync: bool = False):
    """
    Controlled matrix (4x4) dot vector
     e.g.   [[1, 0, 0, 0],    *   vec
             [0, 1, 0, 0],
             [0, 0, 0, a],
             [0, 0, b, 0]]
    """
    task_number = 1 << (vec_bit - 2)
    thread_per_block = min(256, task_number)
    block_num = task_number // thread_per_block

    if vec.dtype == np.complex64:
        Controlled_MultiplySwap_ctargs_single_kernel(
            (block_num,),
            (thread_per_block,),
            (mat, vec, c_index, t_index)
        )
    else:
        Controlled_MultiplySwap_ctargs_double_kernel(
            (block_num,),
            (thread_per_block,),
            (mat, vec, c_index, t_index)
        )

    if sync:
        cp.cuda.Device().synchronize()


def swap_targs(t_indexes, mat, vec, vec_bit, sync: bool = False):
    """
    Controlled matrix (4x4) dot vector
            [[1, 0, 0, 0],    *   vec
             [0, 0, a, 0],
             [0, b, 0, 0],
             [0, 0, 0, 1]]
    """
    task_number = 1 << (vec_bit - 2)
    thread_per_block = min(256, task_number)
    block_num = task_number // thread_per_block

    if t_indexes[0] > t_indexes[1]:
        high, low = t_indexes[0], t_indexes[1]
    else:
        high, low = t_indexes[1], t_indexes[0]

    if vec.dtype == np.complex64:
        Controlled_Swap_targs_single_kernel(
            (block_num,),
            (thread_per_block,),
            (high, low, mat, vec)
        )
    else:
        Controlled_Swap_targs_double_kernel(
            (block_num,),
            (thread_per_block,),
            (high, low, mat, vec)
        )

    if sync:
        cp.cuda.Device().synchronize()


def reverse_more(c_indexes, t_index, vec, vec_bit, sync: bool = False):
    """
    Controlled matrix (8x8) dot vector
       [[1, 0, 0, 0, 0, 0, 0, 0],       *       vec
        [0, 1, 0, 0, 0, 0, 0, 0],
        [0, 0, 1, 0, 0, 0, 0, 0],
        [0, 0, 0, 1, 0, 0, 0, 0],
        [0, 0, 0, 0, 1, 0, 0, 0],
        [0, 0, 0, 0, 0, 1, 0, 0],
        [0, 0, 0, 0, 0, 0, 0, 1],
        [0, 0, 0, 0, 0, 0, 1, 0]]
    """
    task_number = 1 << (vec_bit - 3)
    thread_per_block = min(256, task_number)
    block_num = task_number // thread_per_block

    if c_indexes[0] > c_indexes[1]:
        high, low = c_indexes[0], c_indexes[1]
    else:
        high, low = c_indexes[1], c_indexes[0]

    if vec.dtype == np.complex64:
        Controlled_Swap_more_single_kernel(
            (block_num,),
            (thread_per_block,),
            (high, low, t_index, vec)
        )
    else:
        Controlled_Swap_more_double_kernel(
            (block_num,),
            (thread_per_block,),
            (high, low, t_index, vec)
        )

    if sync:
        cp.cuda.Device().synchronize()


def diagonal_more(c_indexes, t_index, mat, vec, vec_bit, sync: bool = False):
    """
    Controlled matrix (8x8) dot vector
       [[1, 0, 0, 0, 0, 0, 0, 0],       *       vec
        [0, 1, 0, 0, 0, 0, 0, 0],
        [0, 0, 1, 0, 0, 0, 0, 0],
        [0, 0, 0, 1, 0, 0, 0, 0],
        [0, 0, 0, 0, 1, 0, 0, 0],
        [0, 0, 0, 0, 0, 1, 0, 0],
        [0, 0, 0, 0, 0, 0, a, 0],
        [0, 0, 0, 0, 0, 0, 0, b]]
    """
    task_number = 1 << (vec_bit - 3)
    thread_per_block = min(256, task_number)
    block_num = task_number // thread_per_block

    if c_indexes[0] > c_indexes[1]:
        high, low = c_indexes[0], c_indexes[1]
    else:
        high, low = c_indexes[1], c_indexes[0]

    if vec.dtype == np.complex64:
        Controlled_Multiply_more_single_kernel(
            (block_num,),
            (thread_per_block,),
            (high, low, t_index, mat, vec)
        )
    else:
        Controlled_Multiply_more_double_kernel(
            (block_num,),
            (thread_per_block,),
            (high, low, t_index, mat, vec)
        )

    if sync:
        cp.cuda.Device().synchronize()


def swap_tmore(t_indexes, c_index, vec, vec_bit, sync: bool = False):
    """
    Controlled matrix (8x8) dot vector
       [[1, 0, 0, 0, 0, 0, 0, 0],       *       vec
        [0, 1, 0, 0, 0, 0, 0, 0],
        [0, 0, 1, 0, 0, 0, 0, 0],
        [0, 0, 0, 1, 0, 0, 0, 0],
        [0, 0, 0, 0, 1, 0, 0, 0],
        [0, 0, 0, 0, 0, 0, 1, 0],
        [0, 0, 0, 0, 0, 1, 0, 0],
        [0, 0, 0, 0, 0, 0, 0, 1]]
    """
    task_number = 1 << (vec_bit - 3)
    thread_per_block = min(256, task_number)
    block_num = task_number // thread_per_block

    if t_indexes[0] > t_indexes[1]:
        high, low = t_indexes[0], t_indexes[1]
    else:
        high, low = t_indexes[1], t_indexes[0]

    if vec.dtype == np.complex64:
        Controlled_Swap_tmore_single_kernel(
            (block_num,),
            (thread_per_block,),
            (high, low, c_index, vec)
        )
    else:
        Controlled_Swap_tmore_double_kernel(
            (block_num,),
            (thread_per_block,),
            (high, low, c_index, vec)
        )

    if sync:
        cp.cuda.Device().synchronize()


"""
Special Gates: MeasureGate, ResetGate and PermGate
"""
prop_add_single_kernel = cp.RawKernel(r'''
    #include <cupy/complex.cuh>
    extern "C" __global__
    void ProbAddSingle(const int index, complex<float>* vec, complex<float>* out) {
        int label = blockDim.x * blockIdx.x + threadIdx.x;
        int _0 = (label & ((1 << index) - 1))
                + (label >> index << (index + 1));
        out[label] = abs(vec[_0]) * abs(vec[_0]);
    }
    ''', 'ProbAddSingle')


prop_add_double_kernel = cp.RawKernel(r'''
    #include <cupy/complex.cuh>
    extern "C" __global__
    void ProbAddDouble(const int index, complex<double>* vec, complex<double>* out) {
        int label = blockDim.x * blockIdx.x + threadIdx.x;
        int _0 = (label & ((1 << index) - 1))
                + (label >> index << (index + 1));
        out[label] = abs(vec[_0]) * abs(vec[_0]);
    }
    ''', 'ProbAddDouble')


MeasureGate_prop = cp.ReductionKernel(
    'T x',
    'T y',
    'x',
    'a + b',
    'y = abs(a)',
    '0',
    'MeasureGate_prop'
)


mn_measureprob_calculator = cp.ReductionKernel(
    'T x',
    'T y',
    'x',
    'a + b',
    'y = abs(a)*abs(a)',
    '0',
    'mn_measureprob_calculator'
)


MeasureGate0_single_kernel = cp.RawKernel(r'''
    #include <cupy/complex.cuh>
    extern "C" __global__
    void MeasureGate0Single(const int index, const float generation, complex<float>* vec) {
        int label = blockDim.x * blockIdx.x + threadIdx.x;
        int _0 = (label & ((1 << index) - 1))
                + (label >> index << (index + 1));
        vec[_0] = vec[_0] * generation;
        vec[_0 + (1 << index)] = complex<float>(0, 0);
    }
    ''', 'MeasureGate0Single')


MeasureGate1_single_kernel = cp.RawKernel(r'''
    #include <cupy/complex.cuh>
    extern "C" __global__
    void MeasureGate1Single(const int index, const float generation, complex<float>* vec) {
        int label = blockDim.x * blockIdx.x + threadIdx.x;
        int _0 = (label & ((1 << index) - 1))
                + (label >> index << (index + 1));
        int _1 = _0 + (1 << index);
        vec[_0] = complex<float>(0, 0);
        vec[_1] = vec[_1] * generation;
    }
    ''', 'MeasureGate1Single')


MeasureGate0_double_kernel = cp.RawKernel(r'''
    #include <cupy/complex.cuh>
    extern "C" __global__
    void MeasureGate0Double(const int index, const double generation, complex<double>* vec) {
        int label = blockDim.x * blockIdx.x + threadIdx.x;
        int _0 = (label & ((1 << index) - 1))
                + (label >> index << (index + 1));
        vec[_0] = vec[_0] * generation;
        vec[_0 + (1 << index)] = complex<double>(0, 0);
    }
    ''', 'MeasureGate0Double')


MeasureGate1_double_kernel = cp.RawKernel(r'''
    #include <cupy/complex.cuh>
    extern "C" __global__
    void MeasureGate1Double(const int index, const double generation, complex<double>* vec) {
        int label = blockDim.x * blockIdx.x + threadIdx.x;
        int _0 = (label & ((1 << index) - 1))
                + (label >> index << (index + 1));
        int _1 = _0 + (1 << index);
        vec[_0] = complex<double>(0, 0);
        vec[_1] = vec[_1] * generation;
    }
    ''', 'MeasureGate1Double')


ResetGate0_single_kernel = cp.RawKernel(r'''
    #include <cupy/complex.cuh>
    extern "C" __global__
    void ResetGate0Float(const int index, const float generation, complex<float>* vec) {
        int label = blockDim.x * blockIdx.x + threadIdx.x;
        int _0 = (label & ((1 << index) - 1))
                + (label >> index << (index + 1));
        vec[_0] = vec[_0] / generation;
        vec[_0 + (1 << index)] = complex<float>(0, 0);
    }
    ''', 'ResetGate0Float')


ResetGate1_single_kernel = cp.RawKernel(r'''
    #include <cupy/complex.cuh>
    extern "C" __global__
    void ResetGate1Float(const int index, const float generation, complex<float>* vec) {
        int label = blockDim.x * blockIdx.x + threadIdx.x;
        int _0 = (label & ((1 << index) - 1))
                + (label >> index << (index + 1));
        int _1 = _0 + (1 << index);

        vec[_0] = vec[_1];
        vec[_1] = complex<float>(0, 0);
    }
    ''', 'ResetGate1Float')


ResetGate0_double_kernel = cp.RawKernel(r'''
    #include <cupy/complex.cuh>
    extern "C" __global__
    void ResetGate0Double(const int index, const double generation, complex<double>* vec) {
        int label = blockDim.x * blockIdx.x + threadIdx.x;
        int _0 = (label & ((1 << index) - 1))
                + (label >> index << (index + 1));
        vec[_0] = vec[_0] / generation;
        vec[_0 + (1 << index)] = complex<double>(0, 0);
    }
    ''', 'ResetGate0Double')


ResetGate1_double_kernel = cp.RawKernel(r'''
    #include <cupy/complex.cuh>
    extern "C" __global__
    void ResetGate1Double(const int index, const double generation, complex<double>* vec) {
        int label = blockDim.x * blockIdx.x + threadIdx.x;
        int _1 = (label & ((1 << index) - 1))
                + (label >> index << (index + 1))
                + (1 << index);

        vec[label] = vec[_1];
    }
    ''', 'ResetGate1Double')


def measured_prob_calculate(index, vec, vec_bit, all_measured: bool = False, sync: bool = False):
    # Deal with the whole vector state measured, only happen for multi-nodes simulator
    if all_measured:
        prob = mn_measureprob_calculator(vec)
        return prob.real

    # Kernel function preparation
    task_number = 1 << (vec_bit - 1)
    thread_per_block = min(256, task_number)
    block_num = task_number // thread_per_block
    kernel_functions = prop_add_double_kernel if vec.dtype == np.complex128 else prop_add_single_kernel

    # Calculated the probability of measured 1 at current index
    out = cp.empty(task_number, dtype=vec.dtype)
    kernel_functions(
        (block_num, ),
        (thread_per_block, ),
        (index, vec, out)
    )

    prob = MeasureGate_prop(out, axis=0).real

    if sync:
        cp.cuda.Device().synchronize()

    return prob


def apply_measuregate(index, vec, vec_bit, prob, sync: bool = False):
    """
    Measure Gate Measure.
    """
    # Kernel function preparation
    task_number = 1 << (vec_bit - 1)
    thread_per_block = min(256, task_number)
    block_num = task_number // thread_per_block
    if vec.dtype == np.complex64:
        kernel_functions = (MeasureGate0_single_kernel, MeasureGate1_single_kernel)
        float_type = np.float32
    else:
        kernel_functions = (MeasureGate0_double_kernel, MeasureGate1_double_kernel)
        float_type = np.float64

    # Apply to state vector
    _0 = random.random()
    _1 = _0 > prob
    if not _1:
        alpha = float_type(1 / np.sqrt(prob))
        kernel_functions[0](
            (block_num, ),
            (thread_per_block, ),
            (index, alpha, vec)
        )
    else:
        alpha = float_type(1 / np.sqrt(1 - prob))
        kernel_functions[1](
            (block_num,),
            (thread_per_block,),
            (index, alpha, vec)
        )

    if sync:
        cp.cuda.Device().synchronize()

    return _1


def apply_resetgate(index, vec, vec_bit, prob, sync: bool = False):
    """
    Measure Gate Measure.
    """
    # Kernel function preparation
    task_number = 1 << (vec_bit - 1)
    thread_per_block = min(256, task_number)
    block_num = task_number // thread_per_block
    if vec.dtype == np.complex64:
        kernel_functions = (ResetGate0_single_kernel, ResetGate1_single_kernel)
    else:
        kernel_functions = (ResetGate0_double_kernel, ResetGate1_double_kernel)

    # Apply to state vector
    alpha = np.float64(np.sqrt(prob))
    if alpha < 1e-6:
        kernel_functions[1](
            (block_num, ),
            (thread_per_block,),
            (index, alpha, vec)
        )
    else:
        kernel_functions[0](
            (block_num,),
            (thread_per_block,),
            (index, alpha, vec)
        )

    if sync:
        cp.cuda.Device().synchronize()


kernel_funcs = list(locals().keys())
for name in kernel_funcs:
    if name.endswith("kernel"):
        locals()[name].compile()<|MERGE_RESOLUTION|>--- conflicted
+++ resolved
@@ -681,11 +681,6 @@
             gw = label >> t0 << (t0 + 1);
             _0 = (gw >> t1 << (t1 + 1)) + (gw & (offset2 - offset1)) + (label & mask1);
         }
-<<<<<<< HEAD
-
-=======
-        
->>>>>>> bdf0331d
         int _1 = _0 + offset1;
         int _2 = _0 + offset2;
         int _3 = _1 + offset2;
@@ -693,11 +688,6 @@
         complex<float> temp_0 = vec[_0];
         vec[_0] = vec[_0]*mat[0] + vec[_1]*mat[1];
         vec[_1] = temp_0*mat[4] + vec[_1]*mat[5];
-<<<<<<< HEAD
-
-=======
-        
->>>>>>> bdf0331d
         complex<float> temp_2 = vec[_2];
         vec[_2] = vec[_2]*mat[10] + vec[_3]*mat[11];
         vec[_3] =temp_2*mat[14] + vec[_3]*mat[15];
@@ -710,11 +700,6 @@
     extern "C" __global__
     void DiagxNormal(int t0, int t1, const complex<double>* mat, complex<double>* vec) {
         int label = blockDim.x * blockIdx.x + threadIdx.x;
-<<<<<<< HEAD
-
-=======
-        
->>>>>>> bdf0331d
         const int offset1 = 1 << t0;
         const int offset2 = 1 << t1;
         const int mask1 = offset1 - 1;
@@ -730,7 +715,6 @@
             gw = label >> t0 << (t0 + 1);
             _0 = (gw >> t1 << (t1 + 1)) + (gw & (offset2 - offset1)) + (label & mask1);
         }
-<<<<<<< HEAD
 
         int _1 = _0 + offset1;
         int _2 = _0 + offset2;
@@ -740,17 +724,6 @@
         vec[_0] = vec[_0]*mat[0] + vec[_1]*mat[1];
         vec[_1] = temp_0*mat[4] + vec[_1]*mat[5];
 
-=======
-        
-        int _1 = _0 + offset1;
-        int _2 = _0 + offset2;
-        int _3 = _1 + offset2;
-        
-        complex<double> temp_0 = vec[_0];
-        vec[_0] = vec[_0]*mat[0] + vec[_1]*mat[1];
-        vec[_1] = temp_0*mat[4] + vec[_1]*mat[5];
-        
->>>>>>> bdf0331d
         complex<double> temp_2 = vec[_2];
         vec[_2] = vec[_2]*mat[10] + vec[_3]*mat[11];
         vec[_3] =temp_2*mat[14] + vec[_3]*mat[15];
@@ -1384,10 +1357,6 @@
 
     if sync:
         cp.cuda.Device().synchronize()
-<<<<<<< HEAD
-=======
-    
->>>>>>> bdf0331d
 
 
 def swap_targ(t_index, vec, vec_bit, sync: bool = False):
