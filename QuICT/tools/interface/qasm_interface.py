--- conflicted
+++ resolved
@@ -1,448 +1,416 @@
-#!/usr/bin/env python
-# -*- coding:utf8 -*-
-# @TIME    : 2020/3/22 10:31
-# @Author  : Han Yu
-# @File    : _qasmInterface.py
-
-import os
-from collections import OrderedDict
-from configparser import ConfigParser
-
-from QuICT.core import Circuit
-from QuICT.core.gate import *
-from QuICT.core.utils import GateType
-from QuICT.core.exception import QasmInputException
-from QuICT.lib import Qasm
-
-from .basic_interface import BasicInterface
-
-
-class qasm_qreg(object):
-    """ the target bit in the qasm grammer tree
-
-    """
-
-    def __init__(self, index_list, name):
-        self.index = index_list
-        self.name = name
-
-
-class qasm_creg(object):
-    """ the control bit in the qasm grammer tree
-
-    """
-
-    def __init__(self, index_list, name):
-        self.index = index_list
-        self.name = name
-
-
-class OPENQASMInterface(BasicInterface):
-    # qasm mapping to QuICT
-    standard_extension = {
-        "u1": GateType.u1,
-        "u2": GateType.u2,
-        "u3": GateType.u3,
-        "U": GateType.u3,
-        "x": GateType.x,
-        "y": GateType.y,
-        "z": GateType.z,
-        "t": GateType.t,
-        "tdg": GateType.tdg,
-        "s": GateType.s,
-        "sdg": GateType.sdg,
-        "swap": GateType.swap,
-        "rx": GateType.rx,
-        "ry": GateType.ry,
-        "rz": GateType.rz,
-        "id": GateType.id,
-        "h": GateType.h,
-        "cx": GateType.cx,
-        "ccx": GateType.ccx,
-        "cy": GateType.cy,
-        "cz": GateType.cz,
-        "ch": GateType.ch,
-        "crz": GateType.crz,
-        "rzz": GateType.Rzz,
-        "cu1": GateType.cu1,
-        "cu3": GateType.cu3,
-        "cswap": GateType.cswap
-    }
-
-    token = None
-
-    DEFAULT_QUICT_PATH = os.path.join(os.path.expanduser("~"),
-                                      '.QuICT')
-
-    DEFAULT_QUICT_FILE = os.path.join(os.path.expanduser("~"),
-                                      '.QuICT', 'accounts.ini')
-
-    @staticmethod
-    def load_circuit(circuit: Circuit):
-        instance = OPENQASMInterface()
-        instance.circuit = circuit
-        instance.analyse_code_from_circuit()
-        return instance
-
-    @staticmethod
-    def load_file(filename: str):
-        instance = OPENQASMInterface()
-        instance.ast = Qasm(filename).parse()
-        instance.analyse_circuit_from_ast(instance.ast)
-        return instance
-
-    def __init__(self):
-        super().__init__()
-        self.circuit = None
-        self.ast = None
-        self.qasm = None
-
-        self.qbits = 0
-        self.cbits = 0
-        self.valid_circuit = False
-        self.valid_qasm = False
-        self.gates = OrderedDict()
-        self.node_gates = []
-        self.qregs = {}
-        self.cregs = {}
-        self.arg_stack = [{}]
-        self.bit_stack = [{}]
-        self.circuit_gates = []
-        self.version = None
-
-    def analyse_circuit_from_ast(self, node):
-        self.valid_circuit = True
-        self.analyse_node(node)
-        if self.valid_circuit:
-            self.circuit = Circuit(self.qbits)
-            self.circuit.extend(self.circuit_gates)
-
-    def analyse_code_from_circuit(self):
-        self.valid_qasm = True
-        self.qasm = self.circuit.qasm()
-        if self.qasm == "error":
-            self.qasm = None
-            self.valid_qasm = False
-
-    def output_qasm(self, filename=None):
-        if not self.valid_qasm or self.qasm is None:
-            if self.circuit is None:
-                return
-            self.qasm = self.circuit.qasm()
-            if self.qasm != 'error':
-                self.valid_qasm = True
-            else:
-                return False
-        if filename is None:
-            print(self.qasm)
-        else:
-            with open(filename, 'w+') as file:
-                file.write(self.qasm)
-
-    def enable_path(self):
-        if not os.path.exists(self.DEFAULT_QUICT_PATH):
-            os.mkdir(self.DEFAULT_QUICT_PATH)
-
-    def load_token(self):
-        self.enable_path()
-        config_parser = ConfigParser()
-        config_parser.read(self.DEFAULT_QUICT_FILE)
-        if 'account' in config_parser:
-            dic = dict(config_parser.items('account'))
-            if 'token' in dic:
-                self.token = dic['token']
-
-    def save_token(self, token):
-        self.token = token
-        self.enable_path()
-        config_parser = ConfigParser()
-        config_parser['account'] = {
-            'token': token,
-        }
-        with open(self.DEFAULT_QUICT_FILE, 'w') as f:
-            config_parser.write(f)
-
-    def output_qiskit(self, filename, generator_qasm=False, shots=1024):
-        if not self.valid_qasm or self.qasm is None:
-            if self.circuit is None:
-                return
-            self.qasm = self.circuit.qasm()
-            if self.qasm != 'error':
-                self.valid_qasm = True
-            else:
-                return False
-
-        if self.token is None:
-            self.load_token()
-            if self.token is None:
-                token = input("please input token > ")
-                self.save_token(token)
-
-        if generator_qasm:
-            with open(filename + '.qasm', 'w+') as file:
-                file.write(self.qasm)
-            code = """
-<<<<<<< HEAD
-from qiskit import QuantumCircuit
-from qiskit import IBMQ, execute
-from qiskit.providers.ibmq import least_busy
-IBMQ.save_account('{}', overwrite=True)
-circ = QuantumCircuit.from_qasm_file("{}.qasm")
-provider = IBMQ.load_account()
-least_busy_device = least_busy(
-provider.CPU_simulator(simulator=False,
-    filters=lambda x: x.configuration().n_qubits > 4))
-job = execute(circ, least_busy_device, shots={})
-result = job.result()
-print(result.get_counts(circ))
-""".format(self.token, filename, shots)
-=======
-                    from qiskit import QuantumCircuit
-                    from qiskit import IBMQ, execute
-                    from qiskit.providers.ibmq import least_busy
-                    IBMQ.save_account('{}', overwrite=True)
-                    circ = QuantumCircuit.from_qasm_file("{}.qasm")
-                    provider = IBMQ.load_account()
-                    least_busy_device = least_busy(
-                    provider.backends(simulator=False,
-                        filters=lambda x: x.configuration().n_qubits > 4))
-                    job = execute(circ, least_busy_device, shots={})
-                    result = job.result()
-                    print(result.get_counts(circ))
-                """.format(self.token, filename, shots)
-
->>>>>>> c0b90a95
-            with open(filename + '.py', 'w+') as file:
-                file.write(code)
-        else:
-            code = """
-<<<<<<< HEAD
-from qiskit import QuantumCircuit
-from qiskit import IBMQ, execute
-from qiskit.providers.ibmq import least_busy
-IBMQ.save_account('{}')
-circ = QuantumCircuit.from_qasm_str({})
-provider = IBMQ.load_account()
-least_busy_device = least_busy(
-provider.CPU_simulator(simulator=False,
-    filters=lambda x: x.configuration().n_qubits > 4))
-job = execute(circ, least_busy_device, shots={})
-result = job.result()
-print(result.get_counts(circ))
-""".format(self.token, '"""' + self.qasm + '"""', shots)
-=======
-                from qiskit import QuantumCircuit
-                from qiskit import IBMQ, execute
-                from qiskit.providers.ibmq import least_busy
-                IBMQ.save_account('{}')
-                circ = QuantumCircuit.from_qasm_str({})
-                provider = IBMQ.load_account()
-                least_busy_device = least_busy(
-                provider.backends(simulator=False,
-                    filters=lambda x: x.configuration().n_qubits > 4))
-                job = execute(circ, least_busy_device, shots={})
-                result = job.result()
-                print(result.get_counts(circ))
-            """.format(self.token, '"""' + self.qasm + '"""', shots)
-
->>>>>>> c0b90a95
-            with open(filename + '.py', 'w+') as file:
-                file.write(code)
-
-    def analyse_node(self, node):
-        if not self.valid_circuit:
-            return
-        if node.type == "program":
-            for child in node.children:
-                self.analyse_node(child)
-
-        elif node.type == "qreg":
-            self.qregs[node.name] = qasm_qreg([i for i in range(self.qbits, self.qbits + node.index)], node.name)
-            self.qbits += node.index
-
-        elif node.type == "creg":
-            self.cregs[node.name] = qasm_creg([i for i in range(self.cbits, self.cbits + node.index)], node.name)
-            self.cbits += node.index
-
-        elif node.type == "id_list":
-            return [self.get_analyse_id(child) for child in node.children]
-
-        elif node.type == "primary_list":
-            return [self.get_analyse_id(child) for child in node.children]
-
-        elif node.type == "gate":
-            self.analyse_gate(node)
-
-        elif node.type == "custom_unitary":
-            self.analyse_custom(node)
-
-        elif node.type == "universal_unitary":
-            QasmInputException("universal_unitary is deprecated", node.line, node.file)
-
-        elif node.type == "cnot":
-            self.analyse_cnot(node)
-
-        elif node.type == "expression_list":
-            return node.children
-
-        elif node.type == "measure":
-            self.analyse_measure(node)
-
-        elif node.type == "format":
-            self.version = node.version()
-
-        elif node.type == "barrier":
-            pass
-
-        elif node.type == "reset":
-            self.analyse_reset(node)
-
-        elif node.type == "if":
-            self.analyse_if(node)
-
-        elif node.type == "opaque":
-            self.analyse_opaque(node)
-
-        else:
-            QasmInputException("QASM grammer error", node.line, node.file)
-
-    def analyse_gate(self, node):
-        self.gates[node.name] = {}
-        de_gate = self.gates[node.name]
-        de_gate["n_args"] = node.n_args()
-        de_gate["n_bits"] = node.n_bits()
-        if node.n_args() > 0:
-            de_gate["args"] = [element.name for element in node.arguments.children]
-        else:
-            de_gate["args"] = []
-        de_gate["bits"] = [child.name for child in node.bitlist.children]
-        if node.name in self.standard_extension:
-            return
-        de_gate["body"] = node.body
-
-    def analyse_custom(self, node):
-        name = node.name
-        if node.arguments is not None:
-            args = self.analyse_node(node.arguments)
-        else:
-            args = []
-        bits = [
-            self.get_analyse_id(node_element)
-            for node_element in node.bitlist.children
-        ]
-        if name in self.gates:
-            gargs = self.gates[name]["args"]
-            gbits = self.gates[name]["bits"]
-
-            maxidx = max(map(len, bits))
-            for idx in range(maxidx):
-                self.arg_stack.append({gargs[j]: args[j]
-                                       for j in range(len(gargs))})
-                element = [idx * x for x in
-                           [len(bits[j]) > 1 for j in range(len(bits))]]
-                self.bit_stack.append({gbits[j]: bits[j][element[j]]
-                                       for j in range(len(gbits))})
-                self.analyse_name(name,
-                                  gargs,
-                                  gbits)
-                self.arg_stack.pop()
-                self.bit_stack.pop()
-        else:
-            raise QasmInputException("undefined gate:", node.line, node.file)
-
-    def analyse_cnot(self, node):
-        id0 = self.get_analyse_id(node.children[0])
-        id1 = self.get_analyse_id(node.children[1])
-        if not (len(id0) == len(id1) or len(id0) == 1 or len(id1) == 1):
-            raise QasmInputException("the number of bits unmatched:", node.line, node.file)
-
-        maxidx = max([len(id0), len(id1)])
-        for idx in range(maxidx):
-            if len(id0) > 1 and len(id1) > 1:
-                qubit_idxes = [id0[idx], id1[idx]]
-            elif len(id0) > 1:
-                qubit_idxes = [id0[idx], id1[0]]
-            else:
-                qubit_idxes = [id0[0], id1[idx]]
-
-            cx_gate = build_gate(GateType.cx, qubit_idxes)
-            self.circuit_gates.append(cx_gate)
-
-    def analyse_measure(self, node):
-        id0 = self.get_analyse_id(node.children[0])
-        id1 = self.get_analyse_id(node.children[1])
-        if len(id0) != len(id1):
-            raise QasmInputException("the number of bits of registers unmatched:", node.line, node.file)
-
-        for idx, _ in zip(id0, id1):
-            m_gate = build_gate(GateType.measure, [idx])
-            self.circuit_gates.append(m_gate)
-
-    def analyse_reset(self, node):
-        id0 = self.get_analyse_id(node.children[0])
-        for i, _ in enumerate(id0):
-            r_gate = build_gate(GateType.reset, [id0[i]])
-            self.circuit_gates.append(r_gate)
-
-    def analyse_if(self, node):
-        print("if op is not supported:{}", node.type)
-        self.valid_circuit = False
-
-    def analyse_opaque(self, node):
-        pass
-
-    def analyse_name(self, name, gargs, gbits):
-        if name in self.standard_extension:
-            pargs = [self.arg_stack[-1][s].sym(self.arg_stack[:-1]) for s in gargs]
-            targs = [self.bit_stack[-1][s] for s in gbits]
-            type = self.standard_extension[name]
-            gate = build_gate(type, targs, pargs)
-            self.circuit_gates.append(gate)
-        else:
-            body = self.gates[name]['body']
-            for child in body.children:
-                if child.arguments is not None:
-                    args = self.analyse_node(child.arguments)
-                else:
-                    args = []
-                bits = [
-                    self.get_analyse_id(node_element)
-                    for node_element in child.bitlist.children
-                ]
-                gargs = self.gates[child.name]["args"]
-                gbits = self.gates[child.name]["bits"]
-
-                maxidx = max(map(len, bits))
-                for idx in range(maxidx):
-                    self.arg_stack.append({gargs[j]: args[j]
-                                           for j in range(len(gargs))})
-                    element = [idx * x for x in
-                               [len(bits[j]) > 1 for j in range(len(bits))]]
-                    self.bit_stack.append({gbits[j]: bits[j][element[j]]
-                                           for j in range(len(gbits))})
-                    self.analyse_name(child.name,
-                                      gargs,
-                                      gbits)
-                    self.arg_stack.pop()
-                    self.bit_stack.pop()
-
-    def get_analyse_id(self, node):
-        if node.name in self.qregs:
-            reg = self.qregs[node.name]
-        elif node.name in self.cregs:
-            reg = self.cregs[node.name]
-        elif self.bit_stack[-1] and node.name in self.bit_stack[-1]:
-            reg = self.bit_stack[-1][node.name]
-        else:
-            raise QasmInputException("expected qreg or creg name:", node.line, node.file)
-
-        if node.type == "indexed_id":
-            return [reg.index[node.index]]
-        elif node.type == "id":
-            if not self.bit_stack[-1]:
-                return [bit for bit in reg.index]
-            else:
-                if node.name in self.bit_stack[-1]:
-                    return [self.bit_stack[-1][node.name]]
-                raise QasmInputException("expected qreg or creg name:", node.line, node.file)
-        return None+#!/usr/bin/env python
+# -*- coding:utf8 -*-
+# @TIME    : 2020/3/22 10:31
+# @Author  : Han Yu
+# @File    : _qasmInterface.py
+
+import os
+from collections import OrderedDict
+from configparser import ConfigParser
+
+from QuICT.core import Circuit
+from QuICT.core.gate import *
+from QuICT.core.utils import GateType
+from QuICT.core.exception import QasmInputException
+from QuICT.lib import Qasm
+
+from .basic_interface import BasicInterface
+
+
+class qasm_qreg(object):
+    """ the target bit in the qasm grammer tree
+
+    """
+
+    def __init__(self, index_list, name):
+        self.index = index_list
+        self.name = name
+
+
+class qasm_creg(object):
+    """ the control bit in the qasm grammer tree
+
+    """
+
+    def __init__(self, index_list, name):
+        self.index = index_list
+        self.name = name
+
+
+class OPENQASMInterface(BasicInterface):
+    # qasm mapping to QuICT
+    standard_extension = {
+        "u1": GateType.u1,
+        "u2": GateType.u2,
+        "u3": GateType.u3,
+        "U": GateType.u3,
+        "x": GateType.x,
+        "y": GateType.y,
+        "z": GateType.z,
+        "t": GateType.t,
+        "tdg": GateType.tdg,
+        "s": GateType.s,
+        "sdg": GateType.sdg,
+        "swap": GateType.swap,
+        "rx": GateType.rx,
+        "ry": GateType.ry,
+        "rz": GateType.rz,
+        "id": GateType.id,
+        "h": GateType.h,
+        "cx": GateType.cx,
+        "ccx": GateType.ccx,
+        "cy": GateType.cy,
+        "cz": GateType.cz,
+        "ch": GateType.ch,
+        "crz": GateType.crz,
+        "rzz": GateType.Rzz,
+        "cu1": GateType.cu1,
+        "cu3": GateType.cu3,
+        "cswap": GateType.cswap
+    }
+
+    token = None
+
+    DEFAULT_QUICT_PATH = os.path.join(os.path.expanduser("~"),
+                                      '.QuICT')
+
+    DEFAULT_QUICT_FILE = os.path.join(os.path.expanduser("~"),
+                                      '.QuICT', 'accounts.ini')
+
+    @staticmethod
+    def load_circuit(circuit: Circuit):
+        instance = OPENQASMInterface()
+        instance.circuit = circuit
+        instance.analyse_code_from_circuit()
+        return instance
+
+    @staticmethod
+    def load_file(filename: str):
+        instance = OPENQASMInterface()
+        instance.ast = Qasm(filename).parse()
+        instance.analyse_circuit_from_ast(instance.ast)
+        return instance
+
+    def __init__(self):
+        super().__init__()
+        self.circuit = None
+        self.ast = None
+        self.qasm = None
+
+        self.qbits = 0
+        self.cbits = 0
+        self.valid_circuit = False
+        self.valid_qasm = False
+        self.gates = OrderedDict()
+        self.node_gates = []
+        self.qregs = {}
+        self.cregs = {}
+        self.arg_stack = [{}]
+        self.bit_stack = [{}]
+        self.circuit_gates = []
+        self.version = None
+
+    def analyse_circuit_from_ast(self, node):
+        self.valid_circuit = True
+        self.analyse_node(node)
+        if self.valid_circuit:
+            self.circuit = Circuit(self.qbits)
+            self.circuit.extend(self.circuit_gates)
+
+    def analyse_code_from_circuit(self):
+        self.valid_qasm = True
+        self.qasm = self.circuit.qasm()
+        if self.qasm == "error":
+            self.qasm = None
+            self.valid_qasm = False
+
+    def output_qasm(self, filename=None):
+        if not self.valid_qasm or self.qasm is None:
+            if self.circuit is None:
+                return
+            self.qasm = self.circuit.qasm()
+            if self.qasm != 'error':
+                self.valid_qasm = True
+            else:
+                return False
+        if filename is None:
+            print(self.qasm)
+        else:
+            with open(filename, 'w+') as file:
+                file.write(self.qasm)
+
+    def enable_path(self):
+        if not os.path.exists(self.DEFAULT_QUICT_PATH):
+            os.mkdir(self.DEFAULT_QUICT_PATH)
+
+    def load_token(self):
+        self.enable_path()
+        config_parser = ConfigParser()
+        config_parser.read(self.DEFAULT_QUICT_FILE)
+        if 'account' in config_parser:
+            dic = dict(config_parser.items('account'))
+            if 'token' in dic:
+                self.token = dic['token']
+
+    def save_token(self, token):
+        self.token = token
+        self.enable_path()
+        config_parser = ConfigParser()
+        config_parser['account'] = {
+            'token': token,
+        }
+        with open(self.DEFAULT_QUICT_FILE, 'w') as f:
+            config_parser.write(f)
+
+    def output_qiskit(self, filename, generator_qasm=False, shots=1024):
+        if not self.valid_qasm or self.qasm is None:
+            if self.circuit is None:
+                return
+            self.qasm = self.circuit.qasm()
+            if self.qasm != 'error':
+                self.valid_qasm = True
+            else:
+                return False
+
+        if self.token is None:
+            self.load_token()
+            if self.token is None:
+                token = input("please input token > ")
+                self.save_token(token)
+
+        if generator_qasm:
+            with open(filename + '.qasm', 'w+') as file:
+                file.write(self.qasm)
+            code = """
+                    from qiskit import QuantumCircuit
+                    from qiskit import IBMQ, execute
+                    from qiskit.providers.ibmq import least_busy
+                    IBMQ.save_account('{}', overwrite=True)
+                    circ = QuantumCircuit.from_qasm_file("{}.qasm")
+                    provider = IBMQ.load_account()
+                    least_busy_device = least_busy(
+                    provider.backends(simulator=False,
+                        filters=lambda x: x.configuration().n_qubits > 4))
+                    job = execute(circ, least_busy_device, shots={})
+                    result = job.result()
+                    print(result.get_counts(circ))
+                """.format(self.token, filename, shots)
+
+            with open(filename + '.py', 'w+') as file:
+                file.write(code)
+        else:
+            code = """
+                from qiskit import QuantumCircuit
+                from qiskit import IBMQ, execute
+                from qiskit.providers.ibmq import least_busy
+                IBMQ.save_account('{}')
+                circ = QuantumCircuit.from_qasm_str({})
+                provider = IBMQ.load_account()
+                least_busy_device = least_busy(
+                provider.backends(simulator=False,
+                    filters=lambda x: x.configuration().n_qubits > 4))
+                job = execute(circ, least_busy_device, shots={})
+                result = job.result()
+                print(result.get_counts(circ))
+            """.format(self.token, '"""' + self.qasm + '"""', shots)
+
+            with open(filename + '.py', 'w+') as file:
+                file.write(code)
+
+    def analyse_node(self, node):
+        if not self.valid_circuit:
+            return
+        if node.type == "program":
+            for child in node.children:
+                self.analyse_node(child)
+
+        elif node.type == "qreg":
+            self.qregs[node.name] = qasm_qreg([i for i in range(self.qbits, self.qbits + node.index)], node.name)
+            self.qbits += node.index
+
+        elif node.type == "creg":
+            self.cregs[node.name] = qasm_creg([i for i in range(self.cbits, self.cbits + node.index)], node.name)
+            self.cbits += node.index
+
+        elif node.type == "id_list":
+            return [self.get_analyse_id(child) for child in node.children]
+
+        elif node.type == "primary_list":
+            return [self.get_analyse_id(child) for child in node.children]
+
+        elif node.type == "gate":
+            self.analyse_gate(node)
+
+        elif node.type == "custom_unitary":
+            self.analyse_custom(node)
+
+        elif node.type == "universal_unitary":
+            QasmInputException("universal_unitary is deprecated", node.line, node.file)
+
+        elif node.type == "cnot":
+            self.analyse_cnot(node)
+
+        elif node.type == "expression_list":
+            return node.children
+
+        elif node.type == "measure":
+            self.analyse_measure(node)
+
+        elif node.type == "format":
+            self.version = node.version()
+
+        elif node.type == "barrier":
+            pass
+
+        elif node.type == "reset":
+            self.analyse_reset(node)
+
+        elif node.type == "if":
+            self.analyse_if(node)
+
+        elif node.type == "opaque":
+            self.analyse_opaque(node)
+
+        else:
+            QasmInputException("QASM grammer error", node.line, node.file)
+
+    def analyse_gate(self, node):
+        self.gates[node.name] = {}
+        de_gate = self.gates[node.name]
+        de_gate["n_args"] = node.n_args()
+        de_gate["n_bits"] = node.n_bits()
+        if node.n_args() > 0:
+            de_gate["args"] = [element.name for element in node.arguments.children]
+        else:
+            de_gate["args"] = []
+        de_gate["bits"] = [child.name for child in node.bitlist.children]
+        if node.name in self.standard_extension:
+            return
+        de_gate["body"] = node.body
+
+    def analyse_custom(self, node):
+        name = node.name
+        if node.arguments is not None:
+            args = self.analyse_node(node.arguments)
+        else:
+            args = []
+        bits = [
+            self.get_analyse_id(node_element)
+            for node_element in node.bitlist.children
+        ]
+        if name in self.gates:
+            gargs = self.gates[name]["args"]
+            gbits = self.gates[name]["bits"]
+
+            maxidx = max(map(len, bits))
+            for idx in range(maxidx):
+                self.arg_stack.append({gargs[j]: args[j]
+                                       for j in range(len(gargs))})
+                element = [idx * x for x in
+                           [len(bits[j]) > 1 for j in range(len(bits))]]
+                self.bit_stack.append({gbits[j]: bits[j][element[j]]
+                                       for j in range(len(gbits))})
+                self.analyse_name(name,
+                                  gargs,
+                                  gbits)
+                self.arg_stack.pop()
+                self.bit_stack.pop()
+        else:
+            raise QasmInputException("undefined gate:", node.line, node.file)
+
+    def analyse_cnot(self, node):
+        id0 = self.get_analyse_id(node.children[0])
+        id1 = self.get_analyse_id(node.children[1])
+        if not (len(id0) == len(id1) or len(id0) == 1 or len(id1) == 1):
+            raise QasmInputException("the number of bits unmatched:", node.line, node.file)
+
+        maxidx = max([len(id0), len(id1)])
+        for idx in range(maxidx):
+            if len(id0) > 1 and len(id1) > 1:
+                qubit_idxes = [id0[idx], id1[idx]]
+            elif len(id0) > 1:
+                qubit_idxes = [id0[idx], id1[0]]
+            else:
+                qubit_idxes = [id0[0], id1[idx]]
+
+            cx_gate = build_gate(GateType.cx, qubit_idxes)
+            self.circuit_gates.append(cx_gate)
+
+    def analyse_measure(self, node):
+        id0 = self.get_analyse_id(node.children[0])
+        id1 = self.get_analyse_id(node.children[1])
+        if len(id0) != len(id1):
+            raise QasmInputException("the number of bits of registers unmatched:", node.line, node.file)
+
+        for idx, _ in zip(id0, id1):
+            m_gate = build_gate(GateType.measure, [idx])
+            self.circuit_gates.append(m_gate)
+
+    def analyse_reset(self, node):
+        id0 = self.get_analyse_id(node.children[0])
+        for i, _ in enumerate(id0):
+            r_gate = build_gate(GateType.reset, [id0[i]])
+            self.circuit_gates.append(r_gate)
+
+    def analyse_if(self, node):
+        print("if op is not supported:{}", node.type)
+        self.valid_circuit = False
+
+    def analyse_opaque(self, node):
+        pass
+
+    def analyse_name(self, name, gargs, gbits):
+        if name in self.standard_extension:
+            pargs = [self.arg_stack[-1][s].sym(self.arg_stack[:-1]) for s in gargs]
+            targs = [self.bit_stack[-1][s] for s in gbits]
+            type = self.standard_extension[name]
+            gate = build_gate(type, targs, pargs)
+            self.circuit_gates.append(gate)
+        else:
+            body = self.gates[name]['body']
+            for child in body.children:
+                if child.arguments is not None:
+                    args = self.analyse_node(child.arguments)
+                else:
+                    args = []
+                bits = [
+                    self.get_analyse_id(node_element)
+                    for node_element in child.bitlist.children
+                ]
+                gargs = self.gates[child.name]["args"]
+                gbits = self.gates[child.name]["bits"]
+
+                maxidx = max(map(len, bits))
+                for idx in range(maxidx):
+                    self.arg_stack.append({gargs[j]: args[j]
+                                           for j in range(len(gargs))})
+                    element = [idx * x for x in
+                               [len(bits[j]) > 1 for j in range(len(bits))]]
+                    self.bit_stack.append({gbits[j]: bits[j][element[j]]
+                                           for j in range(len(gbits))})
+                    self.analyse_name(child.name,
+                                      gargs,
+                                      gbits)
+                    self.arg_stack.pop()
+                    self.bit_stack.pop()
+
+    def get_analyse_id(self, node):
+        if node.name in self.qregs:
+            reg = self.qregs[node.name]
+        elif node.name in self.cregs:
+            reg = self.cregs[node.name]
+        elif self.bit_stack[-1] and node.name in self.bit_stack[-1]:
+            reg = self.bit_stack[-1][node.name]
+        else:
+            raise QasmInputException("expected qreg or creg name:", node.line, node.file)
+
+        if node.type == "indexed_id":
+            return [reg.index[node.index]]
+        elif node.type == "id":
+            if not self.bit_stack[-1]:
+                return [bit for bit in reg.index]
+            else:
+                if node.name in self.bit_stack[-1]:
+                    return [self.bit_stack[-1][node.name]]
+                raise QasmInputException("expected qreg or creg name:", node.line, node.file)
+        return None