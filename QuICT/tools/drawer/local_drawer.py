--- conflicted
+++ resolved
@@ -665,10 +665,6 @@
             layer_width = 1
 
             for gate in layer.gates:
-<<<<<<< HEAD
-                if isinstance(gate, (CompositeGate, Operator)) or gate.type == GateType.perm or gate.type == GateType.unitary:
-                    continue
-=======
                 if isinstance(gate, (CompositeGate, Operator)) or gate.type in [GateType.perm, GateType.unitary]:
                     if isinstance(gate, (CompositeGate, Operator)):
                         name = "cg_" + gate.name[-4:] if isinstance(gate, CompositeGate) else gate.name
@@ -678,7 +674,6 @@
                     name_width = round(self._get_text_width(name, self.style.fs) + 0.21 * 2)
                     if layer_width <= name_width:
                         layer_width = name_width + 1
->>>>>>> 3bf487dc
                 elif gate.params > 1:
                     param = self.get_parameter_str(gate.pargs)
                     if '$\\pi$' in param:
