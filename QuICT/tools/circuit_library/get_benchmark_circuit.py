--- conflicted
+++ resolved
@@ -73,12 +73,8 @@
                 CX & (qubits_list) | cir
                 if random.random() > random_para[i]:
                     CX & (random.sample(list(range(width)), 2)) | cir
-<<<<<<< HEAD
-            void_gates += 1
-=======
                     void_gates += 1
 
->>>>>>> 3537c848
             depth = cir.depth()
             cir.name = "+".join(["benchmark", "highly_serialized", f"w{width}_s{size}_d{depth}_v{void_gates}"])
             cirs_list.append(cir)
@@ -136,17 +132,10 @@
                 else:
                     cgate = random.choice([_pattern1(), _pattern2()])
                     cgate | cir
-<<<<<<< HEAD
-            size = cir.size()
-            depth = cir.depth()
-            cir.name = "+".join(["benchmark", "highly_entangled", f"w{width}_s{size}_d{depth}_v{void_gates}"])
-            void_gates_list.append(void_gates)
-=======
 
             size = cir.size()
             depth = cir.depth()
             cir.name = "+".join(["benchmark", "highly_entangled", f"w{width}_s{size}_d{depth}_v{void_gates}"])
->>>>>>> 3537c848
             cirs_list.append(cir)
 
         return cirs_list
@@ -173,15 +162,9 @@
             return cgate
 
         cir_list = []
-<<<<<<< HEAD
-        void_gates = 0
-        random_para = [0.4, 0.6, 0.8, 1]
-        for i in range(len(random_para)):
-=======
         random_para = [0.4, 0.6, 0.8, 1]
         for i in range(len(random_para)):
             void_gates = 0
->>>>>>> 3537c848
             cir = Circuit(width)
             for _ in range(size - width, size, width):
                 flat_build() | cir
