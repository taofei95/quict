from .rc_adder import RCFourierAdderWired
from .hl_adder import HLCarryAdder, HLModAdder
from .draper_adder import DrapperAdder
from .muth_ctrl_adder import MuThCtrlAdder
<<<<<<< HEAD
from .cdkm_adder import CDKMAdder
=======
from .tr_adder import TRIOCarryAdder
>>>>>>> c79937df
<|MERGE_RESOLUTION|>--- conflicted
+++ resolved
@@ -2,8 +2,5 @@
 from .hl_adder import HLCarryAdder, HLModAdder
 from .draper_adder import DrapperAdder
 from .muth_ctrl_adder import MuThCtrlAdder
-<<<<<<< HEAD
-from .cdkm_adder import CDKMAdder
-=======
-from .tr_adder import TRIOCarryAdder
->>>>>>> c79937df
+from .cdkm_adder import CDKMAdderfrom
+from .tr_adder import TRIOCarryAdder