--- conflicted
+++ resolved
@@ -50,13 +50,9 @@
         print("for n = %d, %d errors in %d tests, error rate = %f" %
                 (n, error, N, error/N))
         if error_rate > 0.2:
-<<<<<<< HEAD
             print("for n = %d, %d errors in %d tests, error rate = %f" %
                   (n, error, N, error/N))
-            #assert 0
-=======
             assert 0
->>>>>>> 6a9cab71
     assert 1
 
 '''
