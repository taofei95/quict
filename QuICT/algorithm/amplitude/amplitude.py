<<<<<<< HEAD
#!/usr/bin/env python
# -*- coding:utf8 -*-
# @TIME    : 2020/11/5 8:37
# @Author  : Han Yu
# @File    : Amplitude.py

from QuICT.algorithm import Algorithm
from QuICT import *
from QuICT.backends import systemCdll
from QuICT.simulation.CPU_simulator import CircuitSimulator
import numpy as np
from ctypes import c_int


class Amplitude(Algorithm):
    """ get the amplitude of some circuit with some ancillary qubits which are ignored

    """

    @classmethod
    def run(cls, circuit: Circuit, ancilla=None, use_old_simulator=False):
        """
        Args:
            circuit(Circuit)
            ancilla(list<int>): the indexes of ancillary qubits
            use_old_simulator(bool): Whether to use old simulator
        """
        if ancilla is None:
            ancilla = []
        for qubit_index in ancilla:
            Measure | circuit(qubit_index)
        # circuit.exec()
        for qubit_index in ancilla:
            if int(circuit(qubit_index)) == 1:
                raise Exception("the ancillary is not 0")
        return cls._run(circuit, ancilla, use_old_simulator)

    @staticmethod
    def _run(circuit: Circuit, ancilla=None, use_old_simulator=False):
        """
        Args:
            circuit(Circuit)
            ancilla(list<int>): the indexes of ancillary qubits
            use_old_simulator(bool): Whether to use old simulator
        """
        if use_old_simulator:
            circuit.exec()
            dll = systemCdll.quick_operator_cdll
            amplitude_cheat_operator = dll.amplitude_cheat_operator
            amplitude_cheat_operator.argtypes = [
                np.ctypeslib.ndpointer(dtype=np.complex128, ndim=1, flags="C_CONTIGUOUS"),
                np.ctypeslib.ndpointer(dtype=int, ndim=1, flags="C_CONTIGUOUS"),
                c_int,
                np.ctypeslib.ndpointer(dtype=int, ndim=1, flags="C_CONTIGUOUS"),
            ]

            length = 1 << (circuit.circuit_width() - len(ancilla))

            amplitude_cheat_operator.restype = np.ctypeslib.ndpointer(dtype=np.complex128, shape=(length,))

            tangle_list = []
            tangle_values = np.array([], dtype=np.complex128)
            tangle_length = np.array([], dtype=int)
            qubit_map = np.array([i for i in range(circuit.circuit_width() - len(ancilla))], dtype=int)

            tangle_iter = 0
            q_index = 0
            for qubit in circuit.qubits:
                if q_index in ancilla:
                    q_index += 1
                    continue
                q_index += 1
                if qubit.qState not in tangle_list:
                    tangle_list.append(qubit.qState)
            for tangle in tangle_list:
                tangle_values = np.append(tangle_values, tangle.values)
                tangle_length = np.append(tangle_length, len(tangle.qureg))
                for q in tangle.qureg:
                    qubit_map[tangle_iter + tangle.index_for_qubit(q)] = \
                        q.circuit.index_for_qubit(q, ancilla)
                tangle_iter = tangle_iter + len(tangle.qureg)
            ndpointer = amplitude_cheat_operator(
                tangle_values,
                tangle_length,
                len(tangle_list),
                qubit_map
            )
            values = np.ctypeslib.as_array(ndpointer, shape=(length,))
            return values.tolist()
        else:
            return CircuitSimulator().run(circuit, False)
=======
#!/usr/bin/env python
# -*- coding:utf8 -*-
# @TIME    : 2020/11/5 8:37
# @Author  : Han Yu
# @File    : Amplitude.py

from .._algorithm import Algorithm
from QuICT import *
from QuICT.backends import systemCdll
import numpy as np
from ctypes import c_int


class Amplitude(Algorithm):
    """ get the amplitude of some circuit with some ancillary qubits which are ignored

    """

    @classmethod
    def run(cls, circuit: Circuit, ancilla=None):
        """

        Args:
            circuit(Circuit)
            ancilla(list<int>): the indexes of ancillary qubits
        """
        if ancilla is None:
            ancilla = []
        for qubit_index in ancilla:
            Measure | circuit(qubit_index)
        circuit.exec()
        for qubit_index in ancilla:
            if int(circuit(qubit_index)) == 1:
                raise Exception("the ancillary is not 0")
        return cls._run(circuit, ancilla)

    @staticmethod
    def _run(circuit: Circuit, ancilla=None):
        """

        Args:
            circuit(Circuit)
            ancilla(list<int>): the indexes of ancillary qubits
        """
        circuit.exec()
        dll = systemCdll.quick_operator_cdll
        amplitude_cheat_operator = dll.amplitude_cheat_operator
        amplitude_cheat_operator.argtypes = [
            np.ctypeslib.ndpointer(dtype=np.complex128, ndim=1, flags="C_CONTIGUOUS"),
            np.ctypeslib.ndpointer(dtype=np.int64, ndim=1, flags="C_CONTIGUOUS"),
            c_int,
            np.ctypeslib.ndpointer(dtype=np.int64, ndim=1, flags="C_CONTIGUOUS"),
        ]

        length = 1 << (circuit.circuit_width() - len(ancilla))

        amplitude_cheat_operator.restype = np.ctypeslib.ndpointer(dtype=np.complex128, shape=(length,))

        tangle_list = []
        tangle_values = np.array([], dtype=np.complex128)
        tangle_length = np.array([], dtype=np.int64)
        qubit_map = np.array([i for i in range(circuit.circuit_width() - len(ancilla))], dtype=np.int64)

        tangle_iter = 0
        q_index = 0
        for qubit in circuit.qubits:
            if q_index in ancilla:
                q_index += 1
                continue
            q_index += 1
            if qubit.qState not in tangle_list:
                tangle_list.append(qubit.qState)
        for tangle in tangle_list:
            tangle_values = np.append(tangle_values, tangle.values)
            tangle_length = np.append(tangle_length, len(tangle.qureg))
            for q in tangle.qureg:
                qubit_map[tangle_iter + tangle.index_for_qubit(q)] = \
                    q.circuit.index_for_qubit(q, ancilla)
            tangle_iter = tangle_iter + len(tangle.qureg)
        tangle_length = np.array(tangle_length, dtype=np.int64)
        tangle_values = np.array(tangle_values, dtype=np.complex128)
        ndpointer = amplitude_cheat_operator(
            tangle_values,
            tangle_length,
            len(tangle_list),
            qubit_map
        )
        values = np.ctypeslib.as_array(ndpointer, shape=(length,))
        return values.tolist()
>>>>>>> 4a607488
<|MERGE_RESOLUTION|>--- conflicted
+++ resolved
@@ -1,4 +1,3 @@
-<<<<<<< HEAD
 #!/usr/bin/env python
 # -*- coding:utf8 -*-
 # @TIME    : 2020/11/5 8:37
@@ -89,95 +88,4 @@
             values = np.ctypeslib.as_array(ndpointer, shape=(length,))
             return values.tolist()
         else:
-            return CircuitSimulator().run(circuit, False)
-=======
-#!/usr/bin/env python
-# -*- coding:utf8 -*-
-# @TIME    : 2020/11/5 8:37
-# @Author  : Han Yu
-# @File    : Amplitude.py
-
-from .._algorithm import Algorithm
-from QuICT import *
-from QuICT.backends import systemCdll
-import numpy as np
-from ctypes import c_int
-
-
-class Amplitude(Algorithm):
-    """ get the amplitude of some circuit with some ancillary qubits which are ignored
-
-    """
-
-    @classmethod
-    def run(cls, circuit: Circuit, ancilla=None):
-        """
-
-        Args:
-            circuit(Circuit)
-            ancilla(list<int>): the indexes of ancillary qubits
-        """
-        if ancilla is None:
-            ancilla = []
-        for qubit_index in ancilla:
-            Measure | circuit(qubit_index)
-        circuit.exec()
-        for qubit_index in ancilla:
-            if int(circuit(qubit_index)) == 1:
-                raise Exception("the ancillary is not 0")
-        return cls._run(circuit, ancilla)
-
-    @staticmethod
-    def _run(circuit: Circuit, ancilla=None):
-        """
-
-        Args:
-            circuit(Circuit)
-            ancilla(list<int>): the indexes of ancillary qubits
-        """
-        circuit.exec()
-        dll = systemCdll.quick_operator_cdll
-        amplitude_cheat_operator = dll.amplitude_cheat_operator
-        amplitude_cheat_operator.argtypes = [
-            np.ctypeslib.ndpointer(dtype=np.complex128, ndim=1, flags="C_CONTIGUOUS"),
-            np.ctypeslib.ndpointer(dtype=np.int64, ndim=1, flags="C_CONTIGUOUS"),
-            c_int,
-            np.ctypeslib.ndpointer(dtype=np.int64, ndim=1, flags="C_CONTIGUOUS"),
-        ]
-
-        length = 1 << (circuit.circuit_width() - len(ancilla))
-
-        amplitude_cheat_operator.restype = np.ctypeslib.ndpointer(dtype=np.complex128, shape=(length,))
-
-        tangle_list = []
-        tangle_values = np.array([], dtype=np.complex128)
-        tangle_length = np.array([], dtype=np.int64)
-        qubit_map = np.array([i for i in range(circuit.circuit_width() - len(ancilla))], dtype=np.int64)
-
-        tangle_iter = 0
-        q_index = 0
-        for qubit in circuit.qubits:
-            if q_index in ancilla:
-                q_index += 1
-                continue
-            q_index += 1
-            if qubit.qState not in tangle_list:
-                tangle_list.append(qubit.qState)
-        for tangle in tangle_list:
-            tangle_values = np.append(tangle_values, tangle.values)
-            tangle_length = np.append(tangle_length, len(tangle.qureg))
-            for q in tangle.qureg:
-                qubit_map[tangle_iter + tangle.index_for_qubit(q)] = \
-                    q.circuit.index_for_qubit(q, ancilla)
-            tangle_iter = tangle_iter + len(tangle.qureg)
-        tangle_length = np.array(tangle_length, dtype=np.int64)
-        tangle_values = np.array(tangle_values, dtype=np.complex128)
-        ndpointer = amplitude_cheat_operator(
-            tangle_values,
-            tangle_length,
-            len(tangle_list),
-            qubit_map
-        )
-        values = np.ctypeslib.as_array(ndpointer, shape=(length,))
-        return values.tolist()
->>>>>>> 4a607488
+            return CircuitSimulator().run(circuit, False)