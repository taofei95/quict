--- conflicted
+++ resolved
@@ -3,10 +3,5 @@
 from .CRADL import CRADL
 from .CRAML import CRAML
 from .HE_ansatz import HEAnsatz
-<<<<<<< HEAD
 from .QAOA_layer import QAOALayer
-from .basic_QNN import BasicQNN
-from .thouless_ansatz import Thouless
-=======
-from .QAOA_layer import QAOALayer
->>>>>>> 5d5a403b
+from .thouless_ansatz import Thouless