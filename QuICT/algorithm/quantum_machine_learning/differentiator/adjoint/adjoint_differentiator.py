--- conflicted
+++ resolved
@@ -84,16 +84,11 @@
             state_vector.copy(), self._qubits, expectation_op
         )
         # expectation
-<<<<<<< HEAD
-        expectation = (state_vector.conj() @ self._grad_vector).real
-
-=======
         expectation = (
             (state_vector.conj() @ self._grad_vector).real
             if self._device == "CPU"
             else (state_vector.conj() @ self._grad_vector).real.get()
         )
->>>>>>> 1e65f496
         for idx in range(len(self._bp_pipeline)):
             if self._remain_training_gates == 0:
                 return variables, expectation
@@ -121,22 +116,12 @@
         state_vector_list: list,
         expectation_op: Hamiltonian,
     ):
-<<<<<<< HEAD
-        params_list = []
-=======
         params_grad_list = []
->>>>>>> 1e65f496
         expectation_list = []
         for circuit, state_vector in zip(circuits, state_vector_list):
             params, expectation = self.run(
                 circuit, variables.copy(), state_vector, expectation_op
             )
-<<<<<<< HEAD
-            params_list.append(params)
-            expectation_list.append(expectation)
-
-        return params_list, expectation_list
-=======
             params_grad_list.append(params.grads)
             expectation_list.append(expectation)
 
@@ -165,7 +150,6 @@
             expectation = self.get_expectation(state_vector, expectation_op)
             expectation_list.append(expectation)
         return np.array(expectation_list)
->>>>>>> 1e65f496
 
     def initial_circuit(self, circuit: Circuit):
         circuit.gate_decomposition(decomposition=False)
