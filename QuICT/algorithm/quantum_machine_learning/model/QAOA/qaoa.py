from ..model import Model

from QuICT.algorithm.quantum_machine_learning.ansatz_library import *
from QuICT.algorithm.quantum_machine_learning.utils import Hamiltonian
from QuICT.algorithm.quantum_machine_learning.utils.ml_utils import *
<<<<<<< HEAD
from QuICT.simulation.state_vector import StateVectorSimulator
=======
>>>>>>> 1e65f496


class QAOA(Model):
    def __init__(
        self,
        n_qubits: int,
        p: int,
        hamiltonian: Hamiltonian = None,
        params: np.ndarray = None,
        device: str = "GPU",
        gpu_device_id: int = 0,
        differentiator: str = "adjoint",
    ):
        super(QAOA, self).__init__(
            n_qubits, hamiltonian, params, device, gpu_device_id, differentiator
        )
        assert hamiltonian is not None
        self._qaoa_builder = QAOALayer(n_qubits, p, hamiltonian)
        self._circuit = self._qaoa_builder.init_circuit(params=params)
        self._params = self._qaoa_builder.params

    def run_step(self, optimizer):
        # FP
        state = self._simulator.run(self._circuit)
        # BP
        _, loss = self._differentiator.run(
            self._circuit, self._params, state, -1 * self._hamiltonian
        )
        # optimize
<<<<<<< HEAD
        optimizer.update(
            param = self._params, param_name = "params"
=======
        self._params.pargs = optimizer.update(
            self._params.pargs, self._params.grads, "QAOA_params"
>>>>>>> 1e65f496
        )
        self._params.zero_grad()
        # update
        self.update()
        return state, loss

    def update(self):
        self._circuit = self._qaoa_builder.init_circuit(self._params)

    def sample(self, shots):
        sample = self._simulator.sample(shots)
        return sample<|MERGE_RESOLUTION|>--- conflicted
+++ resolved
@@ -3,10 +3,6 @@
 from QuICT.algorithm.quantum_machine_learning.ansatz_library import *
 from QuICT.algorithm.quantum_machine_learning.utils import Hamiltonian
 from QuICT.algorithm.quantum_machine_learning.utils.ml_utils import *
-<<<<<<< HEAD
-from QuICT.simulation.state_vector import StateVectorSimulator
-=======
->>>>>>> 1e65f496
 
 
 class QAOA(Model):
@@ -36,13 +32,8 @@
             self._circuit, self._params, state, -1 * self._hamiltonian
         )
         # optimize
-<<<<<<< HEAD
-        optimizer.update(
-            param = self._params, param_name = "params"
-=======
         self._params.pargs = optimizer.update(
             self._params.pargs, self._params.grads, "QAOA_params"
->>>>>>> 1e65f496
         )
         self._params.zero_grad()
         # update
