--- conflicted
+++ resolved
@@ -4,14 +4,7 @@
 # @Author  : Han Yu
 # @File    : __init__.py.py
 
-<<<<<<< HEAD
+from ._algorithm import Algorithm
 # from .quantum_algorithm import *
-from .synthetical_unitary import *
-# from .weight_decision import *
-from ._algorithm import Algorithm
-=======
-from ._algorithm import Algorithm
-from .quantum_algorithm import *
 from .synthetical_unitary import SyntheticalUnitary
-from .weight_decision import WeightDecision
->>>>>>> e5e8157e
+# from .weight_decision import WeightDecision