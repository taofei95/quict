--- conflicted
+++ resolved
@@ -19,17 +19,6 @@
     r1 = np.sqrt(N) * np.pi * 0.25 - np.sqrt(N / K) * np.sqrt(3 / 4)
     r2 = np.sqrt(N / K) * np.pi * (1 / 6)
     r1 = round(r1)
-<<<<<<< HEAD
-    o_theta = 2 * np.arccos(np.sqrt(1 - 1 / N))
-    theta = np.pi / 2 - (0.5 + r1) * o_theta
-    sin_theta = np.sin(theta)
-    sqrt_K_mul_alpha_yt = np.sqrt(K - sin_theta * sin_theta * (K - 1))
-    r2 = (np.sqrt(N / K) * 0.5) * (
-        np.arcsin(sin_theta / sqrt_K_mul_alpha_yt)
-        + np.arcsin(sin_theta * (K - 2) / (2 * sqrt_K_mul_alpha_yt))
-    )
-=======
->>>>>>> d5110a10
     r2 = round(r2)
     return r1, r2
 
@@ -40,17 +29,6 @@
     https://arxiv.org/abs/quant-ph/0407122
     """
 
-<<<<<<< HEAD
-    @staticmethod
-    def run(n, n_block, k, oracle, simulator=CircuitSimulator()):
-        """ partial grover search with one target
-
-        Args:
-            f(list<int>): the function to be decided
-            n(int):       bits length of global address
-            n_block(int): bits length of block address
-            k(int):       length of oracle working space. assume clean
-=======
     def __init__(self, simulator) -> None:
         self.simulator = simulator
 
@@ -61,38 +39,23 @@
             n(int):         bits length of global address
             n_block(int):   bits length of block address
             n_ancilla(int): length of oracle working space. assume clean
->>>>>>> d5110a10
             oracle(CompositeGate): the oracle that flip phase of target state.
                 [0:n] is index qreg,
                 [n:n+k] is ancilla
                 also assume that it works in style of QCQI p249 6.2
-<<<<<<< HEAD
-        Returns:
-            int: the target address, big endian
-        """
-        assert k >= 2, "at least 2 ancilla, which is shared bt the Grover part"
-=======
             measure(bool): measure included or not
 
         Returns:
             int: the target address, big endian
         """
->>>>>>> d5110a10
         K = 1 << n_block
         N = 1 << n
         r1, r2 = calculate_r1_r2_one_target(N, K)
 
-<<<<<<< HEAD
-        circuit = Circuit(n + k + 1)
-        index_q = list(range(n))
-        oracle_q = list(range(n, n + k))
-        ancillia_q = [n + k]
-=======
         circuit = Circuit(n + n_ancilla + 1)
         index_q = list(range(n))
         oracle_q = list(range(n, n + n_ancilla))
         ancillia_q = [n + n_ancilla]
->>>>>>> d5110a10
         # step 1
         for idx in index_q:
             H | circuit(idx)
@@ -105,11 +68,7 @@
             for idx in index_q:
                 X | circuit(idx)
             H | circuit(index_q[n - 1])
-<<<<<<< HEAD
-            MCTOneAux.execute(n + 1) | circuit(index_q + oracle_q[:1])
-=======
             MCTOneAux().execute(n + 1) | circuit(index_q + oracle_q[:1])
->>>>>>> d5110a10
             H | circuit(index_q[n - 1])
             for idx in index_q:
                 X | circuit(idx)
@@ -127,11 +86,7 @@
             for idx in local_index_q:
                 X | circuit(idx)
             H | circuit(local_index_q[local_n - 1])
-<<<<<<< HEAD
-            MCTOneAux.execute(local_n + 1) | circuit(local_index_q + oracle_q[:1])
-=======
             MCTOneAux().execute(local_n + 1) | circuit(local_index_q + oracle_q[:1])
->>>>>>> d5110a10
             H | circuit(local_index_q[local_n - 1])
             for idx in local_index_q:
                 X | circuit(idx)
@@ -148,20 +103,13 @@
             CH | circuit([ancillia_q[0], idx])
         for idx in index_q:
             CX | circuit([ancillia_q[0], idx])
-<<<<<<< HEAD
-        MCTOneAux.execute(n + 2) | circuit([ancillia_q[0]] + index_q + oracle_q[:1])
-=======
         MCTOneAux().execute(n + 2) | circuit([ancillia_q[0]] + index_q + oracle_q[:1])
->>>>>>> d5110a10
         for idx in index_q:
             CX | circuit([ancillia_q[0], idx])
         for idx in index_q:
             CH | circuit([ancillia_q[0], idx])
         # Measure
         for idx in index_q:
-<<<<<<< HEAD
-            Measure | circuit(idx)
-=======
             if measure:
                 Measure | circuit(idx)
         logging.info(
@@ -177,6 +125,5 @@
         simulator = self.simulator
         index_q = list(range(n))
         circuit = self.circuit(n, n_block, n_ancilla, oracle, measure)
->>>>>>> d5110a10
         simulator.run(circuit)
         return int(circuit[index_q])