--- conflicted
+++ resolved
@@ -9,11 +9,6 @@
 
 from QuICT.core import Circuit
 from QuICT.core.gate import *
-<<<<<<< HEAD
-from QuICT.simulation.cpu_simulator import CircuitSimulator
-=======
-from QuICT.qcda.synthesis.mct import MCTOneAux
-
 from QuICT.simulation.state_vector import CircuitSimulator
 import logging
 
@@ -25,7 +20,6 @@
     if d > 0.5 * np.pi:
         d = np.pi - d
     return d
->>>>>>> c2d54d3d
 
 
 class Grover:
