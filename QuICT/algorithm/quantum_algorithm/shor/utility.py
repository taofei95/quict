import logging
import numpy as np

from functools import reduce
from math import gcd
from QuICT.core.gate import X
from QuICT.simulation.state_vector import CircuitSimulator


def ex_gcd(a, b, arr):
    if b == 0:
        arr[0] = 1
        arr[1] = 0
        return a
    g = ex_gcd(b, a % b, arr)
    t = arr[0]
    arr[0] = arr[1]
    arr[1] = t - int(a / b) * arr[1]
    return g


def mod_reverse(a, n):
    arr = [0, 1]
    g = ex_gcd(a, n, arr)
    if g != 1:
        raise ValueError(f"imput {a} and {n} does not coprime")
    return (arr[0] % n + n) % n


def fast_power(a, b, N):
    x = 1
    now_a = a
    while b > 0:
        if b % 2 == 1:
            x = x * now_a % N
        now_a = now_a * now_a % N
        b >>= 1
    return x


# transform an integer to n-length bitwise string


def int2bitwise(c, n):
    """
    Transform an integer c to binary n-length bitwise string.
    """
    c_bitwise = bin(c)[2:]
    if len(c_bitwise) > n:
        c_bitwise = c_bitwise[-n:]
        # print('c exceeds the length of a, thus is truncated')
    else:
        c_bitwise = "0" * (n - len(c_bitwise)) + c_bitwise
    return c_bitwise


def set(qreg, N):
    """
    Set the qreg as N, using X gates on specific qubits.
    """
    str = bin(N)[2:]
    n = len(qreg)
    m = len(str)
    if m > n:
        logging.warning(
            f"When set qureg as N={N}, N exceeds the length of qureg n={n}, thus is truncated"
        )

    for i in range(min(n, m)):
        if str[m - 1 - i] == "1":
            X | qreg[n - 1 - i]


def split_invert(n, d, CFE):
    CFE.append(n // d)
    n = n % d
    if n == 1:
        CFE.append(d)
        return
    split_invert(d, n, CFE)


def continued_fraction_expansion(n, d):
    """
    Calculate the continued fraction expansion of a rational number n/d.

    Args:
        n: numerator.
        d: denominator.
    """
    CFE = []
    split_invert(n, d, CFE)
    return CFE


def miller_rabin(num):
    """random prime test
        return True, num is a prime whp
        return False, num is a composite
    """
    Test = [2, 3, 5, 7, 11, 13, 17, 19, 23, 29]
    if num == 1:
        return False
    t = num - 1
    k = 0
    while (t & 1) == 0:
        k += 1
        t >>= 1
    for test_num in Test:
        # test_num should be generated randomly
        if num == test_num:
            return True
        a = fast_power(test_num, t, num)
        nxt = a
        for _ in range(k):
            nxt = (a * a) % num
            if nxt == 1 and a != 1 and a != num - 1:
                return 0
            a = nxt
        if a != 1:
            return False
    return True


<<<<<<< HEAD
MAX_ROUND = 3
=======
MAX_ROUND = 2
>>>>>>> d5110a10


def reinforced_order_finding_constructor(order_finding):
    def reinforced_order_finding(a: int, N: int, eps: float = 1 / 10, simulator=None):
        r_list = []
        i = 0
        while i < MAX_ROUND:
            i += 1
            r = order_finding(a, N, eps, simulator)
            if r != 0 and (a ** r) % N == 1:
                logging.info("\tsuccess!")
                r_list.append(r)
        if len(r_list) == 0:
            return 0
        else:
            return reduce(lambda x, y: (x * y) // gcd(x, y), r_list)

    return reinforced_order_finding


def run_twice_order_finding_constructor(order_finding):
    def run(
        a: int,
        N: int,
        demo: str = None,
        eps: float = 1 / 10,
        simulator=CircuitSimulator(),
    ):
        r1 = order_finding(a, N, eps, simulator)
        r2 = order_finding(a, N, eps, simulator)
        flag1 = pow(a, r1, N) == 1 and r1 != 0
        flag2 = pow(a, r2, N) == 1 and r2 != 0
        if flag1 and flag2:
            r = min(r1, r2)
        elif not flag1 and not flag2:
            r = int(np.lcm(r1, r2))
        else:
            r = int(flag1) * r1 + int(flag2) * r2

        if pow(a, r, N) == 1 and r != 0:
            msg = f"\torder_finding found candidate order: r = {r} of a = {a}"
        else:
            r = 0
            msg = "\torder_finding failed"
        logging.info(msg)
        return r

    return run<|MERGE_RESOLUTION|>--- conflicted
+++ resolved
@@ -122,11 +122,7 @@
     return True
 
 
-<<<<<<< HEAD
-MAX_ROUND = 3
-=======
 MAX_ROUND = 2
->>>>>>> d5110a10
 
 
 def reinforced_order_finding_constructor(order_finding):
