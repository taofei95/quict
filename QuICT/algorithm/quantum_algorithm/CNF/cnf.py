--- conflicted
+++ resolved
@@ -124,19 +124,10 @@
                 variable_nunmber = int(new[2])
                 clause_number = int(new[3])
             else:
-<<<<<<< HEAD
                 for i in range(len(new)-1): #注意这里是否减1 要检查一下
                     int_new.append(int(new[i]))
             CNF_data.append(int_new)  #给各个Clause 编号0,1 ...m-1#
         print(CNF_data)
-=======
-                int_new = []
-                for i in range(len(new) - 1): #注意这里是否减1 要检查一下
-                    int_new.append(int(new[i]))
-
-            CNF_data.append(int_new)  #给各个Clause 编号0,1 ...m-1#
-
->>>>>>> 41219296
         f.close()
 
         return variable_nunmber, clause_number, CNF_data
