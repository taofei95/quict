# -*- coding:utf8 -*-
# @TIME    : 2022/7/
# @Author  : 
# @File    : 
from builtins import print
import math
import numpy as np
from QuICT.core import *     #Circuit
from QuICT.core.gate import *
from QuICT.qcda.synthesis.mct import MCTOneAux
from QuICT.core.operator import Trigger
import logging
from typing import List, Tuple
# from QuICT.qcda.synthesis.mct.mct_linear_simulation import half_dirty_aux
from QuICT.qcda.optimization.commutative_optimization import *

#from .._synthesis import Synthesis
#import random import logging from math import pi, gcd
#from fractions import Fraction
#pyfrom sklearn.discriminant_analysis import LinearDiscriminantAnalysis
#from QuICT.core import Circuit
#from QuICT.core.gate import *cc
# from QuICT.simulation.cpu_simulator import CircuitSimulator
#from QuICT.qcda.optimization._optimization import Optimization

class CNFSATOracle:
     
    def __init__(self, simu = None):
        self.simulator = simu

    def circuit(self) -> CompositeGate:
        return self._cgate
    
    def run(
        self,
        cnf_file: str,
        ancilla_qubits_num: int = 3 ,
        dirty_ancilla: int = 0 # 0表示clean; >0 表示dirty
    ) -> int:
        """ Run CNF algorithm

        Args:
            cnf_file (str): The file path
            ancilla_qubits_num (int): >= 3
        """
        # check if Aux > 2
        assert ancilla_qubits_num > 2 , "Need at least 3 auxiliary qubit."

        # Step 1: Read CNF File
        variable_number, clause_number, CNF_data = self.read_CNF(cnf_file)

        # Step 2: Construct Circuit
        self._cgate = CompositeGate()
        p = math.floor((ancilla_qubits_num+1) / 2) 
        depth=math.ceil(math.log( clause_number , p ))
        target = variable_number
        if clause_number==1:
            #n= variable_number + Aux + 1
            controls = CNF_data[1]
            controls_abs=[]
            controls_X=[]
            
            current_Aux = target + 1
            for i in range(len(controls)):
                if controls[i] < 0:
                    controls_abs.append(-controls[i]-1)
                if controls[i] > 0:
                    controls_abs.append(controls[i]-1)
                    controls_X.append(controls[i]-1)
            for i in range(len(controls_X)):
                X | self._cgate(controls_X[i])
            X | self._cgate(target)
            MCTOneAux().execute(len(controls_abs) + 2) | self._cgate(controls_abs + [ target , current_Aux]) 
            # one_dirty_aux(self._cgate, controls_abs, target, current_Aux) #QuICT.qcda.synthesis.mct.
            #X | self._cgate(target)
            for i in range(len(controls_X)):
                X | self._cgate(controls_X[i])
        else:
<<<<<<< HEAD
            if clause_number < ancilla_qubits_num + 1 :
                controls_abs=[]
                for j in range(clause_number):
                    controls_abs.append(variable_number +  j + 1)
                    self.clause(
                        CNF_data, variable_number,
                        ancilla_qubits_num, j+1, j+1,
                        variable_number +  j+1, depth-1, depth
                    )
                MCTOneAux().execute(len(controls_abs) + 2) | self._cgate(controls_abs + [target, target - 1]) 
                # one_dirty_aux(self._cgate, controls_abs, target, target+1)
                for j in range(clause_number):
                    controls_abs.append(variable_number +  j+1)
                    self.clause(
                        CNF_data, variable_number,
                        ancilla_qubits_num, j+1, j+1,
                        variable_number +  j+1, depth-1, depth
                    )
=======
            if dirty_ancilla == 0 :
                if clause_number < ancilla_qubits_num + 1 :
                    controls_abs=[]
                    for j in range(clause_number):
                        controls_abs.append(variable_number +  j + 1)
                        self.clause(
                            CNF_data, variable_number,
                            ancilla_qubits_num, j+1, j+1,
                            variable_number +  j+1, depth-1, depth
                        )
                    MCTOneAux().execute(len(controls_abs) + 2) | self._cgate(controls_abs + [target, target-1]) 
                    # one_dirty_aux(self._cgate, controls_abs, target, target+1)
                    for j in range(clause_number):
                        controls_abs.append(variable_number +  j+1)
                        self.clause(
                            CNF_data, variable_number,
                            ancilla_qubits_num, j+1, j+1,
                            variable_number +  j+1, depth-1, depth
                        )
                else:
                    block_len = math.ceil(clause_number / p)
                    block_number = math.ceil(clause_number / block_len )
                    controls = []
                    
                    for j in range(block_number):
                        self.clause(
                            CNF_data, variable_number,
                            ancilla_qubits_num, j * block_len +1, np.minimum( (j+1) * block_len, clause_number),
                            variable_number + ancilla_qubits_num - p + 1 + j, depth-1, depth
                        )
                        controls.append(variable_number + ancilla_qubits_num - p + 1 + j)

                    current_Aux = variable_number + 1 
                    
                    MCTOneAux().execute(len(controls) + 2) | self._cgate(controls + [ target, current_Aux] ) 
                    # one_dirty_aux(self._cgate, controls, target, current_Aux)
                    
                    for j in range(block_number):
                        self.clause(
                            CNF_data, variable_number,
                            ancilla_qubits_num,  j * block_len +1, np.minimum( (j+1) * block_len, clause_number),
                            variable_number + ancilla_qubits_num - p + 1 + j, depth-1, depth
                        )
>>>>>>> 5ce51c05
            else:
                if dirty_ancilla != 0 :
                    if clause_number == 2:
                        CCX | self._cgate([variable_number + ancilla_qubits_num -1  , variable_number + ancilla_qubits_num , target])   
                        self.clause(CNF_data, variable_number, ancilla_qubits_num, 1 , 1 , variable_number + ancilla_qubits_num -1, depth-1, depth)

                        CCX | self._cgate([variable_number + ancilla_qubits_num -1  , variable_number + ancilla_qubits_num , target])
                        self.clause(CNF_data, variable_number, ancilla_qubits_num, 2 , 2 , variable_number + ancilla_qubits_num, depth-1, depth)
                        
                        CCX | self._cgate([variable_number + ancilla_qubits_num -1  , variable_number + ancilla_qubits_num , target])
                        self.clause(CNF_data, variable_number, ancilla_qubits_num, 1 ,1, variable_number + ancilla_qubits_num -1, depth-1, depth)

                        CCX | self._cgate([variable_number + ancilla_qubits_num -1  , variable_number + ancilla_qubits_num , target]) 
                        self.clause(CNF_data, variable_number, ancilla_qubits_num, 2, 2, variable_number + ancilla_qubits_num, depth-1, depth)                     
                                        
                    else:
                        block_len = math.ceil(clause_number / p)
                        block_number = math.ceil(clause_number / block_len )
                        current_depth = depth
                        #偶数层
                        c=[]
                        for i in range( variable_number, variable_number + ancilla_qubits_num +1):
                            if i != target:
                                c.append(i)

                        CCX | self._cgate([c[ancilla_qubits_num  -block_number ] , c[ancilla_qubits_num - 2*(block_number-1)] , target])
                        self.clause(CNF_data, variable_number, ancilla_qubits_num, 1, block_len , c[ancilla_qubits_num  -block_number ], current_depth-1, depth)
                        CCX | self._cgate([c[ancilla_qubits_num  -block_number] , c[ancilla_qubits_num - 2*(block_number-1)] , target])
                            
                            #控制位variable_number + Aux - (block_number-1) + 2 -j 放 clause ， 另一个 控制位(将与此for内的前一个target 相同)并和target 依次上升
                        for j in range(1, block_number-2):
                            CCX | self._cgate([c[ancilla_qubits_num-(block_number-1)+j-1] , c[ancilla_qubits_num- 2*(block_number-1) + j], c[ancilla_qubits_num- 2*(block_number-1) -1 + j]])
                            self.clause(CNF_data, variable_number, ancilla_qubits_num, 1 + j*block_len , (1+ j)*block_len, c[ancilla_qubits_num-(block_number-1)+j-1], current_depth-1, depth)
                            CCX | self._cgate([c[ancilla_qubits_num-(block_number-1)+j-1] , c[ancilla_qubits_num- 2*(block_number-1) + j], c[ancilla_qubits_num- 2*(block_number-1) -1 + j]])
                                
                            # topPhase 
                        CCX | self._cgate([c[ancilla_qubits_num-2]  , c[ancilla_qubits_num-1], c[ ancilla_qubits_num-2 - (block_number-1) ]])    
                        self.clause(CNF_data, variable_number, ancilla_qubits_num, 1 + (block_number-2)*block_len, (block_number-1)*block_len, c[ancilla_qubits_num-2], current_depth-1, depth)

                        CCX | self._cgate([c[ancilla_qubits_num-2]  , c[ancilla_qubits_num-1], c[ ancilla_qubits_num-2 - (block_number-1) ]])     
                        self.clause(CNF_data, variable_number, ancilla_qubits_num, 1 + (block_number-1)*block_len, clause_number, c[ancilla_qubits_num-1], current_depth-1, depth)

                        CCX | self._cgate([c[ancilla_qubits_num-2]  , c[ancilla_qubits_num-1], c[ ancilla_qubits_num-2 - (block_number-1) ]])  
                        self.clause(CNF_data, variable_number, ancilla_qubits_num, 1 + (block_number-2)*block_len,  (block_number-1)*block_len, c[ancilla_qubits_num-2], current_depth-1, depth)
                        
                        CCX | self._cgate([c[ancilla_qubits_num-2]  , c[ancilla_qubits_num-1], c[ ancilla_qubits_num-2 - (block_number-1) ]])    
                            
                            #控制位variable_number + Aux - (block_number-1) + 2 -j 放 clause ， 另一个 控制位(将与此for内的前一个target 相同)并和target 依次上升
                        for j in range(block_number-3 , 0 , -1):
                            CCX | self._cgate([c[ancilla_qubits_num-(block_number-1)+j-1] , c[ancilla_qubits_num- 2*(block_number-1) + j], c[ancilla_qubits_num- 2*(block_number-1) -1 + j]])
                            self.clause(CNF_data, variable_number, ancilla_qubits_num, 1 + j*block_len , (1+ j)*block_len, c[ancilla_qubits_num-(block_number-1)+j-1], current_depth-1, depth)
                            CCX | self._cgate([c[ancilla_qubits_num-(block_number-1)+j-1] , c[ancilla_qubits_num- 2*(block_number-1) + j], c[ancilla_qubits_num- 2*(block_number-1) -1 + j]])

                        CCX | self._cgate([c[ancilla_qubits_num  -block_number ] , c[ancilla_qubits_num - 2*(block_number-1)] , target])
                        self.clause(CNF_data, variable_number, ancilla_qubits_num, 1, block_len , c[ancilla_qubits_num  -block_number ], current_depth-1, depth)
                        CCX | self._cgate([c[ancilla_qubits_num  -block_number] , c[ancilla_qubits_num - 2*(block_number-1)] , target])
             
                            #repeat 一下
                            #控制位variable_number + Aux - (block_number-1) + 2 -j 放 clause ， 另一个 控制位(将与此for内的前一个target 相同)并和target 依次上升
                        for j in range(1, block_number-2):
                            CCX | self._cgate([c[ancilla_qubits_num-(block_number-1)+j-1] , c[ancilla_qubits_num- 2*(block_number-1) + j], c[ancilla_qubits_num- 2*(block_number-1) -1 + j]])
                            self.clause(CNF_data, variable_number, ancilla_qubits_num, 1 + j*block_len , (1+ j)*block_len, c[ancilla_qubits_num-(block_number-1)+j-1], current_depth-1, depth)
                            CCX | self._cgate([c[ancilla_qubits_num-(block_number-1)+j-1] , c[ancilla_qubits_num- 2*(block_number-1) + j], c[ancilla_qubits_num- 2*(block_number-1) -1 + j]])
                                
                            # topPhase 
                        CCX | self._cgate([c[ancilla_qubits_num-2]  , c[ancilla_qubits_num-1], c[ ancilla_qubits_num-2 - (block_number-1) ]])    
                        self.clause(CNF_data, variable_number, ancilla_qubits_num, 1 + (block_number-2)*block_len, (block_number-1)*block_len, c[ancilla_qubits_num-2], current_depth-1, depth)

                        CCX | self._cgate([c[ancilla_qubits_num-2]  , c[ancilla_qubits_num-1], c[ ancilla_qubits_num-2 - (block_number-1) ]])     
                        self.clause(CNF_data, variable_number, ancilla_qubits_num, 1 + (block_number-1)*block_len, clause_number, c[ancilla_qubits_num-1], current_depth-1, depth)

                        CCX | self._cgate([c[ancilla_qubits_num-2]  , c[ancilla_qubits_num-1], c[ ancilla_qubits_num-2 - (block_number-1) ]])  
                        self.clause(CNF_data, variable_number, ancilla_qubits_num, 1 + (block_number-2)*block_len,  (block_number-1)*block_len, c[ancilla_qubits_num-2], current_depth-1, depth)
                        
                        CCX | self._cgate([c[ancilla_qubits_num-2]  , c[ancilla_qubits_num-1], c[ ancilla_qubits_num-2 - (block_number-1) ]])    
                            
                            #控制位variable_number + Aux - (block_number-1) + 2 -j 放 clause ， 另一个 控制位(将与此for内的前一个target 相同)并和target 依次上升
                        for j in range(block_number-3 , 0 , -1):
                            CCX | self._cgate([c[ancilla_qubits_num-(block_number-1)+j-1] , c[ancilla_qubits_num- 2*(block_number-1) + j], c[ancilla_qubits_num- 2*(block_number-1) -1 + j]])
                            self.clause(CNF_data, variable_number, ancilla_qubits_num, 1 + j*block_len , (1+ j)*block_len, c[ancilla_qubits_num-(block_number-1)+j-1], current_depth-1, depth)
                            CCX | self._cgate([c[ancilla_qubits_num-(block_number-1)+j-1] , c[ancilla_qubits_num- 2*(block_number-1) + j], c[ancilla_qubits_num- 2*(block_number-1) -1 + j]])






    def read_CNF(self, cnf_file):
        # file analysis
        #输入一个文件，输出CNF格式的list
        variable_number = 0
        clause_number = 0
        CNF_data = []
        f = open(cnf_file, 'r') 
        for line in f.readlines():
            new = line.strip().split()
            int_new=[]
            if new[0] == 'p':
                variable_number = int(new[2])
                clause_number = int(new[3])
            else:
                for i in range(len(new)-1): #注意这里是否减1 要检查一下
                    int_new.append(int(new[i]))
            CNF_data.append(int_new)  #给各个Clause 编号0,1 ...m-1#

        f.close()

        return variable_number, clause_number, CNF_data

    def clause(self, CNF_data: List, variable_number: int, Aux: int, StartID: int, EndID: int, target: int, current_depth: int, depth: int):

        p = math.floor((Aux+1)/2) 
        if StartID == EndID: 
            #n= variable_number + Aux + 1
            controls = CNF_data[StartID]
            if target > variable_number + p:
                current_Aux = target - 1
            else:
                current_Aux = target + 1
            controls_abs=[]
            controls_X=[]
            for i in range(len(controls)):
                if controls[i] < 0:
                    controls_abs.append(-controls[i]-1)
                if controls[i] > 0:
                    controls_abs.append(controls[i]-1)
                    controls_X.append(controls[i]-1)
            for i in range(len(controls_X)):
                X | self._cgate(controls_X[i])
            X | self._cgate(target)
            #print(controls_abs)
            #print(target)
            MCTOneAux().execute(len(controls_abs) + 2) | self._cgate(controls_abs + [ target,current_Aux])
            # one_dirty_aux(self._cgate, controls_abs, target, current_Aux)
            #X | self._cgate(target)
            for i in range(len(controls_X)):
                X | self._cgate(controls_X[i])
        else:  #StartID 和 EndID 不同 
            if  (EndID - StartID) == 1 : #StartID +1 等于 EndID            
                if ((depth - current_depth) % 2) == 1: # 当前为奇数数层 
                    #print(" ==1 ", EndID,StartID,p)
                    
                    CCX | self._cgate([variable_number + 1  , variable_number  , target])    
                    self.clause(CNF_data, variable_number, Aux, StartID,StartID, variable_number + 1, current_depth-1, depth)

                    CCX | self._cgate([variable_number + 1  , variable_number  , target])
                    self.clause(CNF_data, variable_number, Aux, EndID, EndID, variable_number , current_depth-1, depth)
                    
                    CCX | self._cgate([variable_number + 1  , variable_number  , target])
                    self.clause(CNF_data, variable_number, Aux, StartID,StartID, variable_number + 1, current_depth-1, depth)

                    CCX | self._cgate([variable_number + 1  , variable_number  , target])
                    self.clause(CNF_data, variable_number, Aux, EndID, EndID, variable_number , current_depth-1, depth)
                
                else: # 当前偶数层   target 在variable_number + ancilla_qubits_num - p + 1 + j
                    #print(" ==0 ", EndID,StartID,p)
                    CCX | self._cgate([variable_number + Aux -1  , variable_number + Aux , target])   
                    self.clause(CNF_data, variable_number, Aux, StartID,StartID, variable_number + Aux -1, current_depth-1, depth)

                    CCX | self._cgate([variable_number + Aux -1  , variable_number + Aux , target])
                    self.clause(CNF_data, variable_number, Aux, EndID, EndID, variable_number + Aux, current_depth-1, depth)
                    
                    CCX | self._cgate([variable_number + Aux -1  , variable_number + Aux , target])
                    self.clause(CNF_data, variable_number, Aux, StartID,StartID, variable_number + Aux -1, current_depth-1, depth)

                    CCX | self._cgate([variable_number + Aux -1  , variable_number + Aux , target]) 
                    self.clause(CNF_data, variable_number, Aux, EndID, EndID, variable_number + Aux, current_depth-1, depth)                
                
            else: #EndID - StartID > 1 
                if (EndID - StartID) < p : #if block_number == 1 而且 EndID - StartID > 1 
                    #print(" <p ", EndID,StartID,p,target) 
                    #print(c)
                    #print(c,p, EndID,StartID, 2*(EndID - StartID)-1)
                    c=[]
                    for i in range( variable_number, variable_number + Aux +1):
                        if (i != target):
                            c.append(i)
                   
                    if ((depth- current_depth) % 2) == 1 : 
                        # UpPhase 1 升阶段 第一位要单独处理，其target 即最终target。控制位一个在variable_number + Aux；另一个在 variable_number + Aux - block_number +2 上， variable_number + Aux - block_number +2 上放一个低一层的 clause。
                        #print(p, 2*(EndID - StartID)-1)
                        CCX | self._cgate([c[EndID - StartID] , c[2*(EndID - StartID)-1] , target])
                        self.clause(CNF_data, variable_number, Aux, StartID, StartID , c[EndID - StartID ], current_depth-1, depth)
                        CCX | self._cgate([c[EndID - StartID] , c[2*(EndID - StartID)-1] , target])
                            
                            #控制位variable_number + Aux - (EndID-StartID) + 2 -j 放 clause ， 另一个 控制位(将与此for内的前一个target 相同)并和target 依次上升
                        for j in range(1, EndID - StartID - 1):
                            CCX | self._cgate([c[(EndID-StartID)  -j] , c[2*(EndID - StartID)-1  - j], c[2*(EndID - StartID) - j]])
                            self.clause(CNF_data, variable_number, Aux, StartID + j , StartID + j, c[(EndID-StartID)  -j], current_depth-1, depth)
                            CCX | self._cgate([c[(EndID-StartID)  -j] , c[2*(EndID - StartID)-1  - j], c[2*(EndID - StartID) - j]])
                                
                            # topPhase 
                        CCX | self._cgate([c[1]  , c[0], c[ EndID - StartID +1]])    
                        self.clause(CNF_data, variable_number, Aux, (EndID-1), EndID-1, c[1], current_depth-1, depth)

                        CCX | self._cgate([c[1]  , c[0], c[ EndID - StartID +1]])    
                        self.clause(CNF_data, variable_number, Aux, EndID, EndID, c[0], current_depth-1, depth)

                        CCX | self._cgate([c[1]  , c[0], c[ EndID - StartID +1]])    
                        self.clause(CNF_data, variable_number, Aux, (EndID-1), EndID-1, c[1], current_depth-1, depth)
            
                        CCX | self._cgate([c[1]  , c[0], c[ EndID - StartID +1]])    
                        
                            #downPhase
                        for j in range(EndID - StartID - 2 , 0, -1):
                            CCX | self._cgate([c[(EndID-StartID)  -j] , c[2*(EndID - StartID)-1  - j], c[2*(EndID - StartID) - j]])
                            self.clause(CNF_data, variable_number, Aux, StartID + j , StartID + j, c[(EndID-StartID)  -j], current_depth-1, depth)
                            CCX | self._cgate([c[(EndID-StartID)  -j] , c[2*(EndID - StartID)-1  - j], c[2*(EndID - StartID) - j]])   

                        CCX | self._cgate([c[EndID - StartID ] , c[2*(EndID - StartID)-1] , target])
                        self.clause(CNF_data, variable_number, Aux, StartID, StartID , c[EndID - StartID ], current_depth-1, depth)
                        CCX | self._cgate([c[ EndID - StartID] , c[2*(EndID - StartID)-1] , target])

                            #repeat....

                            # 还原各个位置
                             #控制位variable_number + Aux - (EndID-StartID) + 2 -j 放 clause ， 另一个 控制位(将与此for内的前一个target 相同)并和target 依次上升
                        for j in range(1, EndID - StartID - 1):
                            CCX | self._cgate([c[(EndID-StartID)  -j] , c[2*(EndID - StartID)-1  - j], c[2*(EndID - StartID) - j]])
                            self.clause(CNF_data, variable_number, Aux, StartID + j , StartID + j, c[(EndID-StartID)  -j], current_depth-1, depth)
                            CCX | self._cgate([c[(EndID-StartID)  -j] , c[2*(EndID - StartID)-1  - j], c[2*(EndID - StartID) - j]])
                                
                            # topPhase 
                        CCX | self._cgate([c[1]  , c[0], c[ EndID - StartID +1]])    
                        self.clause(CNF_data, variable_number, Aux, (EndID-1), EndID-1, c[1], current_depth-1, depth)

                        CCX | self._cgate([c[1]  , c[0], c[ EndID - StartID +1]])    
                        self.clause(CNF_data, variable_number, Aux, EndID, EndID, c[0], current_depth-1, depth)

                        CCX | self._cgate([c[1]  , c[0], c[ EndID - StartID +1]])    
                        self.clause(CNF_data, variable_number, Aux, (EndID-1), EndID-1, c[1], current_depth-1, depth)
            
                        CCX | self._cgate([c[1]  , c[0], c[ EndID - StartID +1]])    
                        
                            #downPhase
                        for j in range(EndID - StartID - 2 , 0, -1):
                            CCX | self._cgate([c[(EndID-StartID)  -j] , c[2*(EndID - StartID)-1  - j], c[2*(EndID - StartID) - j]])
                            self.clause(CNF_data, variable_number, Aux, StartID + j , StartID + j, c[(EndID-StartID)  -j], current_depth-1, depth)
                            CCX | self._cgate([c[(EndID-StartID)  -j] , c[2*(EndID - StartID)-1  - j], c[2*(EndID - StartID) - j]]) 

                    else: #偶数层
                        CCX | self._cgate([c[Aux -1 - EndID + StartID ] , c[Aux - 2*(EndID - StartID)] , target])
                        self.clause(CNF_data, variable_number, Aux, StartID, StartID , c[Aux -1 - EndID + StartID ], current_depth-1, depth)
                        CCX | self._cgate([c[Aux -1 - EndID + StartID] , c[Aux - 2*(EndID - StartID)] , target])
                            
                            #控制位variable_number + Aux - (EndID-StartID) + 2 -j 放 clause ， 另一个 控制位(将与此for内的前一个target 相同)并和target 依次上升
                        for j in range(1, EndID - StartID - 1):
                            CCX | self._cgate([c[Aux-(EndID-StartID)+j-1] , c[Aux- 2*(EndID - StartID) + j], c[Aux- 2*(EndID - StartID) -1 + j]])
                            self.clause(CNF_data, variable_number, Aux, StartID + j , StartID + j, c[Aux-(EndID-StartID)+j-1], current_depth-1, depth)
                            CCX | self._cgate([c[Aux-(EndID-StartID)+j-1] , c[Aux- 2*(EndID - StartID) + j], c[Aux- 2*(EndID - StartID) -1 + j]])
                                
                            # topPhase 
                        CCX | self._cgate([c[Aux-2]  , c[Aux-1], c[ Aux-2 - EndID + StartID ]])    
                        self.clause(CNF_data, variable_number, Aux, (EndID-1), EndID-1, c[Aux-2], current_depth-1, depth)

                        CCX | self._cgate([c[Aux-2]  , c[Aux-1], c[ Aux-2 - EndID + StartID ]])     
                        self.clause(CNF_data, variable_number, Aux, EndID, EndID, c[Aux-1], current_depth-1, depth)

                        CCX | self._cgate([c[Aux-2]  , c[Aux-1], c[ Aux-2 - EndID + StartID ]])  
                        self.clause(CNF_data, variable_number, Aux, (EndID-1), EndID-1, c[Aux-2], current_depth-1, depth)
                        
                        CCX | self._cgate([c[Aux-2]  , c[Aux-1], c[ Aux-2 - EndID + StartID ]])    
                            
                            #控制位variable_number + Aux - (EndID-StartID) + 2 -j 放 clause ， 另一个 控制位(将与此for内的前一个target 相同)并和target 依次上升
                        for j in range( EndID - StartID - 2, 0 , -1):
                            CCX | self._cgate([c[Aux-(EndID-StartID)+j-1] , c[Aux- 2*(EndID - StartID) + j], c[Aux- 2*(EndID - StartID) -1 + j]])
                            self.clause(CNF_data, variable_number, Aux, StartID + j , StartID + j, c[Aux-(EndID-StartID)+j-1], current_depth-1, depth)
                            CCX | self._cgate([c[Aux-(EndID-StartID)+j-1] , c[Aux- 2*(EndID - StartID) + j], c[Aux- 2*(EndID - StartID) -1 + j]])

                        CCX | self._cgate([c[Aux -1 - EndID + StartID ] , c[Aux - 2*(EndID - StartID)] , target])
                        self.clause(CNF_data, variable_number, Aux, StartID, StartID , c[Aux -1 - EndID + StartID ], current_depth-1, depth)
                        CCX | self._cgate([c[Aux -1 - EndID + StartID] , c[Aux - 2*(EndID - StartID)] , target])

                            # 还原各个位置

                            #控制位variable_number + Aux - (EndID-StartID) + 2 -j 放 clause ， 另一个 控制位(将与此for内的前一个target 相同)并和target 依次上升
                        for j in range(1, EndID - StartID - 1):
                            CCX | self._cgate([c[Aux-(EndID-StartID)+j-1] , c[Aux- 2*(EndID - StartID) + j], c[Aux- 2*(EndID - StartID) -1 + j]])
                            self.clause(CNF_data, variable_number, Aux, StartID + j , StartID + j, c[Aux-(EndID-StartID)+j-1], current_depth-1, depth)
                            CCX | self._cgate([c[Aux-(EndID-StartID)+j-1] , c[Aux- 2*(EndID - StartID) + j], c[Aux- 2*(EndID - StartID) -1 + j]])
                                
                            # topPhase 
                        CCX | self._cgate([c[Aux-2]  , c[Aux-1], c[ Aux-2 - EndID + StartID ]])    
                        self.clause(CNF_data, variable_number, Aux, (EndID-1), EndID-1, c[Aux-2], current_depth-1, depth)

                        CCX | self._cgate([c[Aux-2]  , c[Aux-1], c[ Aux-2 - EndID + StartID ]])     
                        self.clause(CNF_data, variable_number, Aux, EndID, EndID, c[Aux-1], current_depth-1, depth)

                        CCX | self._cgate([c[Aux-2]  , c[Aux-1], c[ Aux-2 - EndID + StartID ]])  
                        self.clause(CNF_data, variable_number, Aux, (EndID-1), EndID-1, c[Aux-2], current_depth-1, depth)
                        
                        CCX | self._cgate([c[Aux-2]  , c[Aux-1], c[ Aux-2 - EndID + StartID ]])    
                            
                            #控制位variable_number + Aux - (EndID-StartID) + 2 -j 放 clause ， 另一个 控制位(将与此for内的前一个target 相同)并和target 依次上升
                        for j in range( EndID - StartID - 2, 0 , -1):
                            CCX | self._cgate([c[Aux-(EndID-StartID)+j-1] , c[Aux- 2*(EndID - StartID) + j], c[Aux- 2*(EndID - StartID) -1 + j]])
                            self.clause(CNF_data, variable_number, Aux, StartID + j , StartID + j, c[Aux-(EndID-StartID)+j-1], current_depth-1, depth)
                            CCX | self._cgate([c[Aux-(EndID-StartID)+j-1] , c[Aux- 2*(EndID - StartID) + j], c[Aux- 2*(EndID - StartID) -1 + j]])

                else: #EndID-StartID > p-1  block number >1
                    block_len = math.ceil((EndID - StartID +1) /p)
                    block_number = math.ceil((EndID - StartID + 1) / block_len )
                    if block_number == 2:
                        if ((depth - current_depth) % 2) == 1: # 当前为奇数层  target 在variable_number + ancilla_qubits_num - p + 1 + j
                            #print("2 block 1", target)
                            CCX | self._cgate([variable_number + 1  , variable_number  , target])    
                            self.clause(CNF_data, variable_number, Aux, StartID, StartID + block_len -1 , variable_number + 1, current_depth-1, depth)

                            CCX | self._cgate([variable_number + 1  , variable_number  , target])
                            self.clause(CNF_data, variable_number, Aux, StartID + block_len, EndID, variable_number , current_depth-1, depth)
                            
                            CCX | self._cgate([variable_number + 1  , variable_number  , target])
                            self.clause(CNF_data, variable_number, Aux, StartID, StartID + block_len -1, variable_number + 1, current_depth-1, depth)

                            CCX | self._cgate([variable_number + 1  , variable_number  , target]) 
                            self.clause(CNF_data, variable_number, Aux, StartID + block_len, EndID, variable_number , current_depth-1, depth)
                        else: # 当前偶数层 
                            #print("2 block 0", target)  
                            CCX | self._cgate([variable_number + Aux -1  , variable_number + Aux , target])   
                            self.clause(CNF_data, variable_number, Aux, StartID, StartID + block_len-1, variable_number + Aux -1, current_depth-1, depth)

                            CCX | self._cgate([variable_number + Aux -1  , variable_number + Aux , target])
                            self.clause(CNF_data, variable_number, Aux, StartID + block_len, EndID, variable_number + Aux, current_depth-1, depth)
                            
                            CCX | self._cgate([variable_number + Aux -1  , variable_number + Aux , target])
                            self.clause(CNF_data, variable_number, Aux, StartID, StartID + block_len-1, variable_number + Aux -1, current_depth-1, depth)

                            CCX | self._cgate([variable_number + Aux -1  , variable_number + Aux , target]) 
                            self.clause(CNF_data, variable_number, Aux, StartID + block_len, EndID, variable_number + Aux, current_depth-1, depth)
                    else:
                         #block number >2
                        c=[]
                        for i in range( variable_number, variable_number + Aux +1):
                            if i != target:
                                c.append(i)
                        if ((depth - current_depth) % 2) == 1: 
                                #print(   "2n"   )   
                                #层数差 奇数 的存储位 为 variable_number +Aux- p+1+j  至 variable_number + Aux  要从差为偶数层 取数据
                                #层数差 偶数 的存储位 为 variable_number 至 variable_number + p -1      要从差为奇数层 取数据
                               # UpPhase 1 升阶段 第一位要单独处理，其target 即最终target。控制位一个在variable_number + Aux；另一个在 variable_number + Aux - block_number +2 上， variable_number + Aux - block_number +2 上放一个低一层的 clause。
                            #print(EndID ,StartID,p,block_len)
                            #print(Aux,len(c),block_number,"aabb" )
                            CCX | self._cgate([c[block_number-1] , c[2*(block_number-1)-1] , target])
                            self.clause(CNF_data, variable_number, Aux, StartID, StartID + block_len -1 , c[block_number-1], current_depth-1, depth)
                            CCX | self._cgate([c[block_number-1] , c[2*(block_number-1)-1] , target])
                                
                                #控制位variable_number + Aux - (block_number-1) + 2 -j 放 clause ， 另一个 控制位(将与此for内的前一个target 相同)并和target 依次上升
                            for j in range(1, block_number-2):
                                CCX | self._cgate([c[(block_number-1)  -j] , c[2*(block_number-1)-1  - j], c[2*(block_number-1) - j]])
                                self.clause(CNF_data, variable_number, Aux, StartID + j*block_len , StartID -1 + (j+1)*block_len, c[(block_number-1)-j], current_depth-1, depth)
                                CCX | self._cgate([c[(block_number-1)  -j] , c[2*(block_number-1)-1  - j], c[2*(block_number-1) - j]])
                                    
                                # topPhase 
                            CCX | self._cgate([c[1]  , c[0], c[ block_number ]])    
                            self.clause(CNF_data, variable_number, Aux, StartID + (block_number-2)*block_len, StartID + (block_number-1)*block_len -1, c[1], current_depth-1, depth)

                            CCX | self._cgate([c[1]  , c[0], c[ block_number ]])    
                            self.clause(CNF_data, variable_number, Aux, StartID + (block_number-1)*block_len, EndID, c[0], current_depth-1, depth)

                            CCX | self._cgate([c[1]  , c[0], c[ block_number ]])    
                            self.clause(CNF_data, variable_number, Aux, StartID + (block_number-2)*block_len, StartID + (block_number-1)*block_len -1, c[1], current_depth-1, depth)
                
                            CCX | self._cgate([c[1]  , c[0], c[ block_number ]])    
                            
                                #downPhase
                            for j in range(block_number-1 - 2 , 0, -1):
                                CCX | self._cgate([c[(block_number-1)  -j] , c[2*(block_number-1)-1  - j], c[2*(block_number-1) - j]])
                                self.clause(CNF_data, variable_number, Aux, StartID + j*block_len , StartID -1 + (j+1)*block_len, c[(block_number-1)  -j], current_depth-1, depth)
                                CCX | self._cgate([c[(block_number-1)  -j] , c[2*(block_number-1)-1  - j], c[2*(block_number-1) - j]])   

                            CCX | self._cgate([c[block_number-1 ] , c[2*(block_number-1)-1] , target])
                            self.clause(CNF_data, variable_number, Aux, StartID, StartID + block_len -1 , c[block_number-1 ], current_depth-1, depth)
                            CCX | self._cgate([c[ block_number-1] , c[2*(block_number-1)-1] , target])

                                #repeat....

                                # 还原各个位置
                                #控制位variable_number + Aux - (block_number-1) + 2 -j 放 clause ， 另一个 控制位(将与此for内的前一个target 相同)并和target 依次上升
                            for j in range(1, block_number-1 - 1):
                                CCX | self._cgate([c[(block_number-1)  -j] , c[2*(block_number-1)-1  - j], c[2*(block_number-1) - j]])
                                self.clause(CNF_data, variable_number, Aux, StartID + j*block_len , StartID -1 + (j+1)*block_len, c[(block_number-1)  -j], current_depth-1, depth)
                                CCX | self._cgate([c[(block_number-1)  -j] , c[2*(block_number-1)-1  - j], c[2*(block_number-1) - j]])
                                    
                                # topPhase 
                            CCX | self._cgate([c[1]  , c[0], c[ block_number ]])    
                            self.clause(CNF_data, variable_number, Aux, StartID + (block_number-2)*block_len, StartID + (block_number-1)*block_len -1, c[1], current_depth-1, depth)

                            CCX | self._cgate([c[1]  , c[0], c[ block_number ]])    
                            self.clause(CNF_data, variable_number, Aux, StartID + (block_number-1)*block_len, EndID, c[0], current_depth-1, depth)

                            CCX | self._cgate([c[1]  , c[0], c[ block_number ]])    
                            self.clause(CNF_data, variable_number, Aux, StartID + (block_number-2)*block_len, StartID + (block_number-1)*block_len -1, c[1], current_depth-1, depth)
                
                            CCX | self._cgate([c[1]  , c[0], c[ block_number ]])    
                            
                                #downPhase
                            for j in range(block_number-1 - 2 , 0, -1):
                                CCX | self._cgate([c[(block_number-1)  -j] , c[2*(block_number-1)-1  - j], c[2*(block_number-1) - j]])
                                self.clause(CNF_data, variable_number, Aux, StartID + j*block_len , StartID -1 + (j+1)*block_len, c[(block_number-1)  -j], current_depth-1, depth)
                                CCX | self._cgate([c[(block_number-1)  -j] , c[2*(block_number-1)-1  - j], c[2*(block_number-1) - j]])   

                        else: #偶数层
                            CCX | self._cgate([c[Aux  -block_number ] , c[Aux - 2*(block_number-1)] , target])
                            self.clause(CNF_data, variable_number, Aux, StartID, StartID -1 + block_len , c[Aux  -block_number ], current_depth-1, depth)
                            CCX | self._cgate([c[Aux  -block_number] , c[Aux - 2*(block_number-1)] , target])
                                
                                #控制位variable_number + Aux - (block_number-1) + 2 -j 放 clause ， 另一个 控制位(将与此for内的前一个target 相同)并和target 依次上升
                            for j in range(1, block_number-2):
                                CCX | self._cgate([c[Aux-(block_number-1)+j-1] , c[Aux- 2*(block_number-1) + j], c[Aux- 2*(block_number-1) -1 + j]])
                                self.clause(CNF_data, variable_number, Aux, StartID + j*block_len , StartID -1 +(1+ j)*block_len, c[Aux-(block_number-1)+j-1], current_depth-1, depth)
                                CCX | self._cgate([c[Aux-(block_number-1)+j-1] , c[Aux- 2*(block_number-1) + j], c[Aux- 2*(block_number-1) -1 + j]])
                                    
                                # topPhase 
                            CCX | self._cgate([c[Aux-2]  , c[Aux-1], c[ Aux-2 - (block_number-1) ]])    
                            self.clause(CNF_data, variable_number, Aux, StartID + (block_number-2)*block_len, StartID + (block_number-1)*block_len -1, c[Aux-2], current_depth-1, depth)

                            CCX | self._cgate([c[Aux-2]  , c[Aux-1], c[ Aux-2 - (block_number-1) ]])     
                            self.clause(CNF_data, variable_number, Aux, StartID + (block_number-1)*block_len, EndID, c[Aux-1], current_depth-1, depth)

                            CCX | self._cgate([c[Aux-2]  , c[Aux-1], c[ Aux-2 - (block_number-1) ]])  
                            self.clause(CNF_data, variable_number, Aux, StartID + (block_number-2)*block_len, StartID + (block_number-1)*block_len -1, c[Aux-2], current_depth-1, depth)
                            
                            CCX | self._cgate([c[Aux-2]  , c[Aux-1], c[ Aux-2 - (block_number-1) ]])    
                                
                                #控制位variable_number + Aux - (block_number-1) + 2 -j 放 clause ， 另一个 控制位(将与此for内的前一个target 相同)并和target 依次上升
                            for j in range( block_number-3, 0 , -1):
                                #print(Aux, block_number,j,EndID,StartID, Aux-(block_number-1)+j-1,  Aux- 2*(block_number-1) + j ,Aux- 2*(block_number-1) -1 + j,len(c))
                                CCX | self._cgate([c[Aux-(block_number-1)+j-1] , c[Aux- 2*(block_number-1) + j], c[Aux- 2*(block_number-1) -1 + j]])
                                self.clause(CNF_data, variable_number, Aux, StartID + j*block_len , StartID -1 +(1+ j)*block_len, c[Aux-(block_number-1)+j-1], current_depth-1, depth)
                                CCX | self._cgate([c[Aux-(block_number-1)+j-1] , c[Aux- 2*(block_number-1) + j], c[Aux- 2*(block_number-1) -1 + j]])

                            CCX | self._cgate([c[Aux  -block_number ] , c[Aux - 2*(block_number-1)] , target])
                            self.clause(CNF_data, variable_number, Aux, StartID, StartID -1 + block_len , c[Aux  -block_number ], current_depth-1, depth)
                            CCX | self._cgate([c[Aux  -block_number] , c[Aux - 2*(block_number-1)] , target])

                                # 还原各个位置

                                #控制位variable_number + Aux - (block_number-1) + 2 -j 放 clause ， 另一个 控制位(将与此for内的前一个target 相同)并和target 依次上升
                            for j in range(1, block_number-1 - 1):
                                CCX | self._cgate([c[Aux-(block_number-1)+j-1] , c[Aux- 2*(block_number-1) + j], c[Aux- 2*(block_number-1) -1 + j]])
                                self.clause(CNF_data, variable_number, Aux, StartID + j*block_len , StartID -1 +(1+ j)*block_len, c[Aux-(block_number-1)+j-1], current_depth-1, depth)
                                CCX | self._cgate([c[Aux-(block_number-1)+j-1] , c[Aux- 2*(block_number-1) + j], c[Aux- 2*(block_number-1) -1 + j]])
                                    
                                # topPhase 
                            CCX | self._cgate([c[Aux-2]  , c[Aux-1], c[ Aux-2 - (block_number-1) ]])    
                            self.clause(CNF_data, variable_number, Aux, StartID + (block_number-2)*block_len, StartID + (block_number-1)*block_len -1, c[Aux-2], current_depth-1, depth)

                            CCX | self._cgate([c[Aux-2]  , c[Aux-1], c[ Aux-2 - (block_number-1) ]])     
                            self.clause(CNF_data, variable_number, Aux, StartID + (block_number-1)*block_len, EndID, c[Aux-1], current_depth-1, depth)

                            CCX | self._cgate([c[Aux-2]  , c[Aux-1], c[ Aux-2 - (block_number-1) ]])  
                            self.clause(CNF_data, variable_number, Aux, StartID + (block_number-2)*block_len, StartID + (block_number-1)*block_len -1, c[Aux-2], current_depth-1, depth)
                            
                            CCX | self._cgate([c[Aux-2]  , c[Aux-1], c[ Aux-2 - (block_number-1) ]])    
                                
                                #控制位variable_number + Aux - (block_number-1) + 2 -j 放 clause ， 另一个 控制位(将与此for内的前一个target 相同)并和target 依次上升
                            for j in range( block_number-3, 0 , -1):
                                CCX | self._cgate([c[Aux-(block_number-1)+j-1] , c[Aux- 2*(block_number-1) + j], c[Aux- 2*(block_number-1) -1 + j]])
                                self.clause(CNF_data, variable_number, Aux, StartID + j*block_len , StartID -1 +(1+ j)*block_len, c[Aux-(block_number-1)+j-1], current_depth-1, depth)
                                CCX | self._cgate([c[Aux-(block_number-1)+j-1] , c[Aux- 2*(block_number-1) + j], c[Aux- 2*(block_number-1) -1 + j]])

<|MERGE_RESOLUTION|>--- conflicted
+++ resolved
@@ -76,26 +76,6 @@
             for i in range(len(controls_X)):
                 X | self._cgate(controls_X[i])
         else:
-<<<<<<< HEAD
-            if clause_number < ancilla_qubits_num + 1 :
-                controls_abs=[]
-                for j in range(clause_number):
-                    controls_abs.append(variable_number +  j + 1)
-                    self.clause(
-                        CNF_data, variable_number,
-                        ancilla_qubits_num, j+1, j+1,
-                        variable_number +  j+1, depth-1, depth
-                    )
-                MCTOneAux().execute(len(controls_abs) + 2) | self._cgate(controls_abs + [target, target - 1]) 
-                # one_dirty_aux(self._cgate, controls_abs, target, target+1)
-                for j in range(clause_number):
-                    controls_abs.append(variable_number +  j+1)
-                    self.clause(
-                        CNF_data, variable_number,
-                        ancilla_qubits_num, j+1, j+1,
-                        variable_number +  j+1, depth-1, depth
-                    )
-=======
             if dirty_ancilla == 0 :
                 if clause_number < ancilla_qubits_num + 1 :
                     controls_abs=[]
@@ -139,7 +119,6 @@
                             ancilla_qubits_num,  j * block_len +1, np.minimum( (j+1) * block_len, clause_number),
                             variable_number + ancilla_qubits_num - p + 1 + j, depth-1, depth
                         )
->>>>>>> 5ce51c05
             else:
                 if dirty_ancilla != 0 :
                     if clause_number == 2:
