--- conflicted
+++ resolved
@@ -32,33 +32,22 @@
 
 def test():
 # x0 x1，x2, x_{n variable_number -1}
-<<<<<<< HEAD
     filename_test =  "./1"
     AuxQubitNumber = 4
     dirtyAncilla = 1 # 0表示clean; >0 表示dirty
-=======
-    filename_test =  "QuICT/algorithm/quantum_algorithm/CNF/test_data/6_18_0"
-    AuxQubitNumber = 7
->>>>>>> a5a6ccb3
     variable_number , clause_number , CNF_data = read_CNF(filename_test)
     cnf = CNFSATOracle()
     cnf.run(filename_test, AuxQubitNumber, dirtyAncilla)
     
     cgate = cnf.circuit()
-    #circuittt = Circuit(variable_number + AuxQubitNumber + 1)
+    #circuittt = Circuit(variable_number + AuxQubitNumber + 2)
     #circuittt.extend(cgate)
-    circuittt = Circuit(5)
-    CX | circuittt([1,3])  
-    circuittt.draw(filename='new8.jpg')
+    #circuittt.draw(filename='22.jpg')
 
     #真值表初值变化
     b=[]
-<<<<<<< HEAD
-    d=[470, 263, 90, 473, 406]
-=======
     # d=[0,1,3,5,7,1025]
     d=random.sample(list(range(2**variable_number)), 10)
->>>>>>> a5a6ccb3
     for a in d:
         randomnum = a
         x=[]
