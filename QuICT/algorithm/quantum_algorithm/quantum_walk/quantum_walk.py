--- conflicted
+++ resolved
@@ -18,24 +18,22 @@
         return self._step
 
     @property
+    def graph(self):
+        return str(self._graph)
+
+    @property
     def circuit(self) -> Circuit:
         """ The quantum circuit of the random walk algorithm, including UnitaryGate. """
         return self._circuit
 
-<<<<<<< HEAD
     def __init__(self, simulator=CircuitSimulator(), shots: int = 1):
         """ Initialize the simulator circuit of quantum random walk.
-=======
-    def __init__(self, step: int, graph: Graph, coin_operator: np.ndarray = None):
-        """ Initial the quantum random walk with given steps, graph and coin operator.
->>>>>>> c2d54d3d
 
         Args:
             simulator (Union[ConstantStateVectorSimulator, CircuitSimulator], optional):
                 The simulator for simulating quantum circuit. Defaults to CircuitSimulator().
             shots (int, optional): The repeated times. Defaults to 1.
         """
-<<<<<<< HEAD
         self._simulator = simulator
         self._shots = shots
         self._step = None
@@ -45,11 +43,6 @@
         self._position_qubits = None
         self._action_qubits = None
         self._total_qubits = None
-=======
-        self._step = step
-        self._graph = graph
-        self._coin_operator = coin_operator
->>>>>>> c2d54d3d
         self._operator_by_position = False
         self._operator_by_time = False
 
@@ -90,12 +83,7 @@
             self._mct_generator(op) | action_gate
             for xi in x_idx:
                 X | action_gate(xi)
-<<<<<<< HEAD
-        return GateDecomposition.execute(action_gate)
-=======
-
         return GateDecomposition().execute(action_gate)
->>>>>>> c2d54d3d
 
     def _mct_generator(self, op: np.ndarray) -> UnitaryGate:
         """ Build multi-control-'op' gate. """
@@ -119,10 +107,8 @@
 
         if len(record_idxes) > 0:
             unitary_matrix[record_idxes, record_idxes] = 1
-<<<<<<< HEAD
-        np.set_printoptions(threshold=np.inf)
         return Unitary(unitary_matrix)
-        # return UnitaryTransform.execute(unitary_matrix)[0]
+        # return UnitaryDecomposition().execute(unitary_matrix)[0]
 
     def run(self,
             step: int,
@@ -135,19 +121,6 @@
             record_measured: bool = False,
             ) -> Union[np.ndarray, List]:
         """ Initial the quantum random walk with given steps, graph and coin operator.
-=======
-
-        self._shift_operator = UnitaryDecomposition().execute(unitary_matrix)[0]
-
-    def run(
-        self,
-        simulator=CircuitSimulator(),
-        optimization: bool = False,
-        record_measured: bool = False,
-        shots: int = 1
-    ) -> Union[np.ndarray, List]:
-        """ Simulate the quantum random walk circuit.
->>>>>>> c2d54d3d
 
         Args:
             step (int): The steps of random walk, a step including a coin operator and a shift operator.
@@ -180,26 +153,16 @@
 
         # Step 1, transform the unitary gate and optimization
         if optimization:
-            opt_circuit = GateDecomposition.execute(self._circuit)
-            opt_circuit = CommutativeOptimization.execute(opt_circuit)
+            opt_circuit = GateDecomposition().execute(self._circuit)
+            opt_circuit = CommutativeOptimization().execute(opt_circuit)
         else:
             opt_circuit = self._circuit
 
         # Step 2, Simulate the quantum walk's circuit
-        state_vector = simulator.run(self.circuit)
+        state_vector = self._simulator.run(opt_circuit)
 
         # Return final state vector if not need
         if not record_measured:
-<<<<<<< HEAD
-            return self._simulator.run(opt_circuit)
+            return state_vector
 
-        state_list = [0] * (1 << self._circuit.width())
-        for _ in range(self._shots):
-            _ = self._simulator.run(opt_circuit)
-            measured_state = self._simulator.sample()
-            state_list[measured_state] += 1
-=======
-            return state_vector
->>>>>>> c2d54d3d
-
-        return simulator.sample(shots)+        return self._simulator.sample(self._shots)