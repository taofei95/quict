from math import floor
from typing import Iterable, Tuple, Union
import torch
from torch.nn import Flatten, Linear, Conv2d, MaxPool2d, ReLU
import torch.nn.functional as F
from torch_geometric.nn import GCNConv, global_sort_pool
from torch_geometric.nn import Linear as PygLinear

from QuICT.qcda.mapping.ai.data_def import PairData


class Mlp(torch.nn.Module):
    def __init__(
        self, in_channel: int, hidden_channel: Iterable[int], out_channel: int
    ) -> None:
        super().__init__()
        self.hidden_ml_layer = torch.nn.ModuleList()
        last_h = in_channel
        for h in hidden_channel:
            self.hidden_ml_layer.append(Linear(last_h, h))
            last_h = h
        self.last_ml_layer = Linear(last_h, out_channel)

    def forward(self, x):
        for ml in self.hidden_ml_layer:
            x = ml(x)
            # x = F.relu(x)
            x = F.leaky_relu(x)
        x = self.last_ml_layer(x)
        return x


class MultiLayerGnn(torch.nn.Module):
    def __init__(
        self, hidden_channel: Iterable[int], out_channel: int, pool_node: int
    ) -> None:
        super().__init__()
        self.hidden_gc_layer = torch.nn.ModuleList()
        self.linear_layer = torch.nn.ModuleList()
        for h in hidden_channel:
            self.hidden_gc_layer.append(GCNConv(-1, h))
            self.linear_layer.append(PygLinear(-1, h))
        self.last_gc_layer = GCNConv(-1, out_channel)
        self.pool_node = pool_node
        self.out_channel = out_channel

    def forward(self, x, edge_index, batch):
        for gcl, lin in zip(self.hidden_gc_layer, self.linear_layer):
            x = gcl(x, edge_index) + lin(x) * 0.5
            # x = F.relu(x)
            x = F.leaky_relu(x)
        x = self.last_gc_layer(x, edge_index)
        x = global_sort_pool(x, batch, k=self.pool_node)
        # Global sort pooling flattens tensors. We reshape them.
        x = torch.reshape(x, (self.pool_node, self.out_channel))
        return x


class CnnRecognition(torch.nn.Module):
    def __init__(self, h: int, w: int,) -> None:
        """Wrapper for generating multi-layer 2D CNN.
        Input of this model should have shape (1, h, w). Output is a (c_out, h_out, w_out) tensor.

        Args:
            h (int): Input 2D height.
            w (int): Input 2D width.
        """
        super().__init__()
        h_out = h
        w_out = w

        self.conv_group_1 = torch.nn.Sequential(
            Conv2d(2, 64, 3, padding="same"),
            ReLU(),
            Conv2d(64, 64, 3, padding="same"),
            ReLU(),
            MaxPool2d(2, stride=2),
        )
        h_out = int(floor((h_out - 1 * (2 - 1) - 1) / 2 + 1))
        w_out = int(floor((w_out - 1 * (2 - 1) - 1) / 2 + 1))

        self.conv_group_2 = torch.nn.Sequential(
            Conv2d(64, 128, 3, padding="same"),
            ReLU(),
            Conv2d(128, 128, 3, padding="same"),
            ReLU(),
            MaxPool2d(2, stride=2),
        )
        h_out = int(floor((h_out - 1 * (2 - 1) - 1) / 2 + 1))
        w_out = int(floor((w_out - 1 * (2 - 1) - 1) / 2 + 1))

        self.conv_group_3 = torch.nn.Sequential(
            Conv2d(128, 256, 3, padding="same"),
            ReLU(),
            Conv2d(256, 256, 3, padding="same"),
            ReLU(),
            Conv2d(256, 256, 3, padding="same"),
            ReLU(),
            Conv2d(256, 256, 3, padding="same"),
            ReLU(),
            MaxPool2d(2, stride=2),
        )
        h_out = int(floor((h_out - 1 * (2 - 1) - 1) / 2 + 1))
        w_out = int(floor((w_out - 1 * (2 - 1) - 1) / 2 + 1))

        self.h_out = h_out
        self.w_out = w_out
        self.c_out = 256

    def forward(self, x):
        x = self.conv_group_1(x)
        x = self.conv_group_2(x)
        x = self.conv_group_3(x)
        return x


class SwapPredMixBase(torch.nn.Module):
    def __init__(
        self,
        topo_gc_hidden_channel: Iterable[int],
        lc_gc_hidden_channel: Iterable[int],
        topo_lc_gc_out_channel: int,
        topo_lc_gc_pool_node: int,
        ml_hidden_channel: Iterable[int],
        ml_out_channel: int,
    ) -> None:
        super().__init__()
        self.topo_gnn = MultiLayerGnn(
            hidden_channel=topo_gc_hidden_channel,
            out_channel=topo_lc_gc_out_channel,
            pool_node=topo_lc_gc_pool_node,
        )
<<<<<<< HEAD

        self.lc_gnn = MultiLayerGnn(
            hidden_channel=lc_gc_hidden_channel,
            out_channel=topo_lc_gc_out_channel,
            pool_node=topo_lc_gc_pool_node,
=======
        self.topo_flatten = Flatten(start_dim=1)
        self.lc_gnn = SwapPredGnn(
            hidden_channel=lc_gc_hidden_channel,
            out_channel=lc_gc_out_channel,
            pool_node=lc_pool_node,
        )
        self.lc_flatten = Flatten(start_dim=1)
        self.mlp = SwapPredMLP(
            in_channel=topo_pool_node * topo_gc_out_channel
            + lc_pool_node * lc_gc_out_channel,
            hidden_channel=ml_hidden_channel,
            out_channel=ml_out_channel,
>>>>>>> 4b9e0d6e
        )
        self.fuse_cnn = CnnRecognition(topo_lc_gc_pool_node, topo_lc_gc_out_channel)

        self.flatten_len = self.fuse_cnn.c_out * self.fuse_cnn.h_out * self.fuse_cnn.w_out
        self.fuse_flatten = Flatten(start_dim=0, end_dim=-1)

        self.mlp = Mlp(self.flatten_len, ml_hidden_channel, ml_out_channel)

    def forward(self, data):
<<<<<<< HEAD
        topo_x = self.topo_gnn(data["topo"])
        lc_x = self.lc_gnn(data["lc"])
=======
        x_topo = self.topo_gnn(data.x_topo, data.edge_index_topo, data.x_topo_batch)
        x_topo = self.topo_flatten(x_topo)
        x_lc = self.lc_gnn(data.x_lc, data.edge_index_lc, data.x_lc_batch)
        x_lc = self.lc_flatten(x_lc)
        x = torch.concat((x_topo, x_lc,), dim=-1)
        x = self.mlp(x)
        return x
>>>>>>> 4b9e0d6e

        x = torch.stack((topo_x, lc_x,), dim=0)

<<<<<<< HEAD
        x = self.fuse_cnn(x)
        x = self.fuse_flatten(x)
        x = self.mlp(x)

        return x
=======
if __name__ == "__main__":
    from torch_geometric.data import Data

    model = SwapPredMix(
        topo_gc_hidden_channel=[2, 2,],
        topo_gc_out_channel=2,
        topo_pool_node=2,
        lc_gc_hidden_channel=[2, 2,],
        lc_gc_out_channel=2,
        lc_pool_node=2,
        ml_hidden_channel=[3, 3,],
        ml_out_channel=1,
    )

    topo_data_list = []
    lc_data_list = []
    node_feature_num = 20

    x_topo = torch.zeros(3, node_feature_num)
    x_topo[:, :3] = torch.eye(3, dtype=float)
    edge_index_topo = [[0, 1], [1, 0], [1, 2], [2, 1], [0, 2], [2, 0]]
    x_lc = torch.zeros(5, node_feature_num)
    x_lc[:, :5] = torch.eye(5, dtype=float)
    edge_index_lc = [[0, 1], [1, 2]]

    edge_index_topo = torch.tensor(edge_index_topo, dtype=torch.long).t().contiguous()
    edge_index_lc = torch.tensor(edge_index_lc, dtype=torch.long).t().contiguous()
    data = PairData(
        edge_index_topo=edge_index_topo,
        x_topo=x_topo,
        edge_index_lc=edge_index_lc,
        x_lc=x_lc,
    )

    batch = Batch.from_data_list([data], follow_batch=["x_topo", "x_lc"])
    print(batch)

    with torch.no_grad():
        out = model(batch)
        print(out)
>>>>>>> 4b9e0d6e
<|MERGE_RESOLUTION|>--- conflicted
+++ resolved
@@ -1,15 +1,15 @@
-from math import floor
-from typing import Iterable, Tuple, Union
+from typing import Iterable
 import torch
-from torch.nn import Flatten, Linear, Conv2d, MaxPool2d, ReLU
+from torch.nn import Flatten, Linear
 import torch.nn.functional as F
 from torch_geometric.nn import GCNConv, global_sort_pool
 from torch_geometric.nn import Linear as PygLinear
+from torch_geometric.data import Batch, Data
 
 from QuICT.qcda.mapping.ai.data_def import PairData
 
 
-class Mlp(torch.nn.Module):
+class SwapPredMLP(torch.nn.Module):
     def __init__(
         self, in_channel: int, hidden_channel: Iterable[int], out_channel: int
     ) -> None:
@@ -30,7 +30,7 @@
         return x
 
 
-class MultiLayerGnn(torch.nn.Module):
+class SwapPredGnn(torch.nn.Module):
     def __init__(
         self, hidden_channel: Iterable[int], out_channel: int, pool_node: int
     ) -> None:
@@ -42,7 +42,6 @@
             self.linear_layer.append(PygLinear(-1, h))
         self.last_gc_layer = GCNConv(-1, out_channel)
         self.pool_node = pool_node
-        self.out_channel = out_channel
 
     def forward(self, x, edge_index, batch):
         for gcl, lin in zip(self.hidden_gc_layer, self.linear_layer):
@@ -51,92 +50,27 @@
             x = F.leaky_relu(x)
         x = self.last_gc_layer(x, edge_index)
         x = global_sort_pool(x, batch, k=self.pool_node)
-        # Global sort pooling flattens tensors. We reshape them.
-        x = torch.reshape(x, (self.pool_node, self.out_channel))
         return x
 
 
-class CnnRecognition(torch.nn.Module):
-    def __init__(self, h: int, w: int,) -> None:
-        """Wrapper for generating multi-layer 2D CNN.
-        Input of this model should have shape (1, h, w). Output is a (c_out, h_out, w_out) tensor.
-
-        Args:
-            h (int): Input 2D height.
-            w (int): Input 2D width.
-        """
-        super().__init__()
-        h_out = h
-        w_out = w
-
-        self.conv_group_1 = torch.nn.Sequential(
-            Conv2d(2, 64, 3, padding="same"),
-            ReLU(),
-            Conv2d(64, 64, 3, padding="same"),
-            ReLU(),
-            MaxPool2d(2, stride=2),
-        )
-        h_out = int(floor((h_out - 1 * (2 - 1) - 1) / 2 + 1))
-        w_out = int(floor((w_out - 1 * (2 - 1) - 1) / 2 + 1))
-
-        self.conv_group_2 = torch.nn.Sequential(
-            Conv2d(64, 128, 3, padding="same"),
-            ReLU(),
-            Conv2d(128, 128, 3, padding="same"),
-            ReLU(),
-            MaxPool2d(2, stride=2),
-        )
-        h_out = int(floor((h_out - 1 * (2 - 1) - 1) / 2 + 1))
-        w_out = int(floor((w_out - 1 * (2 - 1) - 1) / 2 + 1))
-
-        self.conv_group_3 = torch.nn.Sequential(
-            Conv2d(128, 256, 3, padding="same"),
-            ReLU(),
-            Conv2d(256, 256, 3, padding="same"),
-            ReLU(),
-            Conv2d(256, 256, 3, padding="same"),
-            ReLU(),
-            Conv2d(256, 256, 3, padding="same"),
-            ReLU(),
-            MaxPool2d(2, stride=2),
-        )
-        h_out = int(floor((h_out - 1 * (2 - 1) - 1) / 2 + 1))
-        w_out = int(floor((w_out - 1 * (2 - 1) - 1) / 2 + 1))
-
-        self.h_out = h_out
-        self.w_out = w_out
-        self.c_out = 256
-
-    def forward(self, x):
-        x = self.conv_group_1(x)
-        x = self.conv_group_2(x)
-        x = self.conv_group_3(x)
-        return x
-
-
-class SwapPredMixBase(torch.nn.Module):
+class SwapPredMix(torch.nn.Module):
     def __init__(
         self,
         topo_gc_hidden_channel: Iterable[int],
+        topo_gc_out_channel: int,
+        topo_pool_node: int,
         lc_gc_hidden_channel: Iterable[int],
-        topo_lc_gc_out_channel: int,
-        topo_lc_gc_pool_node: int,
+        lc_gc_out_channel: int,
+        lc_pool_node: int,
         ml_hidden_channel: Iterable[int],
         ml_out_channel: int,
     ) -> None:
         super().__init__()
-        self.topo_gnn = MultiLayerGnn(
+        self.topo_gnn = SwapPredGnn(
             hidden_channel=topo_gc_hidden_channel,
-            out_channel=topo_lc_gc_out_channel,
-            pool_node=topo_lc_gc_pool_node,
+            out_channel=topo_gc_out_channel,
+            pool_node=topo_pool_node,
         )
-<<<<<<< HEAD
-
-        self.lc_gnn = MultiLayerGnn(
-            hidden_channel=lc_gc_hidden_channel,
-            out_channel=topo_lc_gc_out_channel,
-            pool_node=topo_lc_gc_pool_node,
-=======
         self.topo_flatten = Flatten(start_dim=1)
         self.lc_gnn = SwapPredGnn(
             hidden_channel=lc_gc_hidden_channel,
@@ -149,20 +83,9 @@
             + lc_pool_node * lc_gc_out_channel,
             hidden_channel=ml_hidden_channel,
             out_channel=ml_out_channel,
->>>>>>> 4b9e0d6e
         )
-        self.fuse_cnn = CnnRecognition(topo_lc_gc_pool_node, topo_lc_gc_out_channel)
-
-        self.flatten_len = self.fuse_cnn.c_out * self.fuse_cnn.h_out * self.fuse_cnn.w_out
-        self.fuse_flatten = Flatten(start_dim=0, end_dim=-1)
-
-        self.mlp = Mlp(self.flatten_len, ml_hidden_channel, ml_out_channel)
 
     def forward(self, data):
-<<<<<<< HEAD
-        topo_x = self.topo_gnn(data["topo"])
-        lc_x = self.lc_gnn(data["lc"])
-=======
         x_topo = self.topo_gnn(data.x_topo, data.edge_index_topo, data.x_topo_batch)
         x_topo = self.topo_flatten(x_topo)
         x_lc = self.lc_gnn(data.x_lc, data.edge_index_lc, data.x_lc_batch)
@@ -170,17 +93,8 @@
         x = torch.concat((x_topo, x_lc,), dim=-1)
         x = self.mlp(x)
         return x
->>>>>>> 4b9e0d6e
 
-        x = torch.stack((topo_x, lc_x,), dim=0)
 
-<<<<<<< HEAD
-        x = self.fuse_cnn(x)
-        x = self.fuse_flatten(x)
-        x = self.mlp(x)
-
-        return x
-=======
 if __name__ == "__main__":
     from torch_geometric.data import Data
 
@@ -221,4 +135,3 @@
     with torch.no_grad():
         out = model(batch)
         print(out)
->>>>>>> 4b9e0d6e
