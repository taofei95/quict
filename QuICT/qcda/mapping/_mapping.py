--- conflicted
+++ resolved
@@ -32,12 +32,6 @@
         Return:  
             the hardware-compliant circuit after mapping.
 
-<<<<<<< HEAD
-
-        [1]Zhou, X., Li, S., & Feng, Y. (2020). Quantum Circuit Transformation Based on Simulated Annealing and
-        Heuristic Search. IEEE Transactions on Computer-Aided Design of Integrated Circuits and Systems, 39, 4683-4694.
-=======
->>>>>>> fd0d292a
         """
         circuit.const_lock = True
         num = layout.qubit_number
