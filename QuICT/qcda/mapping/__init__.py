--- conflicted
+++ resolved
@@ -1,7 +1,4 @@
 from .mcts import MCTSMapping
-<<<<<<< HEAD
-from .sabre import SABREMapping
-=======
 from .sabre import SABREMapping
 
 try:
@@ -12,5 +9,4 @@
     print(
         "Please install pytorch, torch-geometric, torch-sparse, tensorboard, cupy and quict_ml first, "
         + "you can use 'pip install quict-ml' to install quict_ml. "
-    )
->>>>>>> 576f82ab
+    )