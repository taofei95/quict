--- conflicted
+++ resolved
@@ -29,21 +29,12 @@
                  Nsim: int = 5, selection_times: int = 20, c = 20, **params):
         """
         Params:
-<<<<<<< HEAD
             paly_times: The repeated times of the whole search procedure for the circuit.
             gamma: The paramter measures the trade-off between the short-term reward and the long-term value.
             c: The paramter measures the trade-off between the exploiation and exploration in the upper confidence bound.
             Gsim: Size of the sub circuit that would be searched by the random simulation method.
             Nsim: The repeated times of the random simulation method.
             selection_times: The time of expansion and back propagation in the monte carlo tree search
-=======
-            paly_times: the repeated times of the whole search procedure for the circuit.
-            gamma: the parameter measures the trade-off between the short-term reward and the long-term value.
-            c: the parameter measures the trade-off between the exploitation and exploration in the upper confidence bound.
-            Gsim: size of the sub circuit that would be searched by the random simulation method.
-            Nsim: the repeated times of the random simulation method.
-            selection_times: the time of expansion and back propagation in the monte carlo tree search
->>>>>>> cb950f0a99e4ae701a6586b17f5b1d3509a2cca7
         """
         self._play_times = play_times 
         self._selection_times = selection_times 
@@ -72,11 +63,7 @@
         The upper confidence bound of the node
         """
         return node.reward + node.value + self._c* np.sqrt(np.log2(node.parent.visit_count) / node.visit_count)
-<<<<<<< HEAD
-
-=======
-    
->>>>>>> cb950f0a99e4ae701a6586b17f5b1d3509a2cca7
+
     def search(self, logical_circuit: Circuit, init_mapping: List[int], coupling_graph : List[Tuple] = None):
         """
         The main process of the qubit mapping algorithm based on the monte carlo tree search. 
@@ -105,11 +92,7 @@
             self._search(root_node = self._root_node)
             self._root_node = self._decide(node = self._root_node)
             self._physical_circuit.append(self._root_node.swap_of_edge)
-<<<<<<< HEAD
-            self._add_excutable_gates(self._root_node)
-=======
             self._add_executable_gates(self._root_node)
->>>>>>> cb950f0a99e4ae701a6586b17f5b1d3509a2cca7
 
     def _search(self, root_node: MCTSNode):
         """
@@ -148,9 +131,13 @@
         N = np.inf
         if method == "random":
             for i in range(self._Nsim):
+              # print("   roll out:%d"%(i))
                N = min(N, self._random_simulation(node))
+            #print(N)
             res = np.float_power(self._gamma, N/2) * float(self._Gsim)
         node.value = res
+        #print(res)
+
     
     def _backpropagate(self,node : MCTSNode):
         """
@@ -161,6 +148,7 @@
             if self._gamma*(cur_node.value + cur_node.reward) > cur_node.parent.value:
                 cur_node.parent.vlaue = self._gamma*(cur_node.value + cur_node.reward)
             cur_node = cur_node._parent
+
 
     def _eval(self, node : MCTSNode):
         """
@@ -201,7 +189,7 @@
 
     def _fall_back(self, node: MCTSNode):
         """
-        TODO: If there is still no two-qubit gate can be excuted instancely after K consecutive moves, 
+        TODO: If there is still no two-qubit gate can be executed immediately after K consecutive moves, 
               select the gate in the front layer with smallest cost and then make qubits of the gate  adjacent 
               in the physical device by inserting swap gates.  
         """
@@ -224,13 +212,9 @@
         
     def _add_executable_gates(self, node: MCTSNode):
         """
-<<<<<<< HEAD
-        Add  excutable gates in the node to the physical circuit
-=======
-        add  executable gates in the node to the physical circuit
->>>>>>> cb950f0a99e4ae701a6586b17f5b1d3509a2cca7
-        """
-        execution_list = self._root_node.excution_list
+        Add  executable gates in the node to the physical circuit
+        """
+        execution_list = self._root_node.execution_list
         self._num_of_executable_gate = self._num_of_executable_gate + len(execution_list)
              
         for gate in execution_list:
@@ -367,10 +351,10 @@
         from the candidate list by the probility distribution defined by the neareast_neighbour_count of the mapping 
         changed by the swap 
         """
-        excuted_gate = 0
+        executed_gate = 0
         cur_node = node.copy()
         num_swap = 0
-        while  cur_node.is_terminal_node() is not True and  excuted_gate < self._Gsim:
+        while  cur_node.is_terminal_node() is not True and  executed_gate < self._Gsim:
             base = self._neareast_neighbour_count(front_layer = cur_node.front_layer, cur_mapping = cur_node.cur_mapping)   
             list_length = len(cur_node.candidate_swap_list)
             NNC= np.zeros(list_length, dtype=float)
@@ -384,7 +368,7 @@
             cur_node.qubit_mask = self._change_qubit_mask_with_single_swap(cur_node.qubit_mask, cur_node.candidate_swap_list[index])
             cur_node.swap_of_edge = cur_node.candidate_swap_list[index].copy()
             cur_node.update_node()
-            excuted_gate = excuted_gate + len(cur_node.excution_list)
+            executed_gate = executed_gate + len(cur_node.execution_list)
             num_swap = num_swap + 1
         return num_swap
             
