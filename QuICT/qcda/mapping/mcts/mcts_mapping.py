--- conflicted
+++ resolved
@@ -64,12 +64,7 @@
         [1]Zhou, X., Li, S., & Feng, Y. (2020). Quantum Circuit Transformation Based on Simulated Annealing and
         Heuristic Search. IEEE Transactions on Computer-Aided Design of Integrated Circuits and Systems, 39, 4683-4694.
         """
-<<<<<<< HEAD
-        # circuit.const_lock = True
-        num = layout.qubit_number
-=======
         num = self.layout.qubit_number
->>>>>>> c2d54d3d
 
         circuit_dag = DAG(circuit=circuit, mode=Mode.TWO_QUBIT_CIRCUIT)
         coupling_graph = CouplingGraph(coupling_graph=self.layout)
@@ -99,18 +94,6 @@
 
         gates = mcts_tree.physical_circuit
 
-<<<<<<< HEAD
-        # circuit.const_lock = False
-        if inplace:
-            # circuit.set_flush_gates(gates)
-            # return circuit
-            raise NotImplementedError()
-        else:
-            new_circuit = Circuit(num)
-            new_circuit.extend(gates)
-            return new_circuit
-=======
         new_circuit = Circuit(num)
         new_circuit.extend(gates)
-        return new_circuit
->>>>>>> c2d54d3d
+        return new_circuit