# !/usr/bin/env python
# -*- coding:utf8 -*-
# @TIME    : 2021/4/27 2:02 下午
# @Author  : Han Yu
# @File    : _simulation

<<<<<<< HEAD
class BasicSimulator(object):

    def simulate(self, circuit):
        pass
=======
from functools import lru_cache

import numpy as np

from QuICT.core import *
from QuICT.ops.linalg import dot, MatrixPermutation


# tool function
def build_2qubit_gate(compositeGate, unitary, target1, target2):
    if target1 > target2:
        target1, target2 = target2, target1
    ugate = Unitary(unitary).copy()
    ugate.targs = [target1, target2]
    print(np.round(unitary))
    print(ugate.targs)
    compositeGate.append(ugate)


def build_1qubit_gate(compositeGate, unitary, target1):
    ugate = Unitary(unitary).copy()
    ugate.targs = [target1]
    compositeGate.append(ugate)


# cost function
@lru_cache(1000)
def tensor_cost(a, b):
    return 1.0 * ((1 << b) ** 2 - (1 << a) ** 2)


@lru_cache(1000)
def tensor_both_cost(a, b):
    return 1.0 * ((1 << (b + a)) ** 2)


@lru_cache(1000)
def multiply_cost(k):
    return 1.0 * ((1 << k) ** 3)


@lru_cache(1000)
def multiply_vector_cost(k):
    return 1.0 * ((1 << k) ** 2)


# tool class
class dp:
    def __init__(self, args, value=0):
        self.set = set(args)
        self.length = len(self.set)
        self.value = value

    def merge(self, other, value=0):
        return dp(self.set | other.set, value)

    def merge_value(self, other):
        k = len(self.set | other.set)
        if len(self.set & other.set) == 0:
            return tensor_both_cost(self.length, other.length)
        return tensor_cost(self.length, k) + tensor_cost(other.length, k) + multiply_cost(k)

    def amplitude_cost(self, width):
        return self.value + tensor_cost(self.length, width) + multiply_vector_cost(width)


class BasicSimulator(object):

    @staticmethod
    def pretreatment(circuit):
        """

        Args:
            circuit(Circuit): the circuit needs pretreatment.

        Return:
            CompositeGate: the gates after pretreatment
        """
        gates = CompositeGate()
        circuit_width = circuit.circuit_width()
        gateSet = [np.identity(2, dtype=np.complex128) for _ in range(circuit_width)]
        tangle = [i for i in range(circuit.circuit_width())]
        for gate in circuit.gates:
            if gate.targets + gate.controls >= 3:
                raise Exception("only support 2-qubit gates and 1-qubit gates.")
            # 1-qubit gate
            if gate.targets + gate.controls == 1:
                target = gate.targ
                if tangle[target] == target:
                    gateSet[target] = dot(gate.matrix, gateSet[target])
                else:
                    if tangle[target] < target:
                        gateSet[target] = dot(np.kron(np.identity(2, dtype=np.complex128), gate.matrix),
                                              gateSet[target])
                    else:
                        gateSet[target] = dot(np.kron(gate.matrix, np.identity(2, dtype=np.complex128)),
                                              gateSet[target])
                    gateSet[tangle[target]] = gateSet[target]
            # 2-qubit gate
            else:
                affectArgs = gate.affectArgs
                target1, target2 = affectArgs[0], affectArgs[1]
                if target1 < target2:
                    matrix = gate.compute_matrix
                else:
                    matrix = MatrixPermutation(gate.compute_matrix, np.array([1, 0]))

                if tangle[target1] == target2:
                    gateSet[target1] = dot(matrix, gateSet[target1])
                    gateSet[target2] = gateSet[target1]
                elif tangle[target1] == target1 and tangle[target2] == target2:
                    if target1 < target2:
                        target_matrix = np.kron(gateSet[target1], gateSet[target2])
                    else:
                        target_matrix = np.kron(gateSet[target2], gateSet[target1])
                    gateSet[target1] = dot(matrix, target_matrix)
                    gateSet[target2] = gateSet[target1]
                    tangle[target1], tangle[target2] = target2, target1
                else:
                    if tangle[target1] != target1:
                        revive = target2
                        target = target1
                    else:
                        revive = target1
                        target = target2
                    build_2qubit_gate(gates, gateSet[target], target, tangle[target])
                    gateSet[tangle[target]] = np.identity(2, dtype=np.complex128)
                    gateSet[target] = np.identity(2, dtype=np.complex128)
                    tangle[tangle[target]] = tangle[target]
                    tangle[target] = target

                    if tangle[revive] == revive:
                        if revive <= target1 and revive <= target2:
                            target_matrix = np.kron(gateSet[revive], np.identity(2, dtype=np.complex128))
                        else:
                            target_matrix = np.kron(np.identity(2, dtype=np.complex128), gateSet[revive])
                        gateSet[target1] = dot(matrix, target_matrix)
                        gateSet[target2] = gateSet[target1]
                        tangle[revive], tangle[target] = target, revive
                    else:
                        build_2qubit_gate(gates, gateSet[revive], revive, tangle[revive])
                        gateSet[tangle[revive]] = np.identity(2, dtype=np.complex128)
                        gateSet[revive] = np.identity(2, dtype=np.complex128)
                        tangle[tangle[revive]] = tangle[revive]
                        tangle[revive] = revive

                        gateSet[target1] = matrix
                        gateSet[target2] = gateSet[target1]
                        tangle[revive], tangle[target] = target, revive

        for i in range(circuit_width):
            if tangle[i] == i:
                if not np.allclose(np.identity(2, dtype=np.complex128), gateSet[i]):
                    build_1qubit_gate(gates, gateSet[i], i)
            elif tangle[i] > i:
                if not np.allclose(np.identity(4, dtype=np.complex128), gateSet[i]):
                    build_2qubit_gate(gates, gateSet[i], i, tangle[i])
        return gates

    @staticmethod
    def unitary_merge_layer(gates: list):
        gate_length = len(gates)
        f = [[None if j != i else dp(gates[i]) for j in range(gate_length)] for i in range(gate_length)]
        pre = [[0 for _ in range(gate_length)] for _ in range(gate_length)]

        for interval in range(1, gate_length):
            for j in range(gate_length - interval):
                pre_temp = j
                pre_value = f[j][j].merge_value(f[j + 1][j + interval])
                for k in range(j + 1, j + interval - 1):
                    new_value = f[j][k].merge_value(f[k + 1][j + interval])
                    if new_value < pre_value:
                        pre_value = new_value
                        pre_temp = k
                f[j][j + interval] = f[j][pre_temp].merge(f[pre_temp + 1][j + interval], pre_value)
                pre[j][j + interval] = pre_temp

        return f, pre

    @staticmethod
    def unitary_pretreatment(circuit):
        small_gates = BasicSimulator.pretreatment(circuit)
        gates = []
        for gate in small_gates:
            gates.append(gate.affectArgs.copy())
        # gates as input
        f, pre = BasicSimulator.unitary_merge_layer(gates)

        order = []

        def pre_search(l, r):
            if l >= r:
                return
            stick = pre[l][r]
            order.append(stick)
            pre_search(l, stick)
            pre_search(stick + 1, r)

        pre_search(0, len(gates) - 1)
        order.reverse()
        return order, small_gates

    @staticmethod
    def vector_pretreatment(circuit):
        small_gates = BasicSimulator.pretreatment(circuit)
        gates = []
        for gate in small_gates:
            gates.append(gate.affectArgs.copy())
        # gates as input
        f, pre = BasicSimulator.unitary_merge_layer(gates)

        gate_length = len(gates)
        width = circuit.circuit_width()

        amplitude_f = []
        pre_amplitude = []

        for i in range(gate_length):
            pre_temp = 0
            pre_value = f[0][i].amplitude_cost(width)
            for j in range(i):
                new_value = amplitude_f[j] + f[j + 1][i].amplitude_cost(width)
                if new_value < pre_value:
                    pre_value = new_value
                    pre_temp = j
            amplitude_f.append(pre_value)
            pre_amplitude.append(pre_temp)

        order = []

        def pre_search(l, r):
            if l >= r:
                return
            stick = pre[l][r]
            order.append(stick)
            pre_search(l, stick)
            pre_search(stick + 1, r)

        def pre_amplitude_search(r):
            stick = pre_amplitude[r]
            order.append(-1)
            pre_search(stick, r)
            if stick <= 0:
                return
            pre_amplitude_search(stick)

        pre_amplitude_search(gate_length - 1)
        order.reverse()
        return order, small_gates
>>>>>>> a786c236
<|MERGE_RESOLUTION|>--- conflicted
+++ resolved
@@ -4,12 +4,6 @@
 # @Author  : Han Yu
 # @File    : _simulation
 
-<<<<<<< HEAD
-class BasicSimulator(object):
-
-    def simulate(self, circuit):
-        pass
-=======
 from functools import lru_cache
 
 import numpy as np
@@ -259,4 +253,3 @@
         pre_amplitude_search(gate_length - 1)
         order.reverse()
         return order, small_gates
->>>>>>> a786c236
