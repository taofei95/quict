--- conflicted
+++ resolved
@@ -28,34 +28,11 @@
     EXPECT_EQ(2, Gate::gate_qubit_num<decltype(crz_gate)>::value);
 }
 
-<<<<<<< HEAD
-TEST(SimTest, RunCheck) {
-    using namespace std;
-
-    auto simulator = MonoTuneSimulator<double, SimulatorMode::avx>();
-    auto diagonal = new std::complex<double>[2];
-    diagonal[0] = 1, diagonal[1] = -1;
-    simulator.append_gate("h", {0}, 0, 0);
-    simulator.append_gate("crz", {0, 1}, 0, diagonal);
-    auto state = new std::complex<double>[1ULL << 10];
-    state[0] = complex<double>(1, 0);
-    simulator.run(10, state);
-
-    for (uint64_t i = 0; i < 10; ++i){
-        cout << state[i] << endl;
-    }
-}
-
-TEST(SimTest, QFTCorrectnessCheck) {
-    using namespace std;
-    auto simulator = MonoTuneSimulator<double, SimulatorMode::avx>();
-=======
 template<typename precision_t>
 void test_by_data_file(const char *data_name, MonoTuneSimulator<precision_t> &simulator) {
     using namespace std;
 
     cout << "Testing by " << data_name << endl;
->>>>>>> 4080bd5c
 
     fstream fs;
     fs.open(data_name, ios::in);
