#!/usr/bin/env python3

from random import choices, randint, sample, shuffle, uniform
from random import choice
from scipy.stats import unitary_group

from QuICT.core import *
from QuICT.algorithm import Amplitude
from math import sqrt, pi


def format_cpx(n):
    return '{0}{1}{2}j'.format(n.real, '+-'[int(n.imag < 0)], abs(n.imag))


def out_circuit_to_file(qubit_num: int, f_name: str, circuit: Circuit):
    with open(f_name, 'w') as f:
        print(qubit_num, file=f)

        for gate in circuit.gates:
            gate: BasicGate
            if gate.type() == GATE_ID['H']:
                print(f"h {gate.targ}", file=f)
            elif gate.type() == GATE_ID['Crz']:
                print(f"crz {gate.carg} {gate.targ} {gate.parg}", file=f)
            elif gate.type() == GATE_ID['X']:
                print(f"x {gate.targ}", file=f)
            elif gate.type() == GATE_ID['CU3']:
                print(f"cu3 {gate.carg} {gate.targ} {gate.pargs[0]} {gate.pargs[1]} {gate.pargs[2]}", file=f)
<<<<<<< HEAD
            # elif gate.type() == GATE_ID['Unitary']:
            elif gate.type() == GATE_ID['Rz']:
                print(f"rz {gate.targ} {gate.parg}", file=f)
=======
>>>>>>> 9b33b55a
            else:
                if gate.compute_matrix.shape[0] == 2:
                    print(f'u1 {gate.targ}', file=f, end=' ')
                elif gate.compute_matrix.shape[1] == 4:
                    print(f'u2 {gate.affectArgs[0]} {gate.affectArgs[1]}', file=f, end=' ')
                for c in gate.compute_matrix.flatten():
                    print(format_cpx(c), file=f, end=' ')
                print(file=f)

        print("__TERM__", file=f)

        res = Amplitude.run(circuit)
        for val in res:
            if abs(val - 0) <= 1e-8:
                print("0+0j", file=f)
            else:
                print(format_cpx(val), file=f)


def rand_unitary_gate(qubit_num):
    mat = unitary_group.rvs(dim=1 << qubit_num)
    return Unitary(mat)


def manual_rand_unitary_gate(qubit_num):
    if qubit_num == 1:
        theta = random.random() * 2 * pi
        return random.choice([Rx, Ry])(theta)
    elif qubit_num == 2:
        return random.choice([
            Rxx(uniform(0, 2 * pi)),
            Ryy(uniform(0, 2 * pi)),
            Rzz(uniform(0, 2 * pi)),
            FSim([uniform(0, 2 * pi), uniform(0, 2 * pi)])
        ])


def main():
    qubit_num = 18
    circuit = Circuit(qubit_num)

    for i in range(qubit_num):
        H | circuit(i)
<<<<<<< HEAD
    for _ in range(30):
        Rz(uniform(0, 3.14)) | circuit(randint(0, qubit_num - 1))
    # Rz(uniform(0, 3.14)) | circuit(qubit_num - 1)
    # Rz(uniform(0, 3.14)) | circuit(qubit_num - 1)
    # Rz(uniform(0, 3.14)) | circuit(qubit_num - 2)
    # Rz(uniform(0, 3.14)) | circuit(qubit_num - 2)
    out_circuit_to_file(qubit_num, "diag.txt", circuit)
    circuit.clear()

    # for i in range(qubit_num):
    #     H | circuit(i)
    # # for _ in range(100):
    # #     lst = sample(range(0, qubit_num), 2)
    # #     CRz(uniform(0, 3.14)) | circuit([lst[0], lst[1]])
    # # X | circuit(qubit_num-1)
    # # X | circuit(qubit_num-3)
    # # CRz(pi) | circuit([qubit_num-3, qubit_num-1])
    # for _ in range(100):
    #     lst = sample(range(0, qubit_num), 2)
    #     rand_unitary_gate(2) | circuit([lst[0], lst[1]])
    #
    # out_circuit_to_file(qubit_num, "u2.txt", circuit)
    # circuit.clear()
=======

    for _ in range(qubit_num * 10):
        n = randint(1, 2)
        gate = manual_rand_unitary_gate(n)
        if n == 1:
            gate | circuit(randint(0, qubit_num-1))
        else:
            gate | circuit(sample(range(0, qubit_num), 2))

    out_circuit_to_file(qubit_num, "u.txt", circuit)
    circuit.clear()
>>>>>>> 9b33b55a

    QFT(qubit_num).build_gate() | circuit
    out_circuit_to_file(qubit_num, "qft.txt", circuit)
    circuit.clear()

    for i in range(qubit_num):
        H | circuit(i)

    out_circuit_to_file(qubit_num, "h.txt", circuit)
    circuit.clear()

    for i in range(qubit_num):
        H | circuit(i)
    for _ in range(qubit_num * 40):
        lst = sample(range(0, qubit_num), 2)
        shuffle(lst)
        i = lst[0]
        j = lst[1]
        CRz(uniform(0, 3.14)) | circuit([i, j])

    out_circuit_to_file(qubit_num, "crz.txt", circuit)
    circuit.clear()

    for i in range(qubit_num):
        H | circuit(i)
    for _ in range(qubit_num * 40):
        lst = sample(range(0, qubit_num), 2)
        shuffle(lst)
        i = lst[0]
        j = lst[1]
        CU3((uniform(0, 3.14), uniform(0, 3.14), uniform(0, 3.14))) | circuit([i, j])

    out_circuit_to_file(qubit_num, "cu3.txt", circuit)
    circuit.clear()

    for i in range(qubit_num):
        H | circuit(i)
    for i in range(qubit_num):
        X | circuit(i)
    for _ in range(qubit_num):
        X | circuit(randint(0, qubit_num - 1))

    out_circuit_to_file(qubit_num, "x.txt", circuit)
    circuit.clear()


if __name__ == '__main__':
    main()<|MERGE_RESOLUTION|>--- conflicted
+++ resolved
@@ -27,12 +27,9 @@
                 print(f"x {gate.targ}", file=f)
             elif gate.type() == GATE_ID['CU3']:
                 print(f"cu3 {gate.carg} {gate.targ} {gate.pargs[0]} {gate.pargs[1]} {gate.pargs[2]}", file=f)
-<<<<<<< HEAD
             # elif gate.type() == GATE_ID['Unitary']:
             elif gate.type() == GATE_ID['Rz']:
                 print(f"rz {gate.targ} {gate.parg}", file=f)
-=======
->>>>>>> 9b33b55a
             else:
                 if gate.compute_matrix.shape[0] == 2:
                     print(f'u1 {gate.targ}', file=f, end=' ')
@@ -76,13 +73,20 @@
 
     for i in range(qubit_num):
         H | circuit(i)
-<<<<<<< HEAD
+
+    for _ in range(qubit_num * 10):
+        n = randint(1, 2)
+        gate = manual_rand_unitary_gate(n)
+        if n == 1:
+            gate | circuit(randint(0, qubit_num-1))
+        else:
+            gate | circuit(sample(range(0, qubit_num), 2))
+
+    out_circuit_to_file(qubit_num, "u.txt", circuit)
+    circuit.clear()
+
     for _ in range(30):
         Rz(uniform(0, 3.14)) | circuit(randint(0, qubit_num - 1))
-    # Rz(uniform(0, 3.14)) | circuit(qubit_num - 1)
-    # Rz(uniform(0, 3.14)) | circuit(qubit_num - 1)
-    # Rz(uniform(0, 3.14)) | circuit(qubit_num - 2)
-    # Rz(uniform(0, 3.14)) | circuit(qubit_num - 2)
     out_circuit_to_file(qubit_num, "diag.txt", circuit)
     circuit.clear()
 
@@ -100,19 +104,6 @@
     #
     # out_circuit_to_file(qubit_num, "u2.txt", circuit)
     # circuit.clear()
-=======
-
-    for _ in range(qubit_num * 10):
-        n = randint(1, 2)
-        gate = manual_rand_unitary_gate(n)
-        if n == 1:
-            gate | circuit(randint(0, qubit_num-1))
-        else:
-            gate | circuit(sample(range(0, qubit_num), 2))
-
-    out_circuit_to_file(qubit_num, "u.txt", circuit)
-    circuit.clear()
->>>>>>> 9b33b55a
 
     QFT(qubit_num).build_gate() | circuit
     out_circuit_to_file(qubit_num, "qft.txt", circuit)
