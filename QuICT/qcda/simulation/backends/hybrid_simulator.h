//
// Created by Ci Lei on 2021-07-02.
//

#ifndef SIM_BACK_HYBRID_SIMULATOR_H
#define SIM_BACK_HYBRID_SIMULATOR_H

#include <cstdint>
#include <algorithm>
#include <vector>
#include <complex>
#include <utility>
#include <string>
#include <omp.h>
#include <immintrin.h>

#include "utility.h"
#include "monotonous_simulator.h"

namespace QuICT {
    template<typename Precision>
    class HybridSimulator {
    protected:
        std::string name_;
    public:
        HybridSimulator() {
            using namespace std;
            if constexpr(!is_same_v<Precision, double> && !is_same_v<Precision, float>) {
                throw runtime_error("HybridSimulator only supports double/float precision.");
            }
            name_ = "HybridSimulator";
            if constexpr(std::is_same_v<Precision, double>) {
                name_ += "[double]";
            } else if (std::is_same_v<Precision, float>) {
                name_ += "[float] ";
            }
        }

        inline const std::string &name() {
            return name_;
        }

        inline void run(
                uint64_t circuit_qubit_num,
                const std::vector<GateDescription<Precision>> &gate_desc_vec,
                const std::complex<Precision> *init_state
        );

        inline std::complex<Precision> *run(
                uint64_t circuit_qubit_num,
                const std::vector<GateDescription<Precision>> &gate_desc_vec
        );

        inline std::pair<Precision *, Precision *> run_without_combine(
                uint64_t circuit_qubit_num,
                const std::vector<GateDescription<Precision>> &gate_desc_vec
        );

    private:
        inline void qubit_num_checker(uint64_t qubit_num);

        inline void run(
                uint64_t circuit_qubit_num,
                const std::vector<GateDescription<Precision>> &gate_desc_vec,
                Precision *real,
                Precision *imag
        );

        inline std::pair<Precision *, Precision *> separate_complex(
                uint64_t circuit_qubit_num,
                const std::complex<Precision> *c_arr
        );

        inline void combine_complex(
                uint64_t circuit_qubit_num,
                const Precision *real,
                const Precision *imag,
                std::complex<Precision> *res
        );

        inline void apply_gate(
                uint64_t circuit_qubit_num,
                const GateDescription<Precision> &gate_desc,
                Precision *real,
                Precision *imag
        );

        template<template<typename ...> class Gate>
        inline void apply_diag_n_gate(
                uint64_t circuit_qubit_num,
                const Gate<Precision> &gate,
                Precision *real,
                Precision *imag
        );

        template<template<typename ...> class Gate>
        inline void apply_ctrl_diag_gate(
                uint64_t circuit_qubit_num,
                const Gate<Precision> &gate,
                Precision *real,
                Precision *imag
        );

        template<template<typename ...> class Gate>
        inline void apply_unitary_n_gate(
                uint64_t circuit_qubit_num,
                const Gate<Precision> &gate,
                Precision *real,
                Precision *imag
        );

        template<template<typename ...> class Gate>
        inline void apply_ctrl_unitary_gate(
                uint64_t circuit_qubit_num,
                const Gate<Precision> &gate,
                Precision *real,
                Precision *imag
        );

        inline void apply_h_gate(
                uint64_t circuit_qubit_num,
                const HGate<Precision> &gate,
                Precision *real,
                Precision *imag
        );

        inline void apply_x_gate(
                uint64_t circuit_qubit_num,
                const XGate<Precision> &gate,
                Precision *real,
                Precision *imag
        );
    };

    template<typename Precision>
    inline void HybridSimulator<Precision>::run(
            uint64_t circuit_qubit_num,
            const std::vector<GateDescription<Precision>> &gate_desc_vec,
            const std::complex<Precision> *init_state
    ) {
        qubit_num_checker(circuit_qubit_num);

        auto pr = separate_complex(circuit_qubit_num, init_state);
        auto real = pr.first;
        auto imag = pr.second;
        run(circuit_qubit_num, gate_desc_vec, real, imag);
        combine_complex(circuit_qubit_num, real, imag, init_state);
        delete real;
        delete imag;
    }

    template<typename Precision>
    inline std::complex<Precision> *HybridSimulator<Precision>::run(
            uint64_t circuit_qubit_num,
            const std::vector<GateDescription<Precision>> &gate_desc_vec
    ) {
        qubit_num_checker(circuit_qubit_num);

        auto len = 1ULL << circuit_qubit_num;
        auto real = new Precision[len];
        auto imag = new Precision[len];
        auto result = new std::complex<Precision>[len];
        std::fill(real, real + len, 0);
        std::fill(imag, imag + len, 0);
        real[0] = 1.0;
        run(circuit_qubit_num, gate_desc_vec, real, imag);
        combine_complex(circuit_qubit_num, real, imag, result);
        delete[] real;
        delete[] imag;
        return result;
    }

    template<typename Precision>
    inline std::pair<Precision *, Precision *>
    HybridSimulator<Precision>::run_without_combine(
            uint64_t circuit_qubit_num,
            const std::vector<GateDescription<Precision>> &gate_desc_vec
    ) {
        qubit_num_checker(circuit_qubit_num);

        auto len = 1ULL << circuit_qubit_num;
        auto real = new Precision[len];
        auto imag = new Precision[len];
        std::fill(real, real + len, 0);
        std::fill(imag, imag + len, 0);
        real[0] = 1.0;
        run(circuit_qubit_num, gate_desc_vec, real, imag);
        return {real, imag};
    }

    template<typename Precision>
    inline void HybridSimulator<Precision>::run(
            uint64_t circuit_qubit_num,
            const std::vector<GateDescription<Precision>> &gate_desc_vec,
            Precision *real,
            Precision *imag
    ) {
        qubit_num_checker(circuit_qubit_num);

        for (const auto &gate_desc:gate_desc_vec) {
            apply_gate(circuit_qubit_num, gate_desc, real, imag);
        }
    }

    template<typename Precision>
    inline void HybridSimulator<Precision>::qubit_num_checker(uint64_t qubit_num) {
        if (qubit_num <= 4) {
            throw std::runtime_error("Only supports circuit with more than 4 qubits!");
        }
    }

    template<typename Precision>
    inline std::pair<Precision *, Precision *>
    HybridSimulator<Precision>::separate_complex(
            uint64_t circuit_qubit_num,
            const std::complex<Precision> *c_arr
    ) {
        auto len = 1ULL << circuit_qubit_num;
        auto ptr = new Precision[len << 1ULL];
        auto real = ptr;
        auto imag = &ptr[len];
        for (uint64_t i = 0; i < len; i += 4) {
            real[i] = c_arr[i].real();
            imag[i] = c_arr[i].imag();

            real[i + 1] = c_arr[i + 1].real();
            imag[i + 1] = c_arr[i + 1].imag();

            real[i + 2] = c_arr[i + 2].real();
            imag[i + 2] = c_arr[i + 2].imag();

            real[i + 3] = c_arr[i + 3].real();
            imag[i + 3] = c_arr[i + 3].imag();
        }
        return {real, imag};
    }

    template<typename Precision>
    inline void HybridSimulator<Precision>::combine_complex(
            uint64_t circuit_qubit_num,
            const Precision *real,
            const Precision *imag,
            std::complex<Precision> *res
    ) {
        auto len = 1ULL << circuit_qubit_num;
        for (uint64_t i = 0; i < len; i += 4) {
            res[i] = {real[i], imag[i]};
            res[i + 1] = {real[i + 1], imag[i + 1]};
            res[i + 2] = {real[i + 2], imag[i + 2]};
            res[i + 3] = {real[i + 3], imag[i + 3]};
        }
//        return res;
    }

    template<typename Precision>
    inline void HybridSimulator<Precision>::apply_gate(
            uint64_t circuit_qubit_num,
            const GateDescription<Precision> &gate_desc,
            Precision *real,
            Precision *imag
    ) {
        if (gate_desc.qasm_name_ == "h") { // Single Bit
            auto gate = HGate<Precision>(gate_desc.affect_args_[0]);
            apply_h_gate(circuit_qubit_num, gate, real, imag);
        } else if(gate_desc.qasm_name_ == "x") {
            auto gate = XGate<Precision>(gate_desc.affect_args_[0]);
            apply_x_gate(circuit_qubit_num, gate, real, imag);
        } else if (gate_desc.qasm_name_ == "crz") { // Two Bit
            auto gate = CrzGate<Precision>(gate_desc.affect_args_[0], gate_desc.affect_args_[1], gate_desc.parg_);
            apply_ctrl_diag_gate(circuit_qubit_num, gate, real, imag);
        } else { // Not Implemented
            throw std::runtime_error(std::string(__func__) + ": " + "Not implemented gate - " + gate_desc.qasm_name_);
        }
    }

    //**********************************************************************
    // Special simple gates
    //**********************************************************************


    template<typename Precision>
    inline void HybridSimulator<Precision>::apply_h_gate(
            uint64_t circuit_qubit_num,
            const HGate<Precision> &gate,
            Precision *real,
            Precision *imag
    ) {
        if constexpr (std::is_same_v<Precision, float>) { // float
            throw std::runtime_error(std::string(__FILE__) + ":" + std::to_string(__LINE__) + ": "
                                     + "Not Implemented " + __func__);
        } else if constexpr (std::is_same_v<Precision, double>) { // double
            uint64_t task_num = 1ULL << (circuit_qubit_num - 1);
            if (gate.targ_ == circuit_qubit_num - 1) {
                constexpr uint64_t batch_size = 4;
                auto cc = gate.sqrt2_inv.real();
#pragma omp parallel for default(shared)
                for (uint64_t task_id = 0; task_id < task_num; task_id += batch_size) {
                    auto ind_0 = index(task_id, circuit_qubit_num, gate.targ_);

                    __m256d ymm0 = _mm256_broadcast_sd(&cc);
                    // Load
                    __m256d ymm1 = _mm256_loadu_pd(&real[ind_0[0]]);
                    __m256d ymm2 = _mm256_loadu_pd(&real[ind_0[0] + 4]);
                    __m256d ymm3 = _mm256_loadu_pd(&imag[ind_0[0]]);
                    __m256d ymm4 = _mm256_loadu_pd(&imag[ind_0[0] + 4]);
                    // Scale
                    ymm1 = _mm256_mul_pd(ymm1, ymm0);
                    ymm2 = _mm256_mul_pd(ymm2, ymm0);
                    ymm3 = _mm256_mul_pd(ymm3, ymm0);
                    ymm4 = _mm256_mul_pd(ymm4, ymm0);
                    // Horizontal arithmetic
                    __m256d ymm5 = _mm256_hadd_pd(ymm1, ymm2);
                    __m256d ymm6 = _mm256_hadd_pd(ymm3, ymm4);
                    __m256d ymm7 = _mm256_hsub_pd(ymm1, ymm2);
                    __m256d ymm8 = _mm256_hsub_pd(ymm3, ymm4);

                    ymm1 = _mm256_shuffle_pd(ymm5, ymm7, 0b0000);
                    ymm2 = _mm256_shuffle_pd(ymm5, ymm7, 0b1111);

                    ymm3 = _mm256_shuffle_pd(ymm6, ymm8, 0b0000);
                    ymm4 = _mm256_shuffle_pd(ymm6, ymm8, 0b1111);
                    // Store
                    _mm256_storeu_pd(&real[ind_0[0]], ymm1);
                    _mm256_storeu_pd(&real[ind_0[0] + 4], ymm2);
                    _mm256_storeu_pd(&imag[ind_0[0]], ymm3);
                    _mm256_storeu_pd(&imag[ind_0[0] + 4], ymm4);
                }
            } else if (gate.targ_ == circuit_qubit_num - 2) {
                // After some permutations, this is the same with the previous one.
                constexpr uint64_t batch_size = 4;
                auto cc = gate.sqrt2_inv.real();
#pragma omp parallel for default(shared)
                for (uint64_t task_id = 0; task_id < task_num; task_id += batch_size) {
                    auto ind_0 = index(task_id, circuit_qubit_num, gate.targ_);

                    __m256d ymm0 = _mm256_broadcast_sd(&cc);
                    // Load
                    __m256d ymm1 = _mm256_loadu_pd(&real[ind_0[0]]);
                    __m256d ymm2 = _mm256_loadu_pd(&real[ind_0[0] + 4]);
                    __m256d ymm3 = _mm256_loadu_pd(&imag[ind_0[0]]);
                    __m256d ymm4 = _mm256_loadu_pd(&imag[ind_0[0] + 4]);
                    // Permute
                    ymm1 = _mm256_permute4x64_pd(ymm1, 0b1101'1000);
                    ymm2 = _mm256_permute4x64_pd(ymm2, 0b1101'1000);
                    ymm3 = _mm256_permute4x64_pd(ymm3, 0b1101'1000);
                    ymm4 = _mm256_permute4x64_pd(ymm4, 0b1101'1000);
                    // Scale
                    ymm1 = _mm256_mul_pd(ymm1, ymm0);
                    ymm2 = _mm256_mul_pd(ymm2, ymm0);
                    ymm3 = _mm256_mul_pd(ymm3, ymm0);
                    ymm4 = _mm256_mul_pd(ymm4, ymm0);
                    // Horizontal arithmetic
                    __m256d ymm5 = _mm256_hadd_pd(ymm1, ymm2);
                    __m256d ymm6 = _mm256_hadd_pd(ymm3, ymm4);
                    __m256d ymm7 = _mm256_hsub_pd(ymm1, ymm2);
                    __m256d ymm8 = _mm256_hsub_pd(ymm3, ymm4);

                    ymm1 = _mm256_shuffle_pd(ymm5, ymm7, 0b0000);
                    ymm2 = _mm256_shuffle_pd(ymm5, ymm7, 0b1111);

                    ymm3 = _mm256_shuffle_pd(ymm6, ymm8, 0b0000);
                    ymm4 = _mm256_shuffle_pd(ymm6, ymm8, 0b1111);
                    // Permute back
                    ymm1 = _mm256_permute4x64_pd(ymm1, 0b1101'1000);
                    ymm2 = _mm256_permute4x64_pd(ymm2, 0b1101'1000);
                    ymm3 = _mm256_permute4x64_pd(ymm3, 0b1101'1000);
                    ymm4 = _mm256_permute4x64_pd(ymm4, 0b1101'1000);
                    // Store
                    _mm256_storeu_pd(&real[ind_0[0]], ymm1);
                    _mm256_storeu_pd(&real[ind_0[0] + 4], ymm2);
                    _mm256_storeu_pd(&imag[ind_0[0]], ymm3);
                    _mm256_storeu_pd(&imag[ind_0[0] + 4], ymm4);
                }
            } else {
                constexpr uint64_t batch_size = 4;
                auto cc = gate.sqrt2_inv.real();
#pragma omp parallel for default(shared)
                for (uint64_t task_id = 0; task_id < task_num; task_id += batch_size) {
                    auto ind_0 = index(task_id, circuit_qubit_num, gate.targ_);

                    // ind_0[i], ind_1[i], ind_2[i], ind_3[i] are continuous in mem
                    __m256d ymm0 = _mm256_broadcast_sd(&cc);           // constant array
                    __m256d ymm1 = _mm256_loadu_pd(&real[ind_0[0]]);   // real_row_0
                    __m256d ymm2 = _mm256_loadu_pd(&real[ind_0[1]]);   // real_row_1
                    __m256d ymm3 = _mm256_loadu_pd(&imag[ind_0[0]]);   // imag_row_0
                    __m256d ymm4 = _mm256_loadu_pd(&imag[ind_0[1]]);   // imag_row_1

                    __m256d ymm5 = _mm256_add_pd(ymm1, ymm2);
                    __m256d ymm6 = _mm256_sub_pd(ymm1, ymm2);
                    __m256d ymm7 = _mm256_add_pd(ymm3, ymm4);
                    __m256d ymm8 = _mm256_sub_pd(ymm3, ymm4);

                    // Scale
                    ymm5 = _mm256_mul_pd(ymm0, ymm5);
                    ymm6 = _mm256_mul_pd(ymm0, ymm6);
                    ymm7 = _mm256_mul_pd(ymm0, ymm7);
                    ymm8 = _mm256_mul_pd(ymm0, ymm8);

                    _mm256_storeu_pd(&real[ind_0[0]], ymm5);
                    _mm256_storeu_pd(&real[ind_0[1]], ymm6);
                    _mm256_storeu_pd(&imag[ind_0[0]], ymm7);
                    _mm256_storeu_pd(&imag[ind_0[1]], ymm8);
                }
            }
        }
    }

    template<typename Precision>
    inline void HybridSimulator<Precision>::apply_x_gate(
            uint64_t circuit_qubit_num,
            const XGate<Precision> &gate,
            Precision *real,
            Precision *imag
    ) {
        if constexpr(std::is_same_v<Precision, float>) {
            throw std::runtime_error(std::string(__FILE__) + ":" + std::to_string(__LINE__) + ": "
                                     + "Not Implemented " + __func__);
        } else if constexpr(std::is_same_v<Precision, double>) {
<<<<<<< HEAD
            // Definition of helper functions
            auto array_op = [&gate, circuit_qubit_num](Precision *arr) {
                uint64_t task_num = 1ULL << (circuit_qubit_num - 1);
            };

            // Call !!!
            array_op(real);
            array_op(imag);
=======
            uint64_t task_num = 1ULL << (circuit_qubit_num - 1);
            if(gate.targ_ == circuit_qubit_num - 1)
            {
                constexpr uint64_t batch_size = 4;
                for(uint64_t ind = 0; ind < (1ULL << circuit_qubit_num); ind += batch_size)
                {
                    __m256d ymm1 = _mm256_loadu_pd(&real[ind]);
                    __m256d ymm2 = _mm256_loadu_pd(&imag[ind]);

                    ymm1 = _mm256_permute4x64_pd(ymm1, 0b1011'0001);
                    ymm2 = _mm256_permute4x64_pd(ymm2, 0b1011'0001);
                    _mm256_storeu_pd(&real[ind], ymm1);
                    _mm256_storeu_pd(&imag[ind], ymm2);
                }
            }
            else if(gate.targ_ == circuit_qubit_num - 2)
            {
                constexpr uint64_t batch_size = 4;
                for(uint64_t ind = 0; ind < (1ULL << circuit_qubit_num); ind += batch_size)
                {
                    __m256d ymm1 = _mm256_loadu_pd(&real[ind]);
                    __m256d ymm2 = _mm256_loadu_pd(&imag[ind]);

                    ymm1 = _mm256_permute4x64_pd(ymm1, 0b0100'1110);
                    ymm2 = _mm256_permute4x64_pd(ymm2, 0b0100'1110);
                    _mm256_storeu_pd(&real[ind], ymm1);
                    _mm256_storeu_pd(&imag[ind], ymm2);
                }
            }
            else
            {
                constexpr uint64_t batch_size = 4;
                for(uint64_t task_id = 0; task_id < task_num; task_id += batch_size)
                {
                    auto ind_0 = index(task_id, circuit_qubit_num, gate.targ_);
                    __m256d ymm1 = _mm256_loadu_pd(&real[ind_0[0]]);
                    __m256d ymm2 = _mm256_loadu_pd(&real[ind_0[1]]);
                    __m256d ymm3 = _mm256_loadu_pd(&imag[ind_0[0]]);
                    __m256d ymm4 = _mm256_loadu_pd(&imag[ind_0[1]]);

                    _mm256_storeu_pd(&real[ind_0[0]], ymm2);
                    _mm256_storeu_pd(&real[ind_0[1]], ymm1);
                    _mm256_storeu_pd(&imag[ind_0[0]], ymm4);
                    _mm256_storeu_pd(&imag[ind_0[1]], ymm3);
                }
            }
>>>>>>> 7e076f0a
        }
    }



    //**********************************************************************
    // Special matrix pattern gates
    //**********************************************************************

    template<typename Precision>
    template<template<typename ...> class Gate>
    inline void HybridSimulator<Precision>::apply_ctrl_diag_gate(
            uint64_t circuit_qubit_num,
            const Gate<Precision> &gate,
            Precision *real,
            Precision *imag
    ) {
        if constexpr(std::is_same_v<Precision, float>) {
            throw std::runtime_error(std::string(__FILE__) + ":" + std::to_string(__LINE__) + ": "
                                     + "Not Implemented " + __func__);
        } else if constexpr(std::is_same_v<Precision, double>) {
            // Two qubit distribution is much more sophisticated than
            // single qubit's case. So we enumerate index distance instead
            // of targets positions.

            uarray_t<2> qubits = {gate.carg_, gate.targ_};
            uarray_t<2> qubits_sorted = {gate.carg_, gate.targ_};
            if (gate.carg_ > gate.targ_) {
                qubits_sorted[0] = gate.targ_;
                qubits_sorted[1] = gate.carg_;
            }

            constexpr uint64_t batch_size = 2;
            uint64_t task_num = 1ULL << (circuit_qubit_num - 2);
            Precision gate_diagonal_real_2323[4], gate_diagonal_imag_2323[4];
            gate_diagonal_real_2323[0] = gate_diagonal_real_2323[2] = gate.diagonal_real_[0];
            gate_diagonal_real_2323[1] = gate_diagonal_real_2323[3] = gate.diagonal_real_[1];
            gate_diagonal_imag_2323[0] = gate_diagonal_imag_2323[2] = gate.diagonal_imag_[0];
            gate_diagonal_imag_2323[1] = gate_diagonal_imag_2323[3] = gate.diagonal_imag_[1];
#pragma omp parallel for default(shared)
            for (uint64_t task_id = 0; task_id < task_num; task_id += batch_size) {
                auto ind_0 = index(task_id, circuit_qubit_num, qubits, qubits_sorted);
                auto ind_1 = index(task_id + 1, circuit_qubit_num, qubits, qubits_sorted);
                Precision res_r[4], res_i[4];
                if (ind_0[2] + 1 == ind_1[2] && ind_0[3] + 1 == ind_1[3]) {
                    __m256d ymm0 = _mm256_loadu_pd(gate_diagonal_real_2323);
                    __m256d ymm1 = _mm256_loadu_pd(gate_diagonal_imag_2323);
                    ymm0 = _mm256_permute4x64_pd(ymm0, 0b1101'1000);                    // dr
                    ymm1 = _mm256_permute4x64_pd(ymm1, 0b1101'1000);                    // di
                    __m256d ymm2 = _mm256_loadu2_m128d(&real[ind_0[3]], &real[ind_0[2]]);  // vr
                    __m256d ymm3 = _mm256_loadu2_m128d(&imag[ind_0[3]], &imag[ind_0[2]]);  // vi
                    // v * d == (vr * dr - vi * di) + (vi * dr + vr * di)I
                    __m256d ymm4 = _mm256_mul_pd(ymm2, ymm0);  // vr * dr
                    ymm4 = _mm256_fnmadd_pd(ymm1, ymm3, ymm4); // vr * dr - vi * di
                    __m256d ymm5 = _mm256_mul_pd(ymm3, ymm0);  // vi * dr
                    ymm5 = _mm256_fmadd_pd(ymm2, ymm1, ymm5);  // vi * dr + vr * di

                    // Store
                    _mm256_storeu2_m128d(&real[ind_0[3]], &real[ind_0[2]], ymm4);
                    _mm256_storeu2_m128d(&imag[ind_0[3]], &imag[ind_0[2]], ymm5);
                } else if (ind_0[2] + 1 == ind_0[3] && ind_1[2] + 1 == ind_1[3]) {
                    __m256d ymm0 = _mm256_loadu_pd(gate_diagonal_real_2323);                        // dr
                    __m256d ymm1 = _mm256_loadu_pd(gate_diagonal_imag_2323);                        // di
                    __m256d ymm2 = _mm256_loadu2_m128d(&real[ind_1[2]], &real[ind_0[2]]);          // vr
                    __m256d ymm3 = _mm256_loadu2_m128d(&imag[ind_1[2]], &imag[ind_0[2]]);          // vi
                    // v * d == (vr * dr - vi * di) + (vi * dr + vr * di)I
                    __m256d ymm4 = _mm256_mul_pd(ymm2, ymm0);  // vr * dr
                    ymm4 = _mm256_fnmadd_pd(ymm1, ymm3, ymm4); // vr * dr - vi * di
                    __m256d ymm5 = _mm256_mul_pd(ymm3, ymm0);  // vi * dr
                    ymm5 = _mm256_fmadd_pd(ymm2, ymm1, ymm5);  // vi * dr + vr * di

                    // Store
                    _mm256_storeu2_m128d(&real[ind_1[2]], &real[ind_0[2]], ymm4);
                    _mm256_storeu2_m128d(&imag[ind_1[2]], &imag[ind_0[2]], ymm5);
                } else { // Default fallback
                    __m256d ymm0 = _mm256_loadu_pd(
                            gate_diagonal_real_2323);                                        // dr
                    __m256d ymm1 = _mm256_loadu_pd(
                            gate_diagonal_imag_2323);                                        // di
                    __m256d ymm2 = _mm256_setr_pd(real[ind_0[2]], real[ind_0[3]], real[ind_1[2]], real[ind_1[3]]); // vr
                    __m256d ymm3 = _mm256_setr_pd(imag[ind_0[2]], imag[ind_0[3]], imag[ind_1[2]], imag[ind_1[3]]); // vi
                    // v * d == (vr * dr - vi * di) + (vi * dr + vr * di)I
                    __m256d ymm4 = _mm256_mul_pd(ymm2, ymm0);  // vr * dr
                    ymm4 = _mm256_fnmadd_pd(ymm1, ymm3, ymm4); // vr * dr - vi * di
                    __m256d ymm5 = _mm256_mul_pd(ymm3, ymm0);  // vi * dr
                    ymm5 = _mm256_fmadd_pd(ymm2, ymm1, ymm5);  // vi * dr + vr * di
                    _mm256_storeu_pd(res_r, ymm4);
                    _mm256_storeu_pd(res_i, ymm5);

                    // Store
                    real[ind_0[2]] = res_r[0];
                    real[ind_0[3]] = res_r[1];
                    real[ind_1[2]] = res_r[2];
                    real[ind_1[3]] = res_r[3];

                    imag[ind_0[2]] = res_i[0];
                    imag[ind_0[3]] = res_i[1];
                    imag[ind_1[2]] = res_i[2];
                    imag[ind_1[3]] = res_i[3];
                }
            }


/*
            uint64_t task_num = 1ULL << (circuit_qubit_num - 2);
            if (qubits_sorted[1] == circuit_qubit_num - 1) {
                if (qubits_sorted[0] == circuit_qubit_num - 2) {
                    Precision c_arr_real[4];
                    Precision c_arr_imag[4];
                    constexpr uint64_t batch_size = 4;
                    __m256d ymm0;
                    __m256d ymm1;
                    if (qubits_sorted[0] == qubits[0]) {  // ...q0q1
                        c_arr_real[0] = c_arr_real[1] = c_arr_imag[0] = c_arr_imag[1] = 1;
                        c_arr_real[2] = gate.diagonal_real_[0];
                        c_arr_real[3] = gate.diagonal_real_[1];
                        c_arr_imag[2] = gate.diagonal_imag_[0];
                        c_arr_imag[3] = gate.diagonal_imag_[1];
                    } else { // ...q1q0
                        c_arr_real[0] = c_arr_real[2] = c_arr_imag[0] = c_arr_imag[2] = 1;
                        c_arr_real[1] = gate.diagonal_real_[0];
                        c_arr_real[3] = gate.diagonal_real_[1];
                        c_arr_imag[1] = gate.diagonal_imag_[0];
                        c_arr_imag[3] = gate.diagonal_imag_[1];
                    }

                    ymm0 = _mm256_loadu_pd(c_arr_real);  // dr
                    ymm1 = _mm256_loadu_pd(c_arr_imag);  // di

                    for (uint64_t task_id = 0; task_id < task_num; task_id += batch_size) {
                        // Unroll a loop to get small improvement :)
#pragma unroll
                        for (uint64_t i = 0; i < 4; ++i) {
                            uint64_t tid = task_id + i;
                            uint64_t ind = index0(tid, circuit_qubit_num, qubits, qubits_sorted);
                            __m256d ymm2 = _mm256_loadu_pd(&real[ind]);  // vr
                            __m256d ymm3 = _mm256_loadu_pd(&imag[ind]);  // vi
                            __m256d ymm4;  // res_r
                            __m256d ymm5;  // res_i
                            COMPLEX_YMM_MUL(ymm0, ymm1, ymm2, ymm3, ymm4, ymm5);
                            _mm256_storeu_pd(&real[ind], ymm4);
                            _mm256_storeu_pd(&imag[ind], ymm5);
                        }
                    }
                } else if (qubits_sorted[0] < circuit_qubit_num - 2) {
                    if (qubits_sorted[0] == qubits[0]) { // ...q0.q1
                        constexpr uint64_t batch_size = 2;
                        Precision c_arr_real[4] =
                                {gate.diagonal_real_[0], gate.diagonal_real_[1],
                                 gate.diagonal_real_[0], gate.diagonal_real_[1]};
                        Precision c_arr_imag[4] =
                                {gate.diagonal_imag_[0], gate.diagonal_imag_[1],
                                 gate.diagonal_imag_[0], gate.diagonal_imag_[1]};
                        __m256d ymm0 = _mm256_loadu_pd(c_arr_real);
                        __m256d ymm1 = _mm256_loadu_pd(c_arr_imag);
                        for (uint64_t task_id = 0; task_id < task_num; task_id += batch_size) {
                            auto inds = index(task_id, circuit_qubit_num, qubits, qubits_sorted);
                            __m256d ymm2 = _mm256_loadu_pd(&real[inds[2]]);  // vr
                            __m256d ymm3 = _mm256_loadu_pd(&imag[inds[2]]);  // vi
                            __m256d ymm4;  // res_r
                            __m256d ymm5;  // res_i
                            COMPLEX_YMM_MUL(ymm0, ymm1, ymm2, ymm3, ymm4, ymm5);
                            _mm256_storeu_pd(&real[inds[2]], ymm4);
                            _mm256_storeu_pd(&imag[inds[2]], ymm5);
                        }
                    } else { // ...q1.q0

                    }
                }
            } else if (qubits_sorted[1] == circuit_qubit_num - 2) {
                if (qubits_sorted[0] == circuit_qubit_num - 3) { // ...qq.

                } else if (qubits_sorted[0] < circuit_qubit_num - 3) { // ...q.q.

                }
            } else if (qubits_sorted[1] < circuit_qubit_num - 2) { // ...q...q..
                // Easiest branch :)
            }
            */

        }
    }

    template<typename Precision>
    template<template<typename ...> class Gate>
    void HybridSimulator<Precision>::apply_diag_n_gate(
            uint64_t circuit_qubit_num,
            const Gate<Precision> &gate,
            Precision *real,
            Precision *imag
    ) {
        if constexpr(std::is_same_v<Precision, float>) {
            throw std::runtime_error(std::string(__FILE__) + ":" + std::to_string(__LINE__) + ": "
                                     + "Not Implemented " + __func__);
        } else if constexpr(std::is_same_v<Precision, double>) {

        }
    }

    template<typename Precision>
    template<template<typename ...> class Gate>
    void HybridSimulator<Precision>::apply_unitary_n_gate(
            uint64_t circuit_qubit_num,
            const Gate<Precision> &gate,
            Precision *real,
            Precision *imag
    ) {
        if constexpr(std::is_same_v<Precision, float>) {
            throw std::runtime_error(std::string(__FILE__) + ":" + std::to_string(__LINE__) + ": "
                                     + "Not Implemented " + __func__);
        } else if constexpr(std::is_same_v<Precision, double>) {

        }
    }

    template<typename Precision>
    template<template<typename ...> class Gate>
    void HybridSimulator<Precision>::apply_ctrl_unitary_gate(
            uint64_t circuit_qubit_num,
            const Gate<Precision> &gate,
            Precision *real,
            Precision *imag
    ) {
        if constexpr(std::is_same_v<Precision, float>) {
            throw std::runtime_error(std::string(__FILE__) + ":" + std::to_string(__LINE__) + ": "
                                     + "Not Implemented " + __func__);
        } else if constexpr(std::is_same_v<Precision, double>) {

        }
    }
}

#endif //SIM_BACK_HYBRID_SIMULATOR_H<|MERGE_RESOLUTION|>--- conflicted
+++ resolved
@@ -416,16 +416,6 @@
             throw std::runtime_error(std::string(__FILE__) + ":" + std::to_string(__LINE__) + ": "
                                      + "Not Implemented " + __func__);
         } else if constexpr(std::is_same_v<Precision, double>) {
-<<<<<<< HEAD
-            // Definition of helper functions
-            auto array_op = [&gate, circuit_qubit_num](Precision *arr) {
-                uint64_t task_num = 1ULL << (circuit_qubit_num - 1);
-            };
-
-            // Call !!!
-            array_op(real);
-            array_op(imag);
-=======
             uint64_t task_num = 1ULL << (circuit_qubit_num - 1);
             if(gate.targ_ == circuit_qubit_num - 1)
             {
@@ -472,7 +462,6 @@
                     _mm256_storeu_pd(&imag[ind_0[1]], ymm3);
                 }
             }
->>>>>>> 7e076f0a
         }
     }
 
