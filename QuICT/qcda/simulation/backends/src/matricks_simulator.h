--- conflicted
+++ resolved
@@ -17,10 +17,6 @@
 #include "gate.h"
 #include "utility.h"
 
-<<<<<<< HEAD
-=======
-
->>>>>>> 73f3eef5
 namespace QuICT {
     template<typename Precision>
     class MaTricksSimulator {
@@ -126,29 +122,14 @@
             const std::vector<GateDescription<Precision>> &gate_desc_vec,
             const std::complex<Precision> *init_state
     ) {
-<<<<<<< HEAD
-=======
-//#pragma omp parallel num_threads(DEFAULT_NUM_THREADS)
-        {
->>>>>>> 73f3eef5
             auto pr = separate_complex(q_state_bit_num, init_state);
             auto real = pr.first;
             auto imag = pr.second;
             run(q_state_bit_num, gate_desc_vec, real, imag);
             combine_complex(q_state_bit_num, real, imag, init_state);
 
-<<<<<<< HEAD
             delete[] real;
             delete[] imag;
-
-=======
-//#pragma omp single
-            {
-                delete[] real;
-                delete[] imag;
-            }
-        }
->>>>>>> 73f3eef5
     }
 
     template<typename Precision>
@@ -164,16 +145,10 @@
         std::fill(imag, imag + len, 0);
         real[0] = 1.0;
 
-<<<<<<< HEAD
         run(q_state_bit_num, gate_desc_vec, real, imag);
         combine_complex(q_state_bit_num, real, imag, result);
-=======
-//#pragma omp parallel num_threads(DEFAULT_NUM_THREADS)
-        {
-            run(q_state_bit_num, gate_desc_vec, real, imag);
-            combine_complex(q_state_bit_num, real, imag, result);
-        }
->>>>>>> 73f3eef5
+        run(q_state_bit_num, gate_desc_vec, real, imag);
+        combine_complex(q_state_bit_num, real, imag, result);
         delete[] real;
         delete[] imag;
         return result;
@@ -283,11 +258,7 @@
                 auto cc = gate.sqrt2_inv.real();
                 __m256d ymm0 = _mm256_broadcast_sd(&cc);
 
-<<<<<<< HEAD
-#pragma omp parallel for num_threads(DEFAULT_NUM_THREADS)
-=======
-#pragma omp parallel for num_threads(DEFAULT_NUM_THREADS) schedule(dynamic, omp_chunk_size(q_state_bit_num))
->>>>>>> 73f3eef5
+#pragma omp parallel for num_threads(DEFAULT_NUM_THREADS) schedule(dynamic, omp_chunk_size(q_state_bit_num))
                 for (uint64_t task_id = 0; task_id < task_num; task_id += batch_size) {
                     auto ind_0 = index(task_id, q_state_bit_num, gate.targ_);
 
@@ -324,11 +295,7 @@
                 auto cc = gate.sqrt2_inv.real();
                 __m256d ymm0 = _mm256_broadcast_sd(&cc);
 
-<<<<<<< HEAD
-#pragma omp parallel for num_threads(DEFAULT_NUM_THREADS)
-=======
-#pragma omp parallel for num_threads(DEFAULT_NUM_THREADS) schedule(dynamic, omp_chunk_size(q_state_bit_num))
->>>>>>> 73f3eef5
+#pragma omp parallel for num_threads(DEFAULT_NUM_THREADS) schedule(dynamic, omp_chunk_size(q_state_bit_num))
                 for (uint64_t task_id = 0; task_id < task_num; task_id += batch_size) {
                     auto ind_0 = index(task_id, q_state_bit_num, gate.targ_);
 
@@ -375,11 +342,7 @@
                 auto cc = gate.sqrt2_inv.real();
                 __m256d ymm0 = _mm256_broadcast_sd(&cc);           // constant array
 
-<<<<<<< HEAD
-#pragma omp parallel for num_threads(DEFAULT_NUM_THREADS)
-=======
-#pragma omp parallel for num_threads(DEFAULT_NUM_THREADS) schedule(dynamic, omp_chunk_size(q_state_bit_num))
->>>>>>> 73f3eef5
+#pragma omp parallel for num_threads(DEFAULT_NUM_THREADS) schedule(dynamic, omp_chunk_size(q_state_bit_num))
                 for (uint64_t task_id = 0; task_id < task_num; task_id += batch_size) {
                     auto ind_0 = index(task_id, q_state_bit_num, gate.targ_);
 
@@ -426,11 +389,7 @@
             if (gate.targ_ == q_state_bit_num - 1) {
                 constexpr uint64_t batch_size = 4;
 
-<<<<<<< HEAD
-#pragma omp parallel for num_threads(DEFAULT_NUM_THREADS)
-=======
-#pragma omp parallel for num_threads(DEFAULT_NUM_THREADS) schedule(dynamic, omp_chunk_size(q_state_bit_num))
->>>>>>> 73f3eef5
+#pragma omp parallel for num_threads(DEFAULT_NUM_THREADS) schedule(dynamic, omp_chunk_size(q_state_bit_num))
                 for (uint64_t ind = 0; ind < (1ULL << q_state_bit_num); ind += batch_size) {
                     __m256d ymm1 = _mm256_loadu_pd(&real[ind]);
                     __m256d ymm2 = _mm256_loadu_pd(&imag[ind]);
@@ -442,11 +401,7 @@
                 }
             } else if (gate.targ_ == q_state_bit_num - 2) {
                 constexpr uint64_t batch_size = 4;
-<<<<<<< HEAD
-#pragma omp parallel for num_threads(DEFAULT_NUM_THREADS)
-=======
-#pragma omp parallel for num_threads(DEFAULT_NUM_THREADS) schedule(dynamic, omp_chunk_size(q_state_bit_num))
->>>>>>> 73f3eef5
+#pragma omp parallel for num_threads(DEFAULT_NUM_THREADS) schedule(dynamic, omp_chunk_size(q_state_bit_num))
                 for (uint64_t ind = 0; ind < (1ULL << q_state_bit_num); ind += batch_size) {
                     __m256d ymm1 = _mm256_loadu_pd(&real[ind]);
                     __m256d ymm2 = _mm256_loadu_pd(&imag[ind]);
@@ -458,11 +413,7 @@
                 }
             } else {
                 constexpr uint64_t batch_size = 4;
-<<<<<<< HEAD
-#pragma omp parallel for num_threads(DEFAULT_NUM_THREADS)
-=======
-#pragma omp parallel for num_threads(DEFAULT_NUM_THREADS) schedule(dynamic, omp_chunk_size(q_state_bit_num))
->>>>>>> 73f3eef5
+#pragma omp parallel for num_threads(DEFAULT_NUM_THREADS) schedule(dynamic, omp_chunk_size(q_state_bit_num))
                 for (uint64_t task_id = 0; task_id < task_num; task_id += batch_size) {
                     auto ind_0 = index(task_id, q_state_bit_num, gate.targ_);
                     __m256d ymm1 = _mm256_loadu_pd(&real[ind_0[0]]);
@@ -519,11 +470,7 @@
                                           gate.diagonal_imag_[0], gate.diagonal_imag_[1]);
                     constexpr uint64_t batch_size = 2;
 
-<<<<<<< HEAD
-#pragma omp parallel for num_threads(DEFAULT_NUM_THREADS)
-=======
-#pragma omp parallel for num_threads(DEFAULT_NUM_THREADS) schedule(dynamic, omp_chunk_size(q_state_bit_num))
->>>>>>> 73f3eef5
+#pragma omp parallel for num_threads(DEFAULT_NUM_THREADS) schedule(dynamic, omp_chunk_size(q_state_bit_num))
                     for (uint64_t task_id = 0; task_id < task_num; task_id += batch_size) {
                         __m256d ymm2; // vr
                         __m256d ymm3; // vi
@@ -565,11 +512,7 @@
                         __m256d ymm0 = _mm256_loadu_pd(c_arr_real);
                         __m256d ymm1 = _mm256_loadu_pd(c_arr_imag);
 
-<<<<<<< HEAD
-#pragma omp parallel for num_threads(DEFAULT_NUM_THREADS)
-=======
-#pragma omp parallel for num_threads(DEFAULT_NUM_THREADS) schedule(dynamic, omp_chunk_size(q_state_bit_num))
->>>>>>> 73f3eef5
+#pragma omp parallel for num_threads(DEFAULT_NUM_THREADS) schedule(dynamic, omp_chunk_size(q_state_bit_num))
                         for (uint64_t task_id = 0; task_id < task_num; task_id += batch_size) {
                             auto inds = index(task_id, q_state_bit_num, qubits, qubits_sorted);
                             __m256d ymm2 = _mm256_loadu_pd(&real[inds[2]]);  // vr
@@ -588,11 +531,7 @@
                         __m256d ymm1 = _mm256_setr_pd(gate.diagonal_imag_[0], gate.diagonal_imag_[1],
                                                       gate.diagonal_imag_[0], gate.diagonal_imag_[1]);
 
-<<<<<<< HEAD
-#pragma omp parallel for num_threads(DEFAULT_NUM_THREADS)
-=======
-#pragma omp parallel for num_threads(DEFAULT_NUM_THREADS) schedule(dynamic, omp_chunk_size(q_state_bit_num))
->>>>>>> 73f3eef5
+#pragma omp parallel for num_threads(DEFAULT_NUM_THREADS) schedule(dynamic, omp_chunk_size(q_state_bit_num))
                         for (uint64_t task_id = 0; task_id < task_num; task_id += batch_size) {
                             auto inds = index(task_id, q_state_bit_num, qubits, qubits_sorted);
                             __m256d ymm2 = _mm256_loadu_pd(&real[inds[0]]); // v00 v02 v10 v12, real
@@ -634,11 +573,7 @@
                     __m256d ymm0 = _mm256_loadu_pd(c_arr_real); // dr
                     __m256d ymm1 = _mm256_loadu_pd(c_arr_imag); // di
 
-<<<<<<< HEAD
-#pragma omp parallel for num_threads(DEFAULT_NUM_THREADS)
-=======
-#pragma omp parallel for num_threads(DEFAULT_NUM_THREADS) schedule(dynamic, omp_chunk_size(q_state_bit_num))
->>>>>>> 73f3eef5
+#pragma omp parallel for num_threads(DEFAULT_NUM_THREADS) schedule(dynamic, omp_chunk_size(q_state_bit_num))
                     for (uint64_t task_id = 0; task_id < task_num; task_id += batch_size) {
                         auto inds = index(task_id, q_state_bit_num, qubits, qubits_sorted);
                         __m256d ymm2 = _mm256_loadu_pd(&real[inds[2]]); // vr
@@ -656,11 +591,7 @@
                     __m256d ymm1 = _mm256_setr_pd(gate.diagonal_imag_[0], gate.diagonal_imag_[0],
                                                   gate.diagonal_imag_[1], gate.diagonal_imag_[1]); //di
 
-<<<<<<< HEAD
-#pragma omp parallel for num_threads(DEFAULT_NUM_THREADS)
-=======
-#pragma omp parallel for num_threads(DEFAULT_NUM_THREADS) schedule(dynamic, omp_chunk_size(q_state_bit_num))
->>>>>>> 73f3eef5
+#pragma omp parallel for num_threads(DEFAULT_NUM_THREADS) schedule(dynamic, omp_chunk_size(q_state_bit_num))
                     for (uint64_t task_id = 0; task_id < task_num; task_id += batch_size) {
                         auto inds = index(task_id, q_state_bit_num, qubits, qubits_sorted);
                         __m256d ymm2 = _mm256_loadu2_m128d(&real[inds[1] + 2], &real[inds[0] + 2]); // vr
@@ -680,11 +611,7 @@
                 __m256d ymm3 = _mm256_broadcast_sd(&gate.diagonal_imag_[1]);
                 constexpr uint64_t batch_size = 4;
 
-<<<<<<< HEAD
-#pragma omp parallel for num_threads(DEFAULT_NUM_THREADS)
-=======
-#pragma omp parallel for num_threads(DEFAULT_NUM_THREADS) schedule(dynamic, omp_chunk_size(q_state_bit_num))
->>>>>>> 73f3eef5
+#pragma omp parallel for num_threads(DEFAULT_NUM_THREADS) schedule(dynamic, omp_chunk_size(q_state_bit_num))
                 for (uint64_t task_id = 0; task_id < task_num; task_id += batch_size) {
                     auto inds = index(task_id, q_state_bit_num, qubits, qubits_sorted);
                     __m256d ymm4 = _mm256_loadu_pd(&real[inds[2]]);
@@ -745,11 +672,7 @@
                         }
 
                         constexpr uint64_t batch_size = 2;
-<<<<<<< HEAD
-#pragma omp parallel for num_threads(DEFAULT_NUM_THREADS)
-=======
-#pragma omp parallel for num_threads(DEFAULT_NUM_THREADS) schedule(dynamic, omp_chunk_size(q_state_bit_num))
->>>>>>> 73f3eef5
+#pragma omp parallel for num_threads(DEFAULT_NUM_THREADS) schedule(dynamic, omp_chunk_size(q_state_bit_num))
                         for (uint64_t task_id = 0; task_id < task_num; task_id += batch_size) {
                             auto ind0 = index0(task_id, q_state_bit_num, qubits, qubits_sorted);
                             __m256d ymm2, ymm3, ymm4, ymm5, ymm6, ymm7, ymm8, ymm9;
@@ -782,11 +705,7 @@
                         ymm2 = _mm256_permute2f128_pd(ymm12, ymm12, 0b0001'0001);
                         ymm3 = _mm256_permute2f128_pd(ymm13, ymm13, 0b0001'0001);
                         constexpr uint64_t batch_size = 2;
-<<<<<<< HEAD
-#pragma omp parallel for num_threads(DEFAULT_NUM_THREADS)
-=======
-#pragma omp parallel for num_threads(DEFAULT_NUM_THREADS) schedule(dynamic, omp_chunk_size(q_state_bit_num))
->>>>>>> 73f3eef5
+#pragma omp parallel for num_threads(DEFAULT_NUM_THREADS) schedule(dynamic, omp_chunk_size(q_state_bit_num))
                         for (uint64_t task_id = 0; task_id < task_num; task_id += batch_size) {
                             auto inds = index(task_id, q_state_bit_num, qubits, qubits_sorted);
                             __m256d ymm4, ymm5, ymm6, ymm7, ymm8, ymm9, ymm10, ymm11;
@@ -846,11 +765,7 @@
                     }
 
                     constexpr uint64_t batch_size = 2;
-<<<<<<< HEAD
-#pragma omp parallel for num_threads(DEFAULT_NUM_THREADS)
-=======
-#pragma omp parallel for num_threads(DEFAULT_NUM_THREADS) schedule(dynamic, omp_chunk_size(q_state_bit_num))
->>>>>>> 73f3eef5
+#pragma omp parallel for num_threads(DEFAULT_NUM_THREADS) schedule(dynamic, omp_chunk_size(q_state_bit_num))
                     for (uint64_t task_id = 0; task_id < task_num; task_id += batch_size) {
                         auto inds = index(task_id, q_state_bit_num, qubits, qubits_sorted);
                         __m256d ymm4, ymm5, ymm6, ymm7, ymm8, ymm9, ymm10, ymm11;
@@ -887,11 +802,7 @@
                 } else { // xxx..
                     // There are only 16 ymm registers.
                     constexpr uint64_t batch_size = 4;
-<<<<<<< HEAD
-#pragma omp parallel for num_threads(DEFAULT_NUM_THREADS)
-=======
-#pragma omp parallel for num_threads(DEFAULT_NUM_THREADS) schedule(dynamic, omp_chunk_size(q_state_bit_num))
->>>>>>> 73f3eef5
+#pragma omp parallel for num_threads(DEFAULT_NUM_THREADS) schedule(dynamic, omp_chunk_size(q_state_bit_num))
                     for (uint64_t task_id = 0; task_id < task_num; task_id += batch_size) {
                         auto inds = index(task_id, q_state_bit_num, qubits, qubits_sorted);
                         for (int i = 0; i < 4; ++i) {
@@ -912,11 +823,7 @@
                     __m256d ymm0 = _mm256_loadu2_m128d(gate.diagonal_real_, gate.diagonal_real_); // d_r
                     __m256d ymm1 = _mm256_loadu2_m128d(gate.diagonal_imag_, gate.diagonal_imag_); // d_i
                     constexpr uint64_t batch_size = 2;
-<<<<<<< HEAD
-#pragma omp parallel for num_threads(DEFAULT_NUM_THREADS)
-=======
-#pragma omp parallel for num_threads(DEFAULT_NUM_THREADS) schedule(dynamic, omp_chunk_size(q_state_bit_num))
->>>>>>> 73f3eef5
+#pragma omp parallel for num_threads(DEFAULT_NUM_THREADS) schedule(dynamic, omp_chunk_size(q_state_bit_num))
                     for (uint64_t task_id = 0; task_id < task_num; task_id += batch_size) {
                         auto ind0 = index0(task_id, q_state_bit_num, gate.targ_);
                         __m256d ymm2 = _mm256_loadu_pd(&real[ind0]); // v_r
@@ -932,11 +839,7 @@
                     ymm0 = _mm256_permute4x64_pd(ymm0, 0b1101'1000); // d_r
                     ymm1 = _mm256_permute4x64_pd(ymm1, 0b1101'1000); // d_i
                     constexpr uint64_t batch_size = 2;
-<<<<<<< HEAD
-#pragma omp parallel for num_threads(DEFAULT_NUM_THREADS)
-=======
-#pragma omp parallel for num_threads(DEFAULT_NUM_THREADS) schedule(dynamic, omp_chunk_size(q_state_bit_num))
->>>>>>> 73f3eef5
+#pragma omp parallel for num_threads(DEFAULT_NUM_THREADS) schedule(dynamic, omp_chunk_size(q_state_bit_num))
                     for (uint64_t task_id = 0; task_id < task_num; task_id += batch_size) {
                         auto ind0 = index0(task_id, q_state_bit_num, gate.targ_);
                         __m256d ymm2 = _mm256_loadu_pd(&real[ind0]); // v_r
@@ -952,11 +855,7 @@
                     __m256d ymm2 = _mm256_broadcast_sd(&gate.diagonal_real_[1]);
                     __m256d ymm3 = _mm256_broadcast_sd(&gate.diagonal_imag_[1]);
                     constexpr uint64_t batch_size = 4;
-<<<<<<< HEAD
-#pragma omp parallel for num_threads(DEFAULT_NUM_THREADS)
-=======
-#pragma omp parallel for num_threads(DEFAULT_NUM_THREADS) schedule(dynamic, omp_chunk_size(q_state_bit_num))
->>>>>>> 73f3eef5
+#pragma omp parallel for num_threads(DEFAULT_NUM_THREADS) schedule(dynamic, omp_chunk_size(q_state_bit_num))
                     for (uint64_t task_id = 0; task_id < task_num; task_id += batch_size) {
                         auto inds = index(task_id, q_state_bit_num, gate.targ_);
                         __m256d ymm4 = _mm256_loadu_pd(&real[inds[0]]); // v00 v10 v20 v30, real
@@ -1006,11 +905,7 @@
                             constexpr uint64_t batch_size = 4;
 
                             {
-<<<<<<< HEAD
-#pragma omp parallel for num_threads(DEFAULT_NUM_THREADS)
-=======
-#pragma omp parallel for num_threads(DEFAULT_NUM_THREADS) schedule(dynamic, omp_chunk_size(q_state_bit_num))
->>>>>>> 73f3eef5
+#pragma omp parallel for num_threads(DEFAULT_NUM_THREADS) schedule(dynamic, omp_chunk_size(q_state_bit_num))
                                 for (int i = 0; i < (1 << q_state_bit_num); i += batch_size) {
                                     __m256d re = _mm256_loadu_pd(&real[i]);
                                     __m256d im = _mm256_loadu_pd(&imag[i]);
@@ -1036,11 +931,7 @@
                             constexpr uint64_t batch_size = 4;
 
                             {
-<<<<<<< HEAD
-#pragma omp parallel for num_threads(DEFAULT_NUM_THREADS)
-=======
-#pragma omp parallel for num_threads(DEFAULT_NUM_THREADS) schedule(dynamic, omp_chunk_size(q_state_bit_num))
->>>>>>> 73f3eef5
+#pragma omp parallel for num_threads(DEFAULT_NUM_THREADS) schedule(dynamic, omp_chunk_size(q_state_bit_num))
                                 for (int i = 0; i < (1 << q_state_bit_num); i += batch_size) {
                                     __m256d re = _mm256_loadu_pd(&real[i]);
                                     __m256d im = _mm256_loadu_pd(&imag[i]);
@@ -1071,11 +962,7 @@
                             }
 
                             {
-<<<<<<< HEAD
-#pragma omp parallel for num_threads(DEFAULT_NUM_THREADS)
-=======
-#pragma omp parallel for num_threads(DEFAULT_NUM_THREADS) schedule(dynamic, omp_chunk_size(q_state_bit_num))
->>>>>>> 73f3eef5
+#pragma omp parallel for num_threads(DEFAULT_NUM_THREADS) schedule(dynamic, omp_chunk_size(q_state_bit_num))
                                 for (uint64_t task_id = 0; task_id < task_num; task_id += batch_size) {
                                     auto ind = index(task_id, q_state_bit_num, gate.targ_);
                                     __m256d i0_re = _mm256_loadu_pd(&real[ind[0]]);
@@ -1119,11 +1006,7 @@
                                     constexpr uint64_t batch_size = 4;
 
                                     {
-<<<<<<< HEAD
-#pragma omp parallel for num_threads(DEFAULT_NUM_THREADS)
-=======
-#pragma omp parallel for num_threads(DEFAULT_NUM_THREADS) schedule(dynamic, omp_chunk_size(q_state_bit_num))
->>>>>>> 73f3eef5
+#pragma omp parallel for num_threads(DEFAULT_NUM_THREADS) schedule(dynamic, omp_chunk_size(q_state_bit_num))
                                         for (uint64_t i = 0; i < (1 << q_state_bit_num); i += batch_size) {
                                             __m256d v_re = _mm256_loadu_pd(real + i);
                                             __m256d v_im = _mm256_loadu_pd(imag + i);
@@ -1164,11 +1047,7 @@
                                     constexpr uint64_t batch_size = 4;
 
                                     {
-<<<<<<< HEAD
-#pragma omp parallel for num_threads(DEFAULT_NUM_THREADS)
-=======
-#pragma omp parallel for num_threads(DEFAULT_NUM_THREADS) schedule(dynamic, omp_chunk_size(q_state_bit_num))
->>>>>>> 73f3eef5
+#pragma omp parallel for num_threads(DEFAULT_NUM_THREADS) schedule(dynamic, omp_chunk_size(q_state_bit_num))
                                         for (uint64_t i = 0; i < (1 << q_state_bit_num); i += batch_size) {
                                             __m256d v_re = _mm256_loadu_pd(real + i);
                                             __m256d v_im = _mm256_loadu_pd(imag + i);
@@ -1202,11 +1081,7 @@
                                     uint64_t task_size = 1 << (q_state_bit_num - 2);
 
                                     {
-<<<<<<< HEAD
-#pragma omp parallel for num_threads(DEFAULT_NUM_THREADS)
-=======
-#pragma omp parallel for num_threads(DEFAULT_NUM_THREADS) schedule(dynamic, omp_chunk_size(q_state_bit_num))
->>>>>>> 73f3eef5
+#pragma omp parallel for num_threads(DEFAULT_NUM_THREADS) schedule(dynamic, omp_chunk_size(q_state_bit_num))
                                         for (uint64_t task_id = 0; task_id < task_size; task_id += batch_size) {
                                             auto idx = index(task_id, q_state_bit_num, qubits, qubits_sorted);
                                             __m256d v01_re = _mm256_loadu_pd(real + idx[0]);
@@ -1261,11 +1136,7 @@
                                     uint64_t task_size = 1 << (q_state_bit_num - 2);
 
                                     {
-<<<<<<< HEAD
-#pragma omp parallel for num_threads(DEFAULT_NUM_THREADS)
-=======
-#pragma omp parallel for num_threads(DEFAULT_NUM_THREADS) schedule(dynamic, omp_chunk_size(q_state_bit_num))
->>>>>>> 73f3eef5
+#pragma omp parallel for num_threads(DEFAULT_NUM_THREADS) schedule(dynamic, omp_chunk_size(q_state_bit_num))
                                         for (uint64_t task_id = 0; task_id < task_size; task_id += batch_size) {
                                             auto idx = index(task_id, q_state_bit_num, qubits, qubits_sorted);
                                             __m256d v02_re = _mm256_loadu_pd(real + idx[0]);
@@ -1322,11 +1193,7 @@
                                     uint64_t task_size = 1 << (q_state_bit_num - 2);
 
                                     {
-<<<<<<< HEAD
-#pragma omp parallel for num_threads(DEFAULT_NUM_THREADS)
-=======
-#pragma omp parallel for num_threads(DEFAULT_NUM_THREADS) schedule(dynamic, omp_chunk_size(q_state_bit_num))
->>>>>>> 73f3eef5
+#pragma omp parallel for num_threads(DEFAULT_NUM_THREADS) schedule(dynamic, omp_chunk_size(q_state_bit_num))
                                         for (uint64_t task_id = 0; task_id < task_size; task_id += batch_size) {
                                             auto idx = index(task_id, q_state_bit_num, qubits, qubits_sorted);
                                             __m256d v01_re = _mm256_loadu_pd(real + idx[0]);
@@ -1379,11 +1246,7 @@
                                     uint64_t task_size = 1 << (q_state_bit_num - 2);
 
                                     {
-<<<<<<< HEAD
-#pragma omp parallel for num_threads(DEFAULT_NUM_THREADS)
-=======
-#pragma omp parallel for num_threads(DEFAULT_NUM_THREADS) schedule(dynamic, omp_chunk_size(q_state_bit_num))
->>>>>>> 73f3eef5
+#pragma omp parallel for num_threads(DEFAULT_NUM_THREADS) schedule(dynamic, omp_chunk_size(q_state_bit_num))
                                         for (uint64_t task_id = 0; task_id < task_size; task_id += batch_size) {
                                             auto idx = index(task_id, q_state_bit_num, qubits, qubits_sorted);
 
@@ -1429,11 +1292,7 @@
                             uint64_t task_size = 1 << (q_state_bit_num - 2);
 
                             {
-<<<<<<< HEAD
-#pragma omp parallel for num_threads(DEFAULT_NUM_THREADS)
-=======
-#pragma omp parallel for num_threads(DEFAULT_NUM_THREADS) schedule(dynamic, omp_chunk_size(q_state_bit_num))
->>>>>>> 73f3eef5
+#pragma omp parallel for num_threads(DEFAULT_NUM_THREADS) schedule(dynamic, omp_chunk_size(q_state_bit_num))
                                 for (uint64_t task_id = 0; task_id < task_size; task_id += batch_size) {
                                     auto idx = index(task_id, q_state_bit_num, qubits, qubits_sorted);
                                     __m256d v_re[4], v_im[4];
@@ -1919,11 +1778,7 @@
 
                     constexpr uint64_t batch_size = 2;
 
-<<<<<<< HEAD
-#pragma omp parallel for num_threads(DEFAULT_NUM_THREADS)
-=======
-#pragma omp parallel for num_threads(DEFAULT_NUM_THREADS) schedule(dynamic, omp_chunk_size(q_state_bit_num))
->>>>>>> 73f3eef5
+#pragma omp parallel for num_threads(DEFAULT_NUM_THREADS) schedule(dynamic, omp_chunk_size(q_state_bit_num))
                     for (uint64_t task_id = 0; task_id < task_num; task_id += batch_size) {
                         __m256d ymm4, ymm5, ymm6, ymm7, ymm8, ymm9;
                         auto ind0 = index0(task_id, q_state_bit_num, qubits, qubits_sorted);
@@ -1968,11 +1823,7 @@
                                           gate.mat_imag_[2], gate.mat_imag_[3]); // m2 m3 m2 m3, imag
                     constexpr uint64_t batch_size = 2;
 
-<<<<<<< HEAD
-#pragma omp parallel for num_threads(DEFAULT_NUM_THREADS)
-=======
-#pragma omp parallel for num_threads(DEFAULT_NUM_THREADS) schedule(dynamic, omp_chunk_size(q_state_bit_num))
->>>>>>> 73f3eef5
+#pragma omp parallel for num_threads(DEFAULT_NUM_THREADS) schedule(dynamic, omp_chunk_size(q_state_bit_num))
                     for (uint64_t task_id = 0; task_id < task_num; task_id += batch_size) {
                         __m256d ymm4, ymm5, ymm6, ymm7, ymm8, ymm9, ymm10, ymm11;
                         auto inds = index(task_id, q_state_bit_num, qubits, qubits_sorted);
@@ -2022,11 +1873,7 @@
                 __m256d ymm2 = _mm256_loadu2_m128d(&gate.mat_imag_[0], &gate.mat_imag_[0]); // m0 m1 m0 m1, imag
                 __m256d ymm3 = _mm256_loadu2_m128d(&gate.mat_imag_[2], &gate.mat_imag_[2]); // m2 m3 m2 m3, imag
 
-<<<<<<< HEAD
-#pragma omp parallel for num_threads(DEFAULT_NUM_THREADS)
-=======
-#pragma omp parallel for num_threads(DEFAULT_NUM_THREADS) schedule(dynamic, omp_chunk_size(q_state_bit_num))
->>>>>>> 73f3eef5
+#pragma omp parallel for num_threads(DEFAULT_NUM_THREADS) schedule(dynamic, omp_chunk_size(q_state_bit_num))
                 for (uint64_t task_id = 0; task_id < task_num; task_id += batch_size) {
                     __m256d ymm4, ymm5, ymm6, ymm7, ymm8, ymm9;
                     auto inds = index(task_id, q_state_bit_num, qubits, qubits_sorted);
@@ -2065,11 +1912,7 @@
                 __m256d ymm2 = _mm256_loadu2_m128d(&gate.mat_imag_[0], &gate.mat_imag_[0]); // m0 m1 m0 m1, imag
                 __m256d ymm3 = _mm256_loadu2_m128d(&gate.mat_imag_[2], &gate.mat_imag_[2]); // m2 m3 m2 m3, imag
 
-<<<<<<< HEAD
-#pragma omp parallel for num_threads(DEFAULT_NUM_THREADS)
-=======
-#pragma omp parallel for num_threads(DEFAULT_NUM_THREADS) schedule(dynamic, omp_chunk_size(q_state_bit_num))
->>>>>>> 73f3eef5
+#pragma omp parallel for num_threads(DEFAULT_NUM_THREADS) schedule(dynamic, omp_chunk_size(q_state_bit_num))
                 for (uint64_t task_id = 0; task_id < task_num; task_id += batch_size) {
                     auto inds = index(task_id, q_state_bit_num, qubits, qubits_sorted);
                     __m256d ymm4 = _mm256_loadu2_m128d(&real[inds[3]], &real[inds[2]]); // v02 v12 v03 v13, real
