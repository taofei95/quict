--- conflicted
+++ resolved
@@ -21,12 +21,7 @@
 if (MSVC)
     set(CMAKE_CXX_FLAGS "${CMAKE_CXX_FLAGS} /Qpar /arch:AVX /arch:AVX2")
 else ()
-    #set(CMAKE_CXX_FLAGS "${CMAKE_CXX_FLAGS} -ftree-vectorize -fopenmp -mavx -mavx2 -mfma")
-<<<<<<< HEAD
-    set(CMAKE_CXX_FLAGS "${CMAKE_CXX_FLAGS} -save-temps -ftree-vectorize -fopenmp -mavx -mavx2 -mfma")
-=======
-    set(CMAKE_CXX_FLAGS "${CMAKE_CXX_FLAGS} -ftree-vectorize -mavx -mavx2 -mfma")
->>>>>>> 4080bd5c
+    set(CMAKE_CXX_FLAGS "${CMAKE_CXX_FLAGS} -ftree-vectorize -fopenmp -mavx -mavx2 -mfma")
 endif ()
 
 
