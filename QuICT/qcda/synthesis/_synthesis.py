--- conflicted
+++ resolved
@@ -26,24 +26,8 @@
     Note that all subClass must overloaded the function "__call__".
     """
 
-<<<<<<< HEAD
-    def __init__(self, function):
-        self._synthesisFuncion = function
-
-    def __call__(self, *pargs, **kwargs):
-        """
-
-        Args:
-            *pargs: parameters
-            **kwargs: parameters' name
-        Returns:
-            CompositeGate: the list of results
-        """
-        return self._synthesisFuncion(*pargs, **kwargs)
-=======
     def __init__(self, _fn: Callable):
         self._synthesisFunction = _fn
->>>>>>> 176f3a09
 
     def __call__(self, *args, **kwargs):
         """
