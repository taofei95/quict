#!/usr/bin/env python
# -*- coding:utf8 -*-
# @TIME    : 2021/3/20 4:31 下午
# @Author  : Han Yu
# @File    : instruction_set.py

<<<<<<< HEAD
from QuICT.core import BasicGate, GATE_ID, GATE_CLASS_BY_ID
=======
from QuICT.core.gate import BasicGate, GateType
from QuICT.core.gate.gate_builder import GATE_TYPE_TO_CLASS
>>>>>>> c0b90a95
from .transform_rule import TransformRule
from .transform_rule.two_qubit_gate_rules import *
from .transform_rule.SU2_rules import *


def _capitalize_name_of_gate(class_name):
    """ According to the class_name, generator the capitalized name

    Args:
        class_name(string): class name of the gate

    Returns:
        string: the capitalized name
    """
    index = class_name.find("Gate")
    if index == -1:
        raise Exception("the parameter is not legal.")
    class_name = class_name[:index]
    return class_name.capitalize()


def _generate_default_rule(source, target):
    """ According to the source gate and target gate(2-qubit), choose a appropriate default rule

    Args:
        source(BasicGate/int): source gate (id)
        target(BasicGate/int): target gate (id)

    Returns:
        TransformRule: a valid rule.
    """
    if isinstance(source, BasicGate):
        source = source.type
    if isinstance(target, BasicGate):
<<<<<<< HEAD
        target = target.type()
    source = _capitalize_name_of_gate(GATE_CLASS_BY_ID[source].__name__)
    target = _capitalize_name_of_gate(GATE_CLASS_BY_ID[target].__name__)
=======
        target = target.type
    source = _capitalize_name_of_gate(GATE_TYPE_TO_CLASS[source].__name__)
    target = _capitalize_name_of_gate(GATE_TYPE_TO_CLASS[target].__name__)
>>>>>>> c0b90a95
    rule_name = f"{source}2{target}Rule"
    return eval(rule_name)


class InstructionSet(object):
    """ InstructionSet describes a set of gates(expectly to be universal set)

    Instruction Set contains gates and some rules, which can be assigned by user.

    Attributes:
        two_qubit_gate(int): the index of the two_qubit_gate
        one_qubit_gates(list<int>): the indexes of the one_qubit_gate
        SU2_rule(TransformRule): rules to transform SU(2) into instruction set
        rule_map(dictionary): A two-dimensional map from source gate and target gate to transform rule

    """

    @property
    def two_qubit_gate(self):
        return self.__two_qubit_gate

    @two_qubit_gate.setter
    def two_qubit_gate(self, two_qubit_gate):
        """ set two_qubit_gate

        the basicGate class is transformed to gate id

        Args:
            two_qubit_gate(int/BasicGate):
        """
        if isinstance(two_qubit_gate, BasicGate):
            two_qubit_gate = two_qubit_gate.type
        self.__two_qubit_gate = two_qubit_gate

    @property
    def one_qubit_gates(self):
        return self.__one_qubit_gates

    @one_qubit_gates.setter
    def one_qubit_gates(self, one_qubit_gates):
        """ set one_qubit_gates

        the basicGate class is transformed to gate id

        Args:
            two_qubit_gate(list<int/BasicGate>):
        """
        one_qubit_gates_list = []
        for element in one_qubit_gates:
            if isinstance(element, BasicGate):
                one_qubit_gates_list.append(element.type)
            else:
                one_qubit_gates_list.append(element)
        self.__one_qubit_gates = one_qubit_gates_list

    @property
    def SU2_rule(self) -> TransformRule:
        """ the rule of decompose 2*2 unitary into target gates

        Returns:
            TransformRule: the corresponding rule
        """
        if self.__SU2_rule:
            return self.__SU2_rule
        if set(self.one_qubit_gates).issubset((GateType.rz, GateType.ry)):
            return ZyzRule
        if set(self.one_qubit_gates).issubset((GateType.rx, GateType.ry)):
            return XyxRule
        if set(self.one_qubit_gates).issubset((GateType.rz, GateType.sx, GateType.x)):
            return IbmqRule
        raise Exception("please register the SU2 decomposition rule.")

    @property
    def rule_map(self):
        return self.__rule_map

    @rule_map.setter
    def rule_map(self, rule_map):
        self.__rule_map = rule_map

    def __init__(self, qubit_gates):
        self.__two_qubit_gate = 0
        one_qubit_gates = []
        for gate in qubit_gates:
            if gate.targets + gate.controls == 2:
                self.two_qubit_gate = gate
            else:
                one_qubit_gates.append(gate)
        self.one_qubit_gates = one_qubit_gates
        self.__SU2_rule = None
        self.__rule_map = {}

    def select_transform_rule(self, source) -> TransformRule:
        """ choose a rule which transforms source gate into target gate(2-qubit)

        Args:
            source(BasicGate/int): the id of source gate

        Returns:
            TransformRule: the transform rules
        """
        if isinstance(source, BasicGate):
            source = source.type
        if source in self.rule_map:
            return self.rule_map[source]
        rule = _generate_default_rule(source, self.two_qubit_gate)
        self.rule_map[source] = rule
        return rule

    def register_SU2_rule(self, transformRule):
        """ register SU(2) decompostion rule

        Args:
            transformRule(TransformRule): decompostion rule
        """
        self.__SU2_rule = transformRule

    def register_rule_map(self, transformRule):
        """ register rule which transforms from source gate into target gate

        Args:
            transformRule(TransformRule): the transform rule
        """
        if transformRule.target != self.two_qubit_gate:
            raise Exception("the target is not in the target")
        self.rule_map[transformRule.source] = transformRule

    def batch_register_rule_map(self, transformRules):
        """ batch register rules which transforms from source gate into target gate

        Args:
            transformRules(list<TransformRule>): the transform rules
        """
        for transformRule in transformRules:
            self.register_rule_map(transformRule)<|MERGE_RESOLUTION|>--- conflicted
+++ resolved
@@ -1,190 +1,180 @@
-#!/usr/bin/env python
-# -*- coding:utf8 -*-
-# @TIME    : 2021/3/20 4:31 下午
-# @Author  : Han Yu
-# @File    : instruction_set.py
-
-<<<<<<< HEAD
-from QuICT.core import BasicGate, GATE_ID, GATE_CLASS_BY_ID
-=======
-from QuICT.core.gate import BasicGate, GateType
-from QuICT.core.gate.gate_builder import GATE_TYPE_TO_CLASS
->>>>>>> c0b90a95
-from .transform_rule import TransformRule
-from .transform_rule.two_qubit_gate_rules import *
-from .transform_rule.SU2_rules import *
-
-
-def _capitalize_name_of_gate(class_name):
-    """ According to the class_name, generator the capitalized name
-
-    Args:
-        class_name(string): class name of the gate
-
-    Returns:
-        string: the capitalized name
-    """
-    index = class_name.find("Gate")
-    if index == -1:
-        raise Exception("the parameter is not legal.")
-    class_name = class_name[:index]
-    return class_name.capitalize()
-
-
-def _generate_default_rule(source, target):
-    """ According to the source gate and target gate(2-qubit), choose a appropriate default rule
-
-    Args:
-        source(BasicGate/int): source gate (id)
-        target(BasicGate/int): target gate (id)
-
-    Returns:
-        TransformRule: a valid rule.
-    """
-    if isinstance(source, BasicGate):
-        source = source.type
-    if isinstance(target, BasicGate):
-<<<<<<< HEAD
-        target = target.type()
-    source = _capitalize_name_of_gate(GATE_CLASS_BY_ID[source].__name__)
-    target = _capitalize_name_of_gate(GATE_CLASS_BY_ID[target].__name__)
-=======
-        target = target.type
-    source = _capitalize_name_of_gate(GATE_TYPE_TO_CLASS[source].__name__)
-    target = _capitalize_name_of_gate(GATE_TYPE_TO_CLASS[target].__name__)
->>>>>>> c0b90a95
-    rule_name = f"{source}2{target}Rule"
-    return eval(rule_name)
-
-
-class InstructionSet(object):
-    """ InstructionSet describes a set of gates(expectly to be universal set)
-
-    Instruction Set contains gates and some rules, which can be assigned by user.
-
-    Attributes:
-        two_qubit_gate(int): the index of the two_qubit_gate
-        one_qubit_gates(list<int>): the indexes of the one_qubit_gate
-        SU2_rule(TransformRule): rules to transform SU(2) into instruction set
-        rule_map(dictionary): A two-dimensional map from source gate and target gate to transform rule
-
-    """
-
-    @property
-    def two_qubit_gate(self):
-        return self.__two_qubit_gate
-
-    @two_qubit_gate.setter
-    def two_qubit_gate(self, two_qubit_gate):
-        """ set two_qubit_gate
-
-        the basicGate class is transformed to gate id
-
-        Args:
-            two_qubit_gate(int/BasicGate):
-        """
-        if isinstance(two_qubit_gate, BasicGate):
-            two_qubit_gate = two_qubit_gate.type
-        self.__two_qubit_gate = two_qubit_gate
-
-    @property
-    def one_qubit_gates(self):
-        return self.__one_qubit_gates
-
-    @one_qubit_gates.setter
-    def one_qubit_gates(self, one_qubit_gates):
-        """ set one_qubit_gates
-
-        the basicGate class is transformed to gate id
-
-        Args:
-            two_qubit_gate(list<int/BasicGate>):
-        """
-        one_qubit_gates_list = []
-        for element in one_qubit_gates:
-            if isinstance(element, BasicGate):
-                one_qubit_gates_list.append(element.type)
-            else:
-                one_qubit_gates_list.append(element)
-        self.__one_qubit_gates = one_qubit_gates_list
-
-    @property
-    def SU2_rule(self) -> TransformRule:
-        """ the rule of decompose 2*2 unitary into target gates
-
-        Returns:
-            TransformRule: the corresponding rule
-        """
-        if self.__SU2_rule:
-            return self.__SU2_rule
-        if set(self.one_qubit_gates).issubset((GateType.rz, GateType.ry)):
-            return ZyzRule
-        if set(self.one_qubit_gates).issubset((GateType.rx, GateType.ry)):
-            return XyxRule
-        if set(self.one_qubit_gates).issubset((GateType.rz, GateType.sx, GateType.x)):
-            return IbmqRule
-        raise Exception("please register the SU2 decomposition rule.")
-
-    @property
-    def rule_map(self):
-        return self.__rule_map
-
-    @rule_map.setter
-    def rule_map(self, rule_map):
-        self.__rule_map = rule_map
-
-    def __init__(self, qubit_gates):
-        self.__two_qubit_gate = 0
-        one_qubit_gates = []
-        for gate in qubit_gates:
-            if gate.targets + gate.controls == 2:
-                self.two_qubit_gate = gate
-            else:
-                one_qubit_gates.append(gate)
-        self.one_qubit_gates = one_qubit_gates
-        self.__SU2_rule = None
-        self.__rule_map = {}
-
-    def select_transform_rule(self, source) -> TransformRule:
-        """ choose a rule which transforms source gate into target gate(2-qubit)
-
-        Args:
-            source(BasicGate/int): the id of source gate
-
-        Returns:
-            TransformRule: the transform rules
-        """
-        if isinstance(source, BasicGate):
-            source = source.type
-        if source in self.rule_map:
-            return self.rule_map[source]
-        rule = _generate_default_rule(source, self.two_qubit_gate)
-        self.rule_map[source] = rule
-        return rule
-
-    def register_SU2_rule(self, transformRule):
-        """ register SU(2) decompostion rule
-
-        Args:
-            transformRule(TransformRule): decompostion rule
-        """
-        self.__SU2_rule = transformRule
-
-    def register_rule_map(self, transformRule):
-        """ register rule which transforms from source gate into target gate
-
-        Args:
-            transformRule(TransformRule): the transform rule
-        """
-        if transformRule.target != self.two_qubit_gate:
-            raise Exception("the target is not in the target")
-        self.rule_map[transformRule.source] = transformRule
-
-    def batch_register_rule_map(self, transformRules):
-        """ batch register rules which transforms from source gate into target gate
-
-        Args:
-            transformRules(list<TransformRule>): the transform rules
-        """
-        for transformRule in transformRules:
-            self.register_rule_map(transformRule)+#!/usr/bin/env python
+# -*- coding:utf8 -*-
+# @TIME    : 2021/3/20 4:31 下午
+# @Author  : Han Yu
+# @File    : instruction_set.py
+
+from QuICT.core.gate import BasicGate, GateType
+from QuICT.core.gate.gate_builder import GATE_TYPE_TO_CLASS
+from .transform_rule import TransformRule
+from .transform_rule.two_qubit_gate_rules import *
+from .transform_rule.SU2_rules import *
+
+
+def _capitalize_name_of_gate(class_name):
+    """ According to the class_name, generator the capitalized name
+
+    Args:
+        class_name(string): class name of the gate
+
+    Returns:
+        string: the capitalized name
+    """
+    index = class_name.find("Gate")
+    if index == -1:
+        raise Exception("the parameter is not legal.")
+    class_name = class_name[:index]
+    return class_name.capitalize()
+
+
+def _generate_default_rule(source, target):
+    """ According to the source gate and target gate(2-qubit), choose a appropriate default rule
+
+    Args:
+        source(BasicGate/int): source gate (id)
+        target(BasicGate/int): target gate (id)
+
+    Returns:
+        TransformRule: a valid rule.
+    """
+    if isinstance(source, BasicGate):
+        source = source.type
+    if isinstance(target, BasicGate):
+        target = target.type
+    source = _capitalize_name_of_gate(GATE_TYPE_TO_CLASS[source].__name__)
+    target = _capitalize_name_of_gate(GATE_TYPE_TO_CLASS[target].__name__)
+    rule_name = f"{source}2{target}Rule"
+    return eval(rule_name)
+
+
+class InstructionSet(object):
+    """ InstructionSet describes a set of gates(expectly to be universal set)
+
+    Instruction Set contains gates and some rules, which can be assigned by user.
+
+    Attributes:
+        two_qubit_gate(int): the index of the two_qubit_gate
+        one_qubit_gates(list<int>): the indexes of the one_qubit_gate
+        SU2_rule(TransformRule): rules to transform SU(2) into instruction set
+        rule_map(dictionary): A two-dimensional map from source gate and target gate to transform rule
+
+    """
+
+    @property
+    def two_qubit_gate(self):
+        return self.__two_qubit_gate
+
+    @two_qubit_gate.setter
+    def two_qubit_gate(self, two_qubit_gate):
+        """ set two_qubit_gate
+
+        the basicGate class is transformed to gate id
+
+        Args:
+            two_qubit_gate(int/BasicGate):
+        """
+        if isinstance(two_qubit_gate, BasicGate):
+            two_qubit_gate = two_qubit_gate.type
+        self.__two_qubit_gate = two_qubit_gate
+
+    @property
+    def one_qubit_gates(self):
+        return self.__one_qubit_gates
+
+    @one_qubit_gates.setter
+    def one_qubit_gates(self, one_qubit_gates):
+        """ set one_qubit_gates
+
+        the basicGate class is transformed to gate id
+
+        Args:
+            two_qubit_gate(list<int/BasicGate>):
+        """
+        one_qubit_gates_list = []
+        for element in one_qubit_gates:
+            if isinstance(element, BasicGate):
+                one_qubit_gates_list.append(element.type)
+            else:
+                one_qubit_gates_list.append(element)
+        self.__one_qubit_gates = one_qubit_gates_list
+
+    @property
+    def SU2_rule(self) -> TransformRule:
+        """ the rule of decompose 2*2 unitary into target gates
+
+        Returns:
+            TransformRule: the corresponding rule
+        """
+        if self.__SU2_rule:
+            return self.__SU2_rule
+        if set(self.one_qubit_gates).issubset((GateType.rz, GateType.ry)):
+            return ZyzRule
+        if set(self.one_qubit_gates).issubset((GateType.rx, GateType.ry)):
+            return XyxRule
+        if set(self.one_qubit_gates).issubset((GateType.rz, GateType.sx, GateType.x)):
+            return IbmqRule
+        raise Exception("please register the SU2 decomposition rule.")
+
+    @property
+    def rule_map(self):
+        return self.__rule_map
+
+    @rule_map.setter
+    def rule_map(self, rule_map):
+        self.__rule_map = rule_map
+
+    def __init__(self, qubit_gates):
+        self.__two_qubit_gate = 0
+        one_qubit_gates = []
+        for gate in qubit_gates:
+            if gate.targets + gate.controls == 2:
+                self.two_qubit_gate = gate
+            else:
+                one_qubit_gates.append(gate)
+        self.one_qubit_gates = one_qubit_gates
+        self.__SU2_rule = None
+        self.__rule_map = {}
+
+    def select_transform_rule(self, source) -> TransformRule:
+        """ choose a rule which transforms source gate into target gate(2-qubit)
+
+        Args:
+            source(BasicGate/int): the id of source gate
+
+        Returns:
+            TransformRule: the transform rules
+        """
+        if isinstance(source, BasicGate):
+            source = source.type
+        if source in self.rule_map:
+            return self.rule_map[source]
+        rule = _generate_default_rule(source, self.two_qubit_gate)
+        self.rule_map[source] = rule
+        return rule
+
+    def register_SU2_rule(self, transformRule):
+        """ register SU(2) decompostion rule
+
+        Args:
+            transformRule(TransformRule): decompostion rule
+        """
+        self.__SU2_rule = transformRule
+
+    def register_rule_map(self, transformRule):
+        """ register rule which transforms from source gate into target gate
+
+        Args:
+            transformRule(TransformRule): the transform rule
+        """
+        if transformRule.target != self.two_qubit_gate:
+            raise Exception("the target is not in the target")
+        self.rule_map[transformRule.source] = transformRule
+
+    def batch_register_rule_map(self, transformRules):
+        """ batch register rules which transforms from source gate into target gate
+
+        Args:
+            transformRules(list<TransformRule>): the transform rules
+        """
+        for transformRule in transformRules:
+            self.register_rule_map(transformRule)