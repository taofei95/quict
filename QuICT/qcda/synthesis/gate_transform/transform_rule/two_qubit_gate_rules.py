--- conflicted
+++ resolved
@@ -129,9 +129,6 @@
     return gateSet
 Cz2CxRule = TransformRule(_cz2cx_rule, CZ, CX)
 
-<<<<<<< HEAD
-
-=======
 def _cz2cy_rule(gate):
     targs = gate.affectArgs
     gateSet = GateSet()
@@ -172,7 +169,6 @@
 """
 transform CRz gate into others
 """
->>>>>>> 6c815e39
 def _crz2cx_rule(gate):
     theta = gate.pargs[0]
     targs = gate.affectArgs
@@ -185,39 +181,11 @@
     return gateSet
 Crz2CxRule = TransformRule(_crz2cx_rule, CRz, CX)
 
-<<<<<<< HEAD
-#错误
-def _ryy2rxx_rule(gate):
-=======
 def _crz2cy_rule(gate):
->>>>>>> 6c815e39
-    theta = gate.pargs[0]
-    targs = gate.affectArgs
-    gateSet = GateSet()
-    with gateSet:
-<<<<<<< HEAD
-        Rx(pi / 2) & targs[0]
-        Rx(pi / 2) & targs[1]
-        H & targs[1]
-        Rxx(theta) & targs
-        H & targs[0]
-        H & targs[1]
-        Rx(-pi / 2) & targs[0]
-        Rx(-pi / 2) & targs[1]
-    return gateSet
-Ryy2RxxRule = TransformRule(_ryy2rxx_rule, Ryy, Rxx)
-
-def _cz2cx_rule(gate):
-    targs = gate.affectArgs
-    gateSet = GateSet()
-    with gateSet:
-        H & targs[1]
-        CX & targs
-        H & targs[1]
-    return gateSet
-CZ2CXRule = TransformRule(_cz2cx_rule, CZ, CX)
-
-=======
+    theta = gate.pargs[0]
+    targs = gate.affectArgs
+    gateSet = GateSet()
+    with gateSet:
         Rz(theta / 2) & targs[1]
         S & targs[1]
         CY & targs
@@ -338,7 +306,6 @@
 """
 transform Rxx gate into others
 """
->>>>>>> 6c815e39
 def _rxx2cx_rule(gate):
     theta = gate.pargs[0]
     targs = gate.affectArgs
@@ -352,9 +319,6 @@
         H & targs[1]
         H & targs[0]
     return gateSet
-<<<<<<< HEAD
-Rxx2CXRule = TransformRule(_rxx2cx_rule, Rxx, CX)
-=======
 Rxx2CxRule = TransformRule(_rxx2cx_rule, Rxx, CX)
 
 def _rxx2cy_rule(gate):
@@ -621,5 +585,4 @@
         CRz(math.pi) & targs
         H & targs[1]
     return gateSet 
-Rzz2CrzRule = TransformRule(_rzz2crz_rule, Rzz, CRz)
->>>>>>> 6c815e39
+Rzz2CrzRule = TransformRule(_rzz2crz_rule, Rzz, CRz)