--- conflicted
+++ resolved
@@ -6,12 +6,7 @@
 
 import math
 from .transform_rule import TransformRule
-<<<<<<< HEAD
-from QuICT.core import *
-from numpy import pi
-=======
 from QuICT.core.gate import *
->>>>>>> aa5f4206
 
 """
 the file describe TransformRule between two kinds of 2-qubit gates.
@@ -407,15 +402,9 @@
     with compositeGate:
         Rz(theta / 2) & targs[1]
         H & targs[1]
-<<<<<<< HEAD
-        FSim([0, np.pi]) & targs
-        Rx(-theta / 2) & targs[1]
-        FSim([0, np.pi]) & targs
-=======
         FSim(0, np.pi) & targs
         Rx(-theta / 2) & targs[1]
         FSim(0, np.pi) & targs
->>>>>>> aa5f4206
         H & targs[1]
     return compositeGate
 Crz2FsimRule = TransformRule(_crz2fsim_rule, CRz, FSim)
@@ -541,11 +530,7 @@
     with compositeGate:
         S & targs[1]
         Rx(math.pi / 4) & targs[1]
-<<<<<<< HEAD
-        FSim([0, math.pi]) & targs
-=======
         FSim(0, math.pi) & targs
->>>>>>> aa5f4206
         Rx(-math.pi / 4) & targs[1]
         S_dagger & targs[1]
     return compositeGate
@@ -690,15 +675,9 @@
     compositeGate = CompositeGate()
     with compositeGate:
         H & targs[0]
-<<<<<<< HEAD
-        FSim([0, math.pi]) & targs
-        Rx(theta) & targs[1]
-        FSim([0, math.pi]) & targs
-=======
         FSim(0, math.pi) & targs
         Rx(theta) & targs[1]
         FSim(0, math.pi) & targs
->>>>>>> aa5f4206
         H & targs[0]
     return compositeGate
 Rxx2FsimRule = TransformRule(_rxx2fsim_rule, Rxx, FSim)
@@ -829,15 +808,9 @@
         Rx(np.pi / 2) & targs[0]
         Rx(np.pi / 2) & targs[1]
         H & targs[1]
-<<<<<<< HEAD
-        FSim([0, math.pi]) & targs
-        Rx(theta) & targs[1]
-        FSim([0, math.pi]) & targs
-=======
         FSim(0, math.pi) & targs
         Rx(theta) & targs[1]
         FSim(0, math.pi) & targs
->>>>>>> aa5f4206
         H & targs[1]
         Rx(-np.pi / 2) & targs[0]
         Rx(-np.pi / 2) & targs[1]
@@ -963,15 +936,9 @@
     compositeGate = CompositeGate()
     with compositeGate:
         H & targs[1]
-<<<<<<< HEAD
-        FSim([0, math.pi]) & targs
-        Rx(theta) & targs[1]
-        FSim([0, math.pi]) & targs
-=======
         FSim(0, math.pi) & targs
         Rx(theta) & targs[1]
         FSim(0, math.pi) & targs
->>>>>>> aa5f4206
         H & targs[1]
     return compositeGate
 Rzz2FsimRule = TransformRule(_rzz2fsim_rule, Rzz, FSim)
@@ -1022,11 +989,7 @@
         H & targs[0]
         CX & [targs[1], targs[0]]
         Rz(-theta) & targs[0]
-<<<<<<< HEAD
-        CX & (targs[1], targs[0])
-=======
         CX & [targs[1], targs[0]]
->>>>>>> aa5f4206
         Rz(theta) & targs[0]
         H & targs[0]
         CX & targs
@@ -1049,15 +1012,9 @@
         CY & targs
         H & targs[0]
         S & targs[0]
-<<<<<<< HEAD
-        CY & (targs[1], targs[0])
-        Rz(-theta) & targs[0]
-        CY & (targs[1], targs[0])
-=======
         CY & [targs[1], targs[0]]
         Rz(-theta) & targs[0]
         CY & [targs[1], targs[0]]
->>>>>>> aa5f4206
         Rz(theta - math.pi / 2) & targs[0]
         H & targs[0]
         CY & targs
@@ -1080,15 +1037,9 @@
         H & targs[1]
         CZ & targs
         H & targs[1]
-<<<<<<< HEAD
-        CZ & (targs[1], targs[0])
-        Rx(-theta) & targs[0]
-        CZ & (targs[1], targs[0])
-=======
         CZ & [targs[1], targs[0]]
         Rx(-theta) & targs[0]
         CZ & [targs[1], targs[0]]
->>>>>>> aa5f4206
         Rx(theta) & targs[0]
         H & targs[1]
         CZ & targs
@@ -1115,28 +1066,16 @@
         T_dagger & targs[1]
         Rx(-math.pi / 4) & targs[0]
         S_dagger & targs[0]
-<<<<<<< HEAD
-        CH & (targs[1], targs[0])
-        Ry(theta) & targs[0]     
-        CH & (targs[1], targs[0])
-=======
         CH & [targs[1], targs[0]]
         Ry(theta) & targs[0]     
         CH & [targs[1], targs[0]]
->>>>>>> aa5f4206
         S & targs[0]       
         Rx(theta + math.pi / 4) & targs[0]
         T & targs[1]
         Rx(math.pi / 2) & targs[1]
-<<<<<<< HEAD
         CH & targs
         Ry(fai / 2) & targs[1]
         CH & targs
-=======
-        CH & targs
-        Ry(fai / 2) & targs[1]
-        CH & targs
->>>>>>> aa5f4206
         Ry(-fai / 2) & targs[1]
         CH & targs
         Rx(-math.pi / 2) & targs[1]
@@ -1157,17 +1096,10 @@
         CRz(math.pi) & targs
         H & targs[1]
         Rz(math.pi / 2) & targs[1]
-<<<<<<< HEAD
-        CRz(math.pi) & (targs[1], targs[0])
-        Rz(math.pi / 2) & targs[1]
-        Rx(-theta) & targs[0]
-        CRz(math.pi) & (targs[1], targs[0])
-=======
         CRz(math.pi) & [targs[1], targs[0]]
         Rz(math.pi / 2) & targs[1]
         Rx(-theta) & targs[0]
         CRz(math.pi) & [targs[1], targs[0]]
->>>>>>> aa5f4206
         Rx(theta) & targs[0]
         Rz(math.pi / 2) & targs[0]
         H & targs[1]
