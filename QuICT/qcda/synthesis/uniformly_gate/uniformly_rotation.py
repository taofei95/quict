#!/usr/bin/env python
# -*- coding:utf8 -*-
# @TIME    : 2020/12/27 10:45 下午
# @Author  : Han Yu
# @File    : uniformRotation.py

from typing import *
import numpy as np

from .._synthesis import Synthesis
from QuICT.core import GATE_ID, GateBuilder, CompositeGate

<<<<<<< HEAD
def uniformlyRotation(low, high, z, gateType, mapping):
    """ synthesis uniformlyRotation gate, bits range [low, high)
=======

def uniformlyRotation(
        low: int,
        high: int,
        z: List[float],
        gate_type: int,
        mapping: List[int],
        is_left_cnot: bool = False
) -> CompositeGate:
    """
    synthesis uniformlyRotation gate, bits range [low, high)
>>>>>>> 176f3a09
    Args:
        low(int): the left range low
        high(int): the right range high
        z(list<float>): the list of angle y
        gate_type(int): the gateType (Rz or Ry)
        mapping(list<int>): the qubit order of gate
<<<<<<< HEAD
=======
        is_left_cnot(bool): is cnot left decomposition
>>>>>>> 176f3a09
    Returns:
        gateSet: the synthesis gate list
    """
    return inner_uniformly_rotation(low, high, z, gate_type, mapping, True, is_left_cnot)


def inner_uniformly_rotation(
        low: int,
        high: int,
        z: List[float],
        gate_type: int,
        mapping: List[int],
        is_first_level: bool,
        is_left_cnot: bool = False
) -> CompositeGate:
    if low + 1 == high:
        GateBuilder.setGateType(gate_type)
        GateBuilder.setTargs(mapping[low])
        GateBuilder.setPargs(float(z[0]))
        return CompositeGate(GateBuilder.getGate())
    length = len(z) // 2
    GateBuilder.setGateType(GATE_ID["CX"])
    GateBuilder.setTargs(mapping[high - 1])
    GateBuilder.setCargs(mapping[low])
    gateA = GateBuilder.getGate()
    gateB = GateBuilder.getGate()
    Rxp = []
    Rxn = []
    for i in range(length):
        Rxp.append((z[i] + z[i + length]) / 2)
        Rxn.append((z[i] - z[i + length]) / 2)
<<<<<<< HEAD
    gates = uniformlyRotation(low + 1, high, Rxp, gateType, mapping)
    gates.append(gateA)
    gates.extend(uniformlyRotation(low + 1, high, Rxn, gateType, mapping))
    gates.append(gateB)
=======
    if is_first_level:
        if is_left_cnot:
            gates = CompositeGate()
            gates.append(gateA)
            gates.extend(inner_uniformly_rotation(low + 1, high, Rxn, gate_type, mapping, False, False))
            gates.append(gateB)
            gates.extend(inner_uniformly_rotation(low + 1, high, Rxp, gate_type, mapping, False, True))
        else:
            gates = inner_uniformly_rotation(low + 1, high, Rxp, gate_type, mapping, False, False)
            gates.append(gateA)
            gates.extend(inner_uniformly_rotation(low + 1, high, Rxn, gate_type, mapping, False, True))
            gates.append(gateB)
    elif is_left_cnot:
        gates = inner_uniformly_rotation(low + 1, high, Rxn, gate_type, mapping, False, False)
        gates.append(gateB)
        gates.extend(inner_uniformly_rotation(low + 1, high, Rxp, gate_type, mapping, False, True))
    else:
        gates = inner_uniformly_rotation(low + 1, high, Rxp, gate_type, mapping, False, False)
        gates.append(gateA)
        gates.extend(inner_uniformly_rotation(low + 1, high, Rxn, gate_type, mapping, False, True))
>>>>>>> 176f3a09
    return gates


def uniformlyRyDecomposition(angle_list, mapping=None):
    """ uniformRyGate

    http://cn.arxiv.org/abs/quant-ph/0504100v1 Fig4 a)

    Args:
        angle_list(list<float>): the angles of Ry Gates
        mapping(list<int>) : the mapping of gates order
    Returns:
        gateSet: the synthesis gate list
    """
    pargs = list(angle_list)
    n = int(np.round(np.log2(len(pargs)))) + 1
    if mapping is None:
        mapping = [i for i in range(n)]
    if 1 << (n - 1) != len(pargs):
        raise Exception("the number of parameters unmatched.")
    return uniformlyRotation(0, n, pargs, GATE_ID['Ry'], mapping)


uniformlyRy = Synthesis(uniformlyRyDecomposition)


def uniformlyRzDecomposition(angle_list, mapping=None):
    """ uniformRzGate

    http://cn.arxiv.org/abs/quant-ph/0504100v1 Fig4 a)

    Args:
        angle_list(list<float>): the angles of Rz Gates
        mapping(list<int>) : the mapping of gates order
    Returns:
        gateSet: the synthesis gate list
    """
    pargs = list(angle_list)
    n = int(np.round(np.log2(len(pargs)))) + 1
    if mapping is None:
        mapping = [i for i in range(n)]
    if 1 << (n - 1) != len(pargs):
        raise Exception("the number of parameters unmatched.")
    return uniformlyRotation(0, n, pargs, GATE_ID['Rz'], mapping)


uniformlyRz = Synthesis(uniformlyRzDecomposition)<|MERGE_RESOLUTION|>--- conflicted
+++ resolved
@@ -10,10 +10,6 @@
 from .._synthesis import Synthesis
 from QuICT.core import GATE_ID, GateBuilder, CompositeGate
 
-<<<<<<< HEAD
-def uniformlyRotation(low, high, z, gateType, mapping):
-    """ synthesis uniformlyRotation gate, bits range [low, high)
-=======
 
 def uniformlyRotation(
         low: int,
@@ -25,17 +21,13 @@
 ) -> CompositeGate:
     """
     synthesis uniformlyRotation gate, bits range [low, high)
->>>>>>> 176f3a09
     Args:
         low(int): the left range low
         high(int): the right range high
         z(list<float>): the list of angle y
         gate_type(int): the gateType (Rz or Ry)
         mapping(list<int>): the qubit order of gate
-<<<<<<< HEAD
-=======
         is_left_cnot(bool): is cnot left decomposition
->>>>>>> 176f3a09
     Returns:
         gateSet: the synthesis gate list
     """
@@ -67,12 +59,6 @@
     for i in range(length):
         Rxp.append((z[i] + z[i + length]) / 2)
         Rxn.append((z[i] - z[i + length]) / 2)
-<<<<<<< HEAD
-    gates = uniformlyRotation(low + 1, high, Rxp, gateType, mapping)
-    gates.append(gateA)
-    gates.extend(uniformlyRotation(low + 1, high, Rxn, gateType, mapping))
-    gates.append(gateB)
-=======
     if is_first_level:
         if is_left_cnot:
             gates = CompositeGate()
@@ -93,7 +79,6 @@
         gates = inner_uniformly_rotation(low + 1, high, Rxp, gate_type, mapping, False, False)
         gates.append(gateA)
         gates.extend(inner_uniformly_rotation(low + 1, high, Rxn, gate_type, mapping, False, True))
->>>>>>> 176f3a09
     return gates
 
 
