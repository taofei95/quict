--- conflicted
+++ resolved
@@ -46,21 +46,12 @@
         U = matrix.copy()
         U /= np.linalg.det(U) ** 0.25
         gUTT = U.T.dot(sy2).dot(U).dot(sy2).T
-<<<<<<< HEAD
-        psi_factor = (gUTT[0, 0] - gUTT[1, 1] - gUTT[2, 2] + gUTT[3, 3]).real
-        if psi_factor == 0:
-            psi = 0
-        else:
-            psi = np.arctan((gUTT[0, 0] + gUTT[1, 1] + gUTT[2, 2] + gUTT[3, 3]).imag /
-                            psi_factor)
-=======
         denominator = (gUTT[0, 0] - gUTT[1, 1] - gUTT[2, 2] + gUTT[3, 3]).real
         if np.isclose(denominator, 0):
             psi = 0
         else:
             numerator = (gUTT[0, 0] + gUTT[1, 1] + gUTT[2, 2] + gUTT[3, 3]).imag
             psi = np.arctan(numerator / denominator)
->>>>>>> fcd7c53e
 
         gates_Delta = CompositeGate()
         with gates_Delta:
