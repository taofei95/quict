<<<<<<< HEAD
import sys
sys.path.append('/mnt/d/ICT/QuICT')

=======
>>>>>>> aa5f4206
import random

import numpy as np

from QuICT.algorithm import SyntheticalUnitary
from QuICT.core import *
from QuICT.core.gate import Ry
from QuICT.qcda.synthesis.unitary_transform.uniformly_ry_revision import UniformlyRyRevision


def test_uniform_ry():
    for _ in range(100):
        for i in range(1, 8):
            circuit = Circuit(i)
            angles = [random.random() for _ in range(1 << (i - 1))]
            UniformlyRyRevision.execute(angles) | circuit
            unitary = SyntheticalUnitary.run(circuit)
            # circuit.print_information()
            # print(unitary)
            for j in range(1 << (i - 1)):
                unitary_slice = unitary[2 * j:2 * (j + 1), 2 * j:2 * (j + 1)]
                # phase = Ry(angles[j]).matrix.dot(np.linalg.inv(unitary_slice))
                # print(phase)
                # print()
                # assert np.allclose(phase, phase[0, 0] * np.eye(2))
                assert not np.any(abs(unitary_slice - Ry(angles[j]).matrix.reshape(2, 2)) > 1e-10)


if __name__ == "__main__":
    test_uniform_ry()<|MERGE_RESOLUTION|>--- conflicted
+++ resolved
@@ -1,9 +1,3 @@
-<<<<<<< HEAD
-import sys
-sys.path.append('/mnt/d/ICT/QuICT')
-
-=======
->>>>>>> aa5f4206
 import random
 
 import numpy as np
