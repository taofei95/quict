--- conflicted
+++ resolved
@@ -1,10 +1,4 @@
 # noinspection PyUnresolvedReferences
-<<<<<<< HEAD
-import sys
-sys.path.append('/mnt/d/ICT/QuICT')
-
-=======
->>>>>>> aa5f4206
 import numpy as np
 from scipy.linalg import cossin
 from scipy.linalg import block_diag
