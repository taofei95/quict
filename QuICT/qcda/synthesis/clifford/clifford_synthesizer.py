"""
Synthesize a Clifford circuit unidirectionally or bidirectionally
"""

import copy
import random
import multiprocessing as mp

import numpy as np

from QuICT.core import Circuit
from QuICT.core.gate import CompositeGate, GateType
from QuICT.qcda.utility import PauliOperator, OutputAligner


class CliffordUnidirectionalSynthesizer(object):
    """
    Construct L_1,…,L_n such that C = L_1…L_j C_j, where C_j acts trivially on the first j qubits.
    By induction the original Clifford circuit C is synthesized.

    Reference:
        https://arxiv.org/abs/2105.02291
    """
    def __init__(self, strategy='greedy'):
        """
        Args:
            strategy(str, optional): strategy of choosing qubit for each step, in ['greedy', 'random']
        """
        assert strategy in ['greedy', 'random'],\
            ValueError('strategy of choosing qubit could only be "greedy" or "random"')
        self.strategy = strategy

    @OutputAligner()
    def execute(self, gates: CompositeGate):
        """
        Args:
            gates(Circuit/CompositeGate): the Clifford Circuit/CompositeGate to be synthesized

        Returns:
            CompositeGate: the synthesized Clifford CompositeGate
        """
        width = gates.width()
        if isinstance(gates, Circuit):
            gates = CompositeGate(gates=gates.gates)
        assert isinstance(gates, CompositeGate),\
            TypeError('Invalid input(Circuit/CompositeGate)')
        for gate in gates.gates:
            assert gate.is_clifford(), TypeError('Only Clifford gates here')

        def gates_next(gates: CompositeGate, disentangler: CompositeGate):
            gates_next = disentangler.inverse()
            gates_next.extend(gates)
            return gates_next

        gates_syn = CompositeGate()
        not_disentangled = list(range(width))
        if self.strategy == 'greedy':
            while not_disentangled:
                cnot_min = np.inf
                disentangler_min = None
                qubit_min = None
                for qubit in not_disentangled:
                    disentangler = self.disentangle_one_qubit(gates, width, qubit)
                    if disentangler.count_2qubit_gate() < cnot_min:
                        cnot_min = disentangler.count_2qubit_gate()
                        disentangler_min = disentangler
                        qubit_min = qubit
                gates_syn.extend(disentangler_min)
                gates = gates_next(gates, disentangler_min)
                not_disentangled.remove(qubit_min)
        else:
            while not_disentangled:
                qubit = random.choice(not_disentangled)
                disentangler = self.disentangle_one_qubit(gates, width, qubit)
                gates_syn.extend(disentangler)
                gates = gates_next(gates, disentangler)
                not_disentangled.remove(qubit)

        return gates_syn

    @staticmethod
    def disentangle_one_qubit(gates: CompositeGate, width: int, target: int):
        """
        Disentangle the target qubit from gates, i.e. for CompositeGate C, give the CompositeGate L
        such that L^-1 C acts trivially on the target qubit.

        Args:
            gates(CompositeGate): the CompositeGate to be disentangled
            width(int): the width of the operators
            target(int): the target qubit to be disentangled from gates

        Returns:
            CompositeGate: the disentangler
        """
        # Create X_j, Z_j
        pauli_x = PauliOperator([GateType.id for _ in range(width)])
        pauli_z = PauliOperator([GateType.id for _ in range(width)])
        pauli_x.operator[target] = GateType.x
        pauli_z.operator[target] = GateType.z

        # Compute C X_j C^-1 and C Z_j C^-1
        for gate in gates.inverse().flatten_gates():
            pauli_x.conjugate_act(gate)
            pauli_z.conjugate_act(gate)

        return PauliOperator.disentangler(pauli_x, pauli_z, target)


class CliffordBidirectionalSynthesizer(object):
    """
    Construct L_1,…,L_n,R_1,…,R_n such that C = L_1…L_j C_j R_j…R_1,  where C_j acts trivially
    on the first j qubits.
    By induction the original Clifford circuit C is synthesized.

    Reference:
        https://arxiv.org/abs/2105.02291
    """
    def __init__(self, qubit_strategy='greedy', pauli_strategy='random',
                 shots=1, multiprocess=False, process=4, chunksize=64):
        """
        Args:
            qubit_strategy(str, optional): strategy of choosing qubit for each step, in ['greedy', 'random']
            pauli_strategy(str, optional): strategy of choosing PauliOperator for each step, in ['greedy', 'random']
            shots(int, optional): if pauli_strategy is random, shots of random
            multiprocess(bool, optional): whether to use the multiprocessing accelaration
            process(int, optional): the number of processes in a pool
            chunksize(int, optional): iteration dealt with in a process
        """
        assert qubit_strategy in ['greedy', 'random'],\
            ValueError('strategy of choosing qubit could only be "greedy" or "random"')
        assert pauli_strategy in ['brute_force', 'random'],\
            ValueError('strategy of choosing PauliOperator could only be "brute_force" or "random"')
        self.qubit_strategy = qubit_strategy
        self.pauli_strategy = pauli_strategy
        self.shots = shots
        self.multiprocess = multiprocess
        self.process = process
        self.chunksize = chunksize

    @OutputAligner()
    def execute(self, gates: CompositeGate):
        """
        Args:
            gates(Circuit/CompositeGate): the Clifford Circuit/CompositeGate to be synthesized

        Returns:
            CompositeGate: the synthesized Clifford CompositeGate
        """
        width = gates.width()
        if isinstance(gates, Circuit):
            gates = CompositeGate(gates=gates.gates)
        assert isinstance(gates, CompositeGate),\
            TypeError('Invalid input(Circuit/CompositeGate)')
        for gate in gates.flatten_gates():
            assert gate.is_clifford(), TypeError('Only Clifford gates here')

        def gates_next(gates: CompositeGate, left: CompositeGate, right: CompositeGate):
            gates_next = left.inverse()
            gates_next.extend(gates)
            gates_next.extend(right)
            return gates_next

        gates_left = CompositeGate()
        gates_right = CompositeGate()
        not_disentangled = list(range(width))

        if self.qubit_strategy == 'greedy':
            while not_disentangled:
                cnot_min = np.inf
                left_min = None
                right_min = None
                qubit_min = None
                for qubit in not_disentangled:
                    cnot_cnt, left, right = self._minimum_over_pauli(gates, width, qubit, not_disentangled)
                    if cnot_cnt < cnot_min:
                        cnot_min = cnot_cnt
                        left_min = left
                        right_min = right
                        qubit_min = qubit
                gates_left.extend(left_min)
<<<<<<< HEAD
                gates_right.extend(right_min.inverse())
=======
                gates_right.insert(right_min.inverse(), 0)
>>>>>>> 9456d897
                gates = gates_next(gates, left_min, right_min)
                not_disentangled.remove(qubit_min)
        else:
            while not_disentangled:
                qubit = random.choice(not_disentangled)
                _, left, right = self._minimum_over_pauli(gates, width, qubit, not_disentangled)
                gates_left.extend(left)
<<<<<<< HEAD
                gates_right.extend(right.inverse())
=======
                gates_right.insert(right.inverse(), 0)
>>>>>>> 9456d897
                gates = gates_next(gates, left, right)
                not_disentangled.remove(qubit)

        gates_left.extend(gates_right)
        return gates_left

    @staticmethod
    def _insert_identity(p: PauliOperator, width: int, not_disentangled: list):
        # Operators on the disentangled qubits must be I
        for i in range(width):
            if i not in not_disentangled:
                p.operator.insert(i, GateType.id)

    @classmethod
    def _brute_force_iterator(cls, gates: CompositeGate, width: int, qubit: int, not_disentangled: list):
        for p1 in PauliOperator.iterator(len(not_disentangled)):
            cls._insert_identity(p1, width, not_disentangled)
            for p2 in PauliOperator.iterator(len(not_disentangled)):
                cls._insert_identity(p2, width, not_disentangled)
                # Only anti-commutative pairs
                if p1.commute(p2):
                    continue
                yield gates, qubit, p1, p2

    @classmethod
    def _random_iterator(cls, gates: CompositeGate, width: int, qubit: int, not_disentangled: list, shots: int):
        for _ in range(shots):
            p1, p2 = PauliOperator.random_anti_commutative_pair(len(not_disentangled))
            cls._insert_identity(p1, width, not_disentangled)
            cls._insert_identity(p2, width, not_disentangled)
            yield gates, qubit, p1, p2

    def _minimum_over_pauli(self, gates: CompositeGate, width: int, qubit: int, not_disentangled: list):
        cnot_min = np.inf
        left_min = None
        right_min = None
        if self.pauli_strategy == 'brute_force':
            iterator = self._brute_force_iterator(gates, width, qubit, not_disentangled)
        if self.pauli_strategy == 'random':
            iterator = self._random_iterator(gates, width, qubit, not_disentangled, self.shots)
        if self.multiprocess:
            pool = mp.Pool(self.process)
            result = pool.starmap_async(self.disentangle_one_qubit,
                                        iterable=iterator,
                                        chunksize=self.chunksize)
            for left, right in result.get():
                if left.count_2qubit_gate() + right.count_2qubit_gate() < cnot_min:
                    cnot_min = left.count_2qubit_gate() + right.count_2qubit_gate()
                    left_min = left
                    right_min = right
            pool.close()
            pool.join()
        else:
            for gates, qubit, p1, p2 in iterator:
                left, right = self.disentangle_one_qubit(gates, qubit, p1, p2)
                if left.count_2qubit_gate() + right.count_2qubit_gate() < cnot_min:
                    cnot_min = left.count_2qubit_gate() + right.count_2qubit_gate()
                    left_min = left
                    right_min = right
        return cnot_min, left_min, right_min

    @staticmethod
    def disentangle_one_qubit(gates: CompositeGate, target: int, p1: PauliOperator, p2: PauliOperator):
        """
        Disentangle the target qubit from gates, i.e. for CompositeGate C, give the CompositeGate L, R
        such that L^-1 C R^-1 acts trivially on the target qubit.

        Args:
            gates(CompositeGate): the CompositeGate to be disentangled
            target(int): the target qubit to be disentangled from gates
            p1(PauliOperator): PauliOperator P
            p2(PauliOperator): PauliOperator P'

        Returns:
            CompositeGate, CompositeGate: the left and right disentangler
        """
        # Using the notation in the paper
        o1 = copy.deepcopy(p1)
        o2 = copy.deepcopy(p2)

        # Compute C P C^-1 and C P' C^-1
        for gate in gates.inverse().flatten_gates():
            o1.conjugate_act(gate)
            o2.conjugate_act(gate)

        return PauliOperator.disentangler(o1, o2, target), PauliOperator.disentangler(p1, p2, target)<|MERGE_RESOLUTION|>--- conflicted
+++ resolved
@@ -178,11 +178,7 @@
                         right_min = right
                         qubit_min = qubit
                 gates_left.extend(left_min)
-<<<<<<< HEAD
-                gates_right.extend(right_min.inverse())
-=======
                 gates_right.insert(right_min.inverse(), 0)
->>>>>>> 9456d897
                 gates = gates_next(gates, left_min, right_min)
                 not_disentangled.remove(qubit_min)
         else:
@@ -190,11 +186,7 @@
                 qubit = random.choice(not_disentangled)
                 _, left, right = self._minimum_over_pauli(gates, width, qubit, not_disentangled)
                 gates_left.extend(left)
-<<<<<<< HEAD
-                gates_right.extend(right.inverse())
-=======
                 gates_right.insert(right.inverse(), 0)
->>>>>>> 9456d897
                 gates = gates_next(gates, left, right)
                 not_disentangled.remove(qubit)
 
