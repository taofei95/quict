--- conflicted
+++ resolved
@@ -8,65 +8,7 @@
 from ..._synthesis import Synthesis
 from QuICT.algorithm.quantum_algorithm.shor.utility import *
 
-<<<<<<< HEAD
 def carry(a, c_bitwise, g_aug, overflow):
-=======
-
-def EX_GCD(a, b, arr):
-    """
-    Implementation of Extended Euclidean algorithm
-
-    Args:
-        a(int): the parameter a
-        b(int): the parameter b
-        arr(list): store the solution of ax + by = gcd(a, b) in arr, length is 2
-
-    """
-
-    if b == 0:
-        arr[0] = 1
-        arr[1] = 0
-        return a
-    g = EX_GCD(b, a % b, arr)
-    t = arr[0]
-    arr[0] = arr[1]
-    arr[1] = t - int(a / b) * arr[1]
-    return g
-
-
-def ModReverse(a, n):
-    """
-    Inversion of a in (mod N)
-
-    Args:
-        a(int): the parameter a
-        n(int): the parameter n
-
-    """
-    arr = [0, 1]
-    EX_GCD(a, n, arr)
-    return (arr[0] % n + n) % n
-
-
-def int2bitwise(c, n):
-    """
-    Transform an integer c to binary n-length bitwise string.
-
-    Args:
-        c(int) the parameter c
-        n(int) the parameter n
-    """
-    c_bitwise = bin(c)[2:]
-    if len(c_bitwise) > n:
-        c_bitwise = c_bitwise[-n:]
-        # print('c exceeds the length of a, thus is truncated')
-    else:
-        c_bitwise = '0' * (n - len(c_bitwise)) + c_bitwise
-    return c_bitwise
-
-
-def Carry(a, c_bitwise, g_aug, overflow):
->>>>>>> 2e1a744f
     """
     Compute the overflow of a(quantum)+c(classical) with borrowed qubits g_aug.
 
@@ -311,12 +253,7 @@
     Args:
         x(Qureg): n qubits.
         ancilla(Qubit): 1 qubit.
-<<<<<<< HEAD
         ancilla_g(Qubit): 1 qubit, might be used as borrowed qubit in c_incrementer when x_H and x_L are of the same length.
-=======
-        ancilla_g(Qubit): 1 qubit, might be used as borrowed qubit in CIncrementer
-                          when x_H and x_L are of the same length.
->>>>>>> 2e1a744f
         c_bitwise(int array): n bits.
     """
     n = len(x)
@@ -342,26 +279,15 @@
 
 def c_adder_rec(control, x, c_bitwise, ancilla, ancilla_g):
     """
-<<<<<<< HEAD
     The recursively applied partial-circuit in c_adder().
     
     Constructed by changing the carry() in adder_rec() to c_carry().
-=======
-    The recursively applied partial-circuit in CAdder().
-
-    Constructed by changing the Carry() in Adder_rec() to CCarry().
->>>>>>> 2e1a744f
 
     Args:
         control(Qubit): 1 qubit.
         x(Qureg): n qubits.
         ancilla(Qubit): 1 qubit.
-<<<<<<< HEAD
         ancilla_g(Qubit): 1 qubit, might be used as borrowed qubit in c_incrementer when x_H and x_L are of the same length.
-=======
-        ancilla_g(Qubit): 1 qubit, might be used as borrowed qubit in CIncrementer
-                          when x_H and x_L are of the same length.
->>>>>>> 2e1a744f
         c_bitwise(int array): n bits.
     """
     n = len(x)
@@ -699,13 +625,8 @@
 
 def c_mul_mod_raw_reversed(control, x, a, b, N, indicator):
     """
-<<<<<<< HEAD
     The reversed circuit of c_mul_mod_raw()
     
-=======
-    The reversed circuit of CMulModRaw()
-
->>>>>>> 2e1a744f
     Note that this circuit works only when n > 2.
     So for smaller numbers, use another design.
     """
@@ -904,11 +825,6 @@
         indicator = circuit(2 * n)
         control = circuit(2 * n + 1)
 
-<<<<<<< HEAD
         c_mul_mod(control, qubit_x, a, ancilla, N, indicator)
         
-=======
-        CMulMod(control, qubit_x, a, ancilla, N, indicator)
-
->>>>>>> 2e1a744f
         return CompositeGate(circuit.gates)