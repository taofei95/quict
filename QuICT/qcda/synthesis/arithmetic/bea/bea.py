--- conflicted
+++ resolved
@@ -554,12 +554,6 @@
             c_mult_mod(gate_set, a, N, qreg_x, qreg_b, qreg_c, qreg_low)
             for i in range(n):  # n bits swapped, b[0] always 0
                 CSwap & [qreg_c[0], qreg_x[i], qreg_b[i + 1]]
-<<<<<<< HEAD
-                # CX & (qreg_b[i + 1], qreg_x[i])
-                # CCX & (qreg_c[0], qreg_x[i], qreg_b[i + 1])
-                # CX & (qreg_b[i + 1], qreg_x[i])
-=======
->>>>>>> 3fecbf02
             # Reverse c_mult_mod(a_inv,N,x,b,c,low)
             c_mult_mod(gate_set, N - mod_reverse(a, N), N, qreg_x, qreg_b, qreg_c, qreg_low)
 
