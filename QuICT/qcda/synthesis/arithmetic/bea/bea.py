import numpy as np

from QuICT.core import Circuit, CompositeGate, CX, CCX, X, QFT, IQFT, CRz, Rz
from ..._synthesis import Synthesis


def draper_adder(a, b):
    """ store a + b in b

    (a,b) -> (a,b'=a+b)


    Args:
        a(Qureg): the qureg stores a, length is n
        b(Qureg): the qureg stores b, length is n

    """
    n = len(a)
    QFT(n) | b
    for i in range(n):
        p = 0
        for j in range(i, n):
            p += 1
            CRz(2 * np.pi / (1 << p)) | (a[j], b[i])
    IQFT(n) | b


def fourier_adder_wired(a, phib):
    """ store Φ(a + b) in phib, but a is wired

    (phib) -> (phib'=Φ(a + b))

    Args:
        a(int):      unsigned integer, low n bits used
        phib(Qureg): the qureg stores Φ(b), length is n+1

    Circuit for Shor’s algorithm using 2n+3 qubits
    http://arxiv.org/abs/quant-ph/0205095v3
    """
    n = len(phib) - 1
    a = a & ~(1 << n)  # clear (n+1)-th bit to zero
    for i in range(n + 1):
        p = 0
        for j in range(i, n + 1):
            p += 1
            if a & (1 << (n - j)) != 0:
                Rz(2 * np.pi / (1 << p)) | phib[i]


def fourier_adder_wired_reversed(a, phib):
    """ store Φ(b - a) or Φ(b - a + 2**(n+1)) in phib, but a is wired

    (phib) -> (phib')

    Args:
        a(int):      unsigned integer, low n bits used
        phib(Qureg): the qureg stores Φ(b), length is n+1

    Circuit for Shor’s algorithm using 2n+3 qubits
    http://arxiv.org/abs/quant-ph/0205095v3
    """
    n = len(phib) - 1
    a = a & ~(1 << n)  # clear (n+1)-th bit to zero
    for i in reversed(range(n + 1)):
        p = n + 1 - i
        for j in reversed(range(i, n + 1)):
            if a & (1 << (n - j)) != 0:
                Rz(- 2 * np.pi / (1 << p)) | phib[i]
            p -= 1


def cc_fourier_adder_wired(a, phib, c, dualControlled):
    """ fourier_adder_wired with 1 or 2 control bits

    (phib,c) -> (phib'=Φ(a + b),c)

    Args:
        a(int):      unsigned integer, low n bits used
        phib(Qureg): the qureg stores Φ(b), length is n
        c(Qureg):    the control qubits,    length is 2 or 1, see dualControlled
        dualControlled(bool): if True, c[0] will be used; else c[0:2] will be used

    Circuit for Shor’s algorithm using 2n+3 qubits
    http://arxiv.org/abs/quant-ph/0205095v3
    """
    n = len(phib) - 1
    a = a & ~(1 << n)  # clear (n+1)-th bit to zero
    for i in range(n + 1):
        p = 0
        for j in range(i, n + 1):
            p += 1
            if a & (1 << (n - j)) != 0:
                # CCRz(2 * np.pi / (1 << p)) | (c[0],c[1],phib[i])
                # QCQI p128, Figure 4.8
                phase = 2 * np.pi / (1 << p)
                if dualControlled:
                    CRz(phase / 2) | (c[1], phib[i])
                    CX | (c[0], c[1])
                    CRz(- phase / 2) | (c[1], phib[i])
                    CX | (c[0], c[1])
                    CRz(phase / 2) | (c[0], phib[i])
                else:
                    CRz(phase) | (c[0], phib[i])


def cc_fourier_adder_wired_reversed(a, phib, c, dualControlled):
    """ fourier_adder_wired_reversed with 1 or 2 control bits

    (phib,c) -> (phib',c)

    Args:
        a(int):      unsigned integer, low n bits used
        phib(Qureg): the qureg stores Φ(b), length is n+1
        c(Qureg):    the control qubits,    length is 2 or 1, see dualControlled
        dualControlled(bool): default True. if True, c[0] will be used; else c[0:1] will be used

    Circuit for Shor’s algorithm using 2n+3 qubits
    http://arxiv.org/abs/quant-ph/0205095v3
    """
    n = len(phib) - 1
    a = a & ~(1 << n)  # clear (n+1)-th bit to zero
    for i in reversed(range(n + 1)):
        p = n + 1 - i
        for j in reversed(range(i, n + 1)):
            if a & (1 << (n - j)) != 0:
                phase = 2 * np.pi / (1 << p)
                # CCRz(- 2 * np.pi / (1 << p)) | (c[0],c[1],phib[i])
                # QCQI p128, Figure 4.8
                if dualControlled:
                    CRz(- phase / 2) | (c[0], phib[i])
                    CX | (c[0], c[1])
                    CRz(phase / 2) | (c[1], phib[i])
                    CX | (c[0], c[1])
                    CRz(- phase / 2) | (c[1], phib[i])
                else:
                    CRz(- phase) | (c[0], phib[i])
            p -= 1

<<<<<<< HEAD
def cc_fourier_adder_mod(a, N, phib, c, low, dualControlled=True):
    """ use fourier_adder_wired/cc_fourier_adder_wired to calculate (a+b)%N in Fourier space
=======

def FourierAdderModCC(a, N, phib, c, low, dualControlled=True):
    """ use FourierAdderWired/FourierAdderWiredCC to calculate (a+b)%N in Fourier space
>>>>>>> 2e1a744f

    (phib=Φ(b),c,low) -> (phib'=Φ((a+b)%N),c,low)


    Args:
        a(int):      low n bits used as unsigned
        N(int):      low n bits used as unsigned
        phib(Qureg): the qureg stores b,        length is n+1,
        c(Qureg):    the control qubits,    length is 2 or 1, see dualControlled
        low(Qureg):  the clean ancillary qubit, length is 1,
        dualControlled(bool): if True, c[0] will be used; else c[0:1] will be used

    Circuit for Shor’s algorithm using 2n+3 qubits
    http://arxiv.org/abs/quant-ph/0205095v3
    """
    cc_fourier_adder_wired(a, phib, c, dualControlled=dualControlled)
    fourier_adder_wired_reversed(N, phib)
    IQFT(len(phib)) | phib
    CX | (phib[0], low)
<<<<<<< HEAD
    QFT(len(phib))  | phib
    cc_fourier_adder_wired(N, phib, low, dualControlled=False)
    cc_fourier_adder_wired_reversed(a, phib, c, dualControlled=dualControlled)
=======
    QFT(len(phib)) | phib
    FourierAdderWiredCC(N, phib, low, dualControlled=False)
    FourierReverseAdderWiredCC(a, phib, c, dualControlled=dualControlled)
>>>>>>> 2e1a744f
    IQFT(len(phib)) | phib
    X | phib[0]
    CX | (phib[0], low)
    X | phib[0]
<<<<<<< HEAD
    QFT(len(phib))  | phib
    cc_fourier_adder_wired(a, phib, c, dualControlled=dualControlled)
=======
    QFT(len(phib)) | phib
    FourierAdderWiredCC(a, phib, c, dualControlled=dualControlled)
>>>>>>> 2e1a744f


def fourier_adder_mod(a, N, phib, low):
    """ use fourier_adder_wired/cc_fourier_adder_wired to calculate (a+b)%N in Fourier space. no control bits.

    (phib=Φ(b),low) -> (phib'=Φ((a+b)%N),low)


    Args:
        a(int):      low n bits used as unsigned
        N(int):      low n bits used as unsigned
        phib(Qureg): the qureg stores b,        length is n+1,
        low(Qureg):  the clean ancillary qubit, length is 1,

    Circuit for Shor’s algorithm using 2n+3 qubits
    http://arxiv.org/abs/quant-ph/0205095v3
    """
    fourier_adder_wired(a, phib)
    fourier_adder_wired_reversed(N, phib)
    IQFT(len(phib)) | phib
    CX | (phib[0], low)
<<<<<<< HEAD
    QFT(len(phib))  | phib
    cc_fourier_adder_wired(N, phib, low, dualControlled=False)
    fourier_adder_wired_reversed(a, phib)
    IQFT(len(phib))  | phib
    X | phib[0]
    CX | (phib[0], low)
    X | phib[0]
    QFT(len(phib))  | phib
    fourier_adder_wired(a, phib)
=======
    QFT(len(phib)) | phib
    FourierAdderWiredCC(N, phib, low, dualControlled=False)
    FourierReverseAdderWired(a, phib)
    IQFT(len(phib)) | phib
    X | phib[0]
    CX | (phib[0], low)
    X | phib[0]
    QFT(len(phib)) | phib
    FourierAdderWired(a, phib)
>>>>>>> 2e1a744f


def c_fourier_mult_mod(a, N, x, phib, c, low):
    """ use cc_fourier_adder_mod to calculate (b+ax)%N in Fourier space

    (phib=Φ(b),x,c,low) -> (phib'=Φ((b+ax)%N),x,c,low)


    Args:
        a(int):      low n bits used as unsigned
        N(int):      low n bits used as unsigned
        x(Qureg):    the qureg stores x,        length is n,
        phib(Qureg): the qureg stores b,        length is n+1,
        c(Qureg):    the control qubits,        length is 1,
        low(Qureg):  the clean ancillary qubit, length is 1,

    Circuit for Shor’s algorithm using 2n+3 qubits
    http://arxiv.org/abs/quant-ph/0205095v3
    """

    n = len(phib) - 1
    p = 1
    for i in range(n - 1, -1, -1):
        cc_fourier_adder_mod(p * a % N, N, phib, (c, x[i]), low)  # p * a % N
        p = p * 2


def fourier_mult_mod(a, N, x, phib, low):
    """ use fourier_adder_mod to calculate (b+ax)%N in Fourier space

    (phib=Φ(b),x,low) -> (phib'=Φ((b+ax)%N),x,low)


    Args:
        a(int):      low n bits used as unsigned
        N(int):      low n bits used as unsigned
        x(Qureg):    the qureg stores x,        length is n,
        phib(Qureg): the qureg stores b,        length is n+1,
        low(Qureg):  the clean ancillary qubit, length is 1,

    Circuit for Shor’s algorithm using 2n+3 qubits
    http://arxiv.org/abs/quant-ph/0205095v3
    """

    n = len(phib) - 1
    p = 1
    for i in range(n - 1, -1, -1):
        cc_fourier_adder_mod(p * a % N, N, phib, x[i], low, dualControlled=False)  # p * a % N
        p = p * 2


<<<<<<< HEAD
def c_mult_mod(a, N, x, b, c, low):
    QFT(len(b))  | b
    c_fourier_mult_mod(a, N, x, b, c, low)
=======
def MultModC(a, N, x, b, c, low):
    QFT(len(b)) | b
    FourierMultModC(a, N, x, b, c, low)
>>>>>>> 2e1a744f
    IQFT(len(b)) | b


class BEAAdder(Synthesis):
    @classmethod
    def execute(cls, n):
        """ a circuit calculate a+b, a and b are gotten from some qubits.

        (a,b) -> (a,b'=a+b)

        Args:
            n(int): length of a and b
        """
        circuit = Circuit(n * 2)
        qreg_a = circuit([i for i in range(n)])
        qreg_b = circuit([i for i in range(n, n * 2)])
        draper_adder(qreg_a, qreg_b)
        return CompositeGate(circuit.gates)


class BEAAdderWired(Synthesis):
    @classmethod
    def execute(cls, n, a):
        """ a circuit calculate a+b, a is wired, and b are gotten from some qubits.

        (b) -> (b'=a+b)

        Args:
            n(int): length of a. b is in length n+1
            a(int): the operand to be added. low n bits used
        """
        circuit = Circuit(n + 1)
        qreg_b = circuit([i for i in range(n + 1)])
        QFT(len(qreg_b)) | qreg_b
        fourier_adder_wired(a, qreg_b)
        IQFT(len(qreg_b)) | qreg_b
        return CompositeGate(circuit.gates)


class BEAReverseAdderWired(Synthesis):
    @classmethod
    def execute(cls, n, a):
        """
        (b) -> (b'=b-a or b-a+2**(n+1))

        Args:
            n(int): length of a. b is in length n+1
            a(int): the operand to be subtracted. low n bits used
        """
        circuit = Circuit(n + 1)
        qreg_b = circuit([i for i in range(n + 1)])
<<<<<<< HEAD
        QFT(len(qreg_b))  | qreg_b
        fourier_adder_wired_reversed(a, qreg_b)
=======
        QFT(len(qreg_b)) | qreg_b
        FourierReverseAdderWired(a, qreg_b)
>>>>>>> 2e1a744f
        IQFT(len(qreg_b)) | qreg_b
        return CompositeGate(circuit.gates)


class CCBEAAdderWired(Synthesis):
    @classmethod
    def execute(cls, n, a):
        """
        (b,c) -> (b'=a+b,c) if c=0b11 else (b'=b,c)

        Args:
            n(int): length of a. b is in length n+1
            a(int): the operand to be subtracted. low n bits used
        """
        circuit = Circuit(n + 3)
        qreg_b = circuit([i for i in range(n + 1)])
        qreg_c = circuit([i for i in range(n + 1, n + 3)])
<<<<<<< HEAD
        QFT(len(qreg_b))  | qreg_b
        cc_fourier_adder_wired(a, qreg_b, qreg_c, dualControlled=True)
=======
        QFT(len(qreg_b)) | qreg_b
        FourierAdderWiredCC(a, qreg_b, qreg_c, dualControlled=True)
>>>>>>> 2e1a744f
        IQFT(len(qreg_b)) | qreg_b
        return CompositeGate(circuit.gates)


class CCBEAReverseAdderWired(Synthesis):
    @classmethod
    def execute(cls, n, a):
        """
        (b,c) -> (b'=b-a,c) if c=0b11 else (b'=b,c)

        Args:
            n(int): length of a. b is in length n+1
            a(int): the operand to be subtracted. low n bits used
        """
        circuit = Circuit(n + 3)
        qreg_b = circuit([i for i in range(n + 1)])
        qreg_c = circuit([i for i in range(n + 1, n + 3)])
<<<<<<< HEAD
        QFT(len(qreg_b))  | qreg_b
        cc_fourier_adder_wired_reversed(a, qreg_b, qreg_c, dualControlled=True)
=======
        QFT(len(qreg_b)) | qreg_b
        FourierReverseAdderWiredCC(a, qreg_b, qreg_c, dualControlled=True)
>>>>>>> 2e1a744f
        IQFT(len(qreg_b)) | qreg_b
        return CompositeGate(circuit.gates)


class CCBEAAdderMod(Synthesis):
    @classmethod
    def execute(cls, n, a, N):
        """ use fourier_adder_wired/cc_fourier_adder_wired to calculate (a+b)%N in Fourier space

        (phib=Φ(b),c,low) -> (phib'=Φ((a+b)%N),c,low) if c=0b11 else (phib'==Φ(b),c,low)

        Args:
            n(int):      bits len
            a(int):      least n bits used as unsigned
            N(int):      least n bits used as unsigned

        Quregs:
            phib(Qureg): the qureg stores b,        length is n+1,
            c(Qureg):    the control qubits,        length is 2,
            low(Qureg):  the clean ancillary qubit, length is 1,

        Circuit for Shor’s algorithm using 2n+3 qubits
        http://arxiv.org/abs/quant-ph/0205095v3
        """
        circuit = Circuit(n + 4)
        qreg_b = circuit([i for i in range(n + 1)])
        qreg_c = circuit([i for i in range(n + 1, n + 3)])
        qreg_low = circuit([i for i in range(n + 3, n + 4)])
<<<<<<< HEAD
        QFT(len(qreg_b))  | qreg_b
        cc_fourier_adder_mod(a, N, qreg_b, qreg_c, qreg_low)
=======
        QFT(len(qreg_b)) | qreg_b
        FourierAdderModCC(a, N, qreg_b, qreg_c, qreg_low)
>>>>>>> 2e1a744f
        IQFT(len(qreg_b)) | qreg_b
        return CompositeGate(circuit.gates)


class BEAAdderMod(Synthesis):
    @classmethod
    def execute(cls, n, a, N):
        """ use fourier_adder_wired/cc_fourier_adder_wired to calculate (a+b)%N in Fourier space. No cotrol bits

        (phib=Φ(b),low) -> (phib'=Φ((a+b)%N),low)

        Args:
            n(int):      bits len
            a(int):      least n bits used as unsigned
            N(int):      least n bits used as unsigned

        Quregs:
            phib(Qureg): the qureg stores b,        length is n+1,
            low(Qureg):  the clean ancillary qubit, length is 1,

        Circuit for Shor’s algorithm using 2n+3 qubits
        http://arxiv.org/abs/quant-ph/0205095v3
        """
        circuit = Circuit(n + 2)
        qreg_b = circuit([i for i in range(n + 1)])
        qreg_low = circuit([i for i in range(n + 1, n + 2)])
<<<<<<< HEAD
        QFT(len(qreg_b))  | qreg_b
        fourier_adder_mod(a, N, qreg_b, qreg_low)
=======
        QFT(len(qreg_b)) | qreg_b
        FourierAdderMod(a, N, qreg_b, qreg_low)
>>>>>>> 2e1a744f
        IQFT(len(qreg_b)) | qreg_b
        return CompositeGate(circuit.gates)


class CBEAMulMod(Synthesis):
    @classmethod
    def execute(cls, n, a, N):
        """ use cc_fourier_adder_mod to calculate (b+ax)%N in Fourier space

        (phib=Φ(b),x,c,low) -> (phib'=Φ((b+ax)%N),x,c,low) if c=0b1 else (phib'=Φ(b),x,c,low)

        Args:
            n(int):      bits len
            a(int):      least n bits used as unsigned
            N(int):      least n bits used as unsigned

        Quregs:
            phib(Qureg): the qureg stores b,        length is n+1,
            x(Qureg):    the qureg stores x,        length is n,
            c(Qureg):    the control qubits,        length is 1,
            low(Qureg):  the clean ancillary qubit, length is 1,

        Circuit for Shor’s algorithm using 2n+3 qubits
        http://arxiv.org/abs/quant-ph/0205095v3
        """
        circuit = Circuit(2 * n + 3)
        qreg_b = circuit([i for i in range(n + 1)])
        qreg_x = circuit([i for i in range(n + 1, 2 * n + 1)])
        qreg_c = circuit(2 * n + 1)
        qreg_low = circuit(2 * n + 2)
        QFT(len(qreg_b)) | qreg_b
        c_fourier_mult_mod(a, N, qreg_x, qreg_b, qreg_c, qreg_low)
        IQFT(len(qreg_b)) | qreg_b
        return CompositeGate(circuit.gates)


class BEAMulMod(Synthesis):
    @classmethod
    def execute(cls, n, a, N):
        """ use fourier_adder_mod to calculate (b+ax)%N in Fourier space. No control bits

        (phib=Φ(b),x,low) -> (phib'=Φ((b+ax)%N),x,low)


        Args:
            n(int):      bits len
            a(int):      least n bits used as unsigned
            N(int):      least n bits used as unsigned

        Quregs:
            phib(Qureg): the qureg stores b,        length is n+1,
            x(Qureg):    the qureg stores x,        length is n,
            low(Qureg):  the clean ancillary qubit, length is 1,

        Circuit for Shor’s algorithm using 2n+3 qubits
        http://arxiv.org/abs/quant-ph/0205095v3
        """
        circuit = Circuit(2 * n + 2)
        qreg_b = circuit([i for i in range(n + 1)])
        qreg_x = circuit([i for i in range(n + 1, 2 * n + 1)])
        qreg_low = circuit(2 * n + 1)
        QFT(len(qreg_b)) | qreg_b
        fourier_mult_mod(a, N, qreg_x, qreg_b, qreg_low)
        IQFT(len(qreg_b)) | qreg_b
        return CompositeGate(circuit.gates)


class BEACUa(Synthesis):
    @classmethod
    def execute(cls, n, a, N):
        """ Controlled-U_a, ((a*x)MOD(N)) if c=1, else (x)

        (b=0,x,c,low) -> (b=0,x',c,low)

        Args:
            n(int):      bits len
            a(int):      least n bits used as unsigned
            N(int):      least n bits used as unsigned

        Quregs:
            phib(Qureg): the qureg stores b,        length is n+1,
            x(Qureg):    the qureg stores x,        length is n,
            c(Qureg):    the qureg stores c,        length is 1,
            low(Qureg):  the clean ancillary qubit, length is 1,

        Circuit for Shor’s algorithm using 2n+3 qubits
        http://arxiv.org/abs/quant-ph/0205095v3
        """
        # a_inv = InverseMod(a, N)

        circuit = Circuit(2 * n + 3)
        qreg_b = circuit([i for i in range(n + 1)])
        qreg_x = circuit([i for i in range(n + 1, 2 * n + 1)])
        qreg_c = circuit(2 * n + 1)
        qreg_low = circuit(2 * n + 2)

        c_mult_mod(a, N, qreg_x, qreg_b, qreg_c, qreg_low)
        idx_start = 0
        idx_end = len(circuit.gates)
        for i in range(n):  # n bits swapped, b[0] always 0
            # controlledSwap | (c,x[i],b[i+1])
            CX | (qreg_b[i + 1], qreg_x[i])
            CCX | (qreg_c, qreg_x[i], qreg_b[i + 1])
            CX | (qreg_b[i + 1], qreg_x[i])
        # Reversec_mult_mod(a_inv,N,x,b,c,low)
        for index in range(idx_end - 1, idx_start - 1, -1):
            circuit.append(circuit.gates[index].inverse())
        return CompositeGate(circuit.gates)<|MERGE_RESOLUTION|>--- conflicted
+++ resolved
@@ -136,14 +136,8 @@
                     CRz(- phase) | (c[0], phib[i])
             p -= 1
 
-<<<<<<< HEAD
 def cc_fourier_adder_mod(a, N, phib, c, low, dualControlled=True):
     """ use fourier_adder_wired/cc_fourier_adder_wired to calculate (a+b)%N in Fourier space
-=======
-
-def FourierAdderModCC(a, N, phib, c, low, dualControlled=True):
-    """ use FourierAdderWired/FourierAdderWiredCC to calculate (a+b)%N in Fourier space
->>>>>>> 2e1a744f
 
     (phib=Φ(b),c,low) -> (phib'=Φ((a+b)%N),c,low)
 
@@ -163,26 +157,15 @@
     fourier_adder_wired_reversed(N, phib)
     IQFT(len(phib)) | phib
     CX | (phib[0], low)
-<<<<<<< HEAD
     QFT(len(phib))  | phib
     cc_fourier_adder_wired(N, phib, low, dualControlled=False)
     cc_fourier_adder_wired_reversed(a, phib, c, dualControlled=dualControlled)
-=======
-    QFT(len(phib)) | phib
-    FourierAdderWiredCC(N, phib, low, dualControlled=False)
-    FourierReverseAdderWiredCC(a, phib, c, dualControlled=dualControlled)
->>>>>>> 2e1a744f
     IQFT(len(phib)) | phib
     X | phib[0]
     CX | (phib[0], low)
     X | phib[0]
-<<<<<<< HEAD
     QFT(len(phib))  | phib
     cc_fourier_adder_wired(a, phib, c, dualControlled=dualControlled)
-=======
-    QFT(len(phib)) | phib
-    FourierAdderWiredCC(a, phib, c, dualControlled=dualControlled)
->>>>>>> 2e1a744f
 
 
 def fourier_adder_mod(a, N, phib, low):
@@ -204,7 +187,6 @@
     fourier_adder_wired_reversed(N, phib)
     IQFT(len(phib)) | phib
     CX | (phib[0], low)
-<<<<<<< HEAD
     QFT(len(phib))  | phib
     cc_fourier_adder_wired(N, phib, low, dualControlled=False)
     fourier_adder_wired_reversed(a, phib)
@@ -214,17 +196,6 @@
     X | phib[0]
     QFT(len(phib))  | phib
     fourier_adder_wired(a, phib)
-=======
-    QFT(len(phib)) | phib
-    FourierAdderWiredCC(N, phib, low, dualControlled=False)
-    FourierReverseAdderWired(a, phib)
-    IQFT(len(phib)) | phib
-    X | phib[0]
-    CX | (phib[0], low)
-    X | phib[0]
-    QFT(len(phib)) | phib
-    FourierAdderWired(a, phib)
->>>>>>> 2e1a744f
 
 
 def c_fourier_mult_mod(a, N, x, phib, c, low):
@@ -276,15 +247,9 @@
         p = p * 2
 
 
-<<<<<<< HEAD
 def c_mult_mod(a, N, x, b, c, low):
     QFT(len(b))  | b
     c_fourier_mult_mod(a, N, x, b, c, low)
-=======
-def MultModC(a, N, x, b, c, low):
-    QFT(len(b)) | b
-    FourierMultModC(a, N, x, b, c, low)
->>>>>>> 2e1a744f
     IQFT(len(b)) | b
 
 
@@ -336,13 +301,8 @@
         """
         circuit = Circuit(n + 1)
         qreg_b = circuit([i for i in range(n + 1)])
-<<<<<<< HEAD
         QFT(len(qreg_b))  | qreg_b
         fourier_adder_wired_reversed(a, qreg_b)
-=======
-        QFT(len(qreg_b)) | qreg_b
-        FourierReverseAdderWired(a, qreg_b)
->>>>>>> 2e1a744f
         IQFT(len(qreg_b)) | qreg_b
         return CompositeGate(circuit.gates)
 
@@ -360,13 +320,8 @@
         circuit = Circuit(n + 3)
         qreg_b = circuit([i for i in range(n + 1)])
         qreg_c = circuit([i for i in range(n + 1, n + 3)])
-<<<<<<< HEAD
         QFT(len(qreg_b))  | qreg_b
         cc_fourier_adder_wired(a, qreg_b, qreg_c, dualControlled=True)
-=======
-        QFT(len(qreg_b)) | qreg_b
-        FourierAdderWiredCC(a, qreg_b, qreg_c, dualControlled=True)
->>>>>>> 2e1a744f
         IQFT(len(qreg_b)) | qreg_b
         return CompositeGate(circuit.gates)
 
@@ -384,13 +339,8 @@
         circuit = Circuit(n + 3)
         qreg_b = circuit([i for i in range(n + 1)])
         qreg_c = circuit([i for i in range(n + 1, n + 3)])
-<<<<<<< HEAD
         QFT(len(qreg_b))  | qreg_b
         cc_fourier_adder_wired_reversed(a, qreg_b, qreg_c, dualControlled=True)
-=======
-        QFT(len(qreg_b)) | qreg_b
-        FourierReverseAdderWiredCC(a, qreg_b, qreg_c, dualControlled=True)
->>>>>>> 2e1a744f
         IQFT(len(qreg_b)) | qreg_b
         return CompositeGate(circuit.gates)
 
@@ -419,13 +369,8 @@
         qreg_b = circuit([i for i in range(n + 1)])
         qreg_c = circuit([i for i in range(n + 1, n + 3)])
         qreg_low = circuit([i for i in range(n + 3, n + 4)])
-<<<<<<< HEAD
         QFT(len(qreg_b))  | qreg_b
         cc_fourier_adder_mod(a, N, qreg_b, qreg_c, qreg_low)
-=======
-        QFT(len(qreg_b)) | qreg_b
-        FourierAdderModCC(a, N, qreg_b, qreg_c, qreg_low)
->>>>>>> 2e1a744f
         IQFT(len(qreg_b)) | qreg_b
         return CompositeGate(circuit.gates)
 
@@ -452,13 +397,8 @@
         circuit = Circuit(n + 2)
         qreg_b = circuit([i for i in range(n + 1)])
         qreg_low = circuit([i for i in range(n + 1, n + 2)])
-<<<<<<< HEAD
         QFT(len(qreg_b))  | qreg_b
         fourier_adder_mod(a, N, qreg_b, qreg_low)
-=======
-        QFT(len(qreg_b)) | qreg_b
-        FourierAdderMod(a, N, qreg_b, qreg_low)
->>>>>>> 2e1a744f
         IQFT(len(qreg_b)) | qreg_b
         return CompositeGate(circuit.gates)
 
