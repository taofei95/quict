--- conflicted
+++ resolved
@@ -1,12 +1,6 @@
-from QuICT.core.gate.gate import CSwap
 import numpy as np
 
-<<<<<<< HEAD
-from QuICT.core import Circuit
-from QuICT.core.gate import *
-=======
 from QuICT.core.gate import CompositeGate, CX, CCX, CSwap, X, QFT, IQFT, CRz, Rz
->>>>>>> aa5f4206
 from ..._synthesis import Synthesis
 
 
@@ -368,17 +362,10 @@
         qreg_b = list(range(n + 1))
         qreg_c = list(range(n + 1, n + 3))
         with gate_set:
-<<<<<<< HEAD
             QFT.build_gate(len(qreg_b)) & qreg_b
             cc_fourier_adder_wired(gate_set, a, qreg_b,
                                    qreg_c, dualControlled=True)
             IQFT.build_gate(len(qreg_b)) & qreg_b
-=======
-            QFT(len(qreg_b)) & qreg_b
-            cc_fourier_adder_wired(gate_set, a, qreg_b,
-                                   qreg_c, dualControlled=True)
-            IQFT(len(qreg_b)) & qreg_b
->>>>>>> aa5f4206
         return gate_set
 
 
@@ -397,17 +384,10 @@
         qreg_b = list(range(n + 1))
         qreg_c = list(range(n + 1, n + 3))
         with gate_set:
-<<<<<<< HEAD
             QFT.build_gate(len(qreg_b)) & qreg_b
             cc_fourier_adder_wired_reversed(
                 gate_set, a, qreg_b, qreg_c, dualControlled=True)
             IQFT.build_gate(len(qreg_b)) & qreg_b
-=======
-            QFT(len(qreg_b)) & qreg_b
-            cc_fourier_adder_wired_reversed(
-                gate_set, a, qreg_b, qreg_c, dualControlled=True)
-            IQFT(len(qreg_b)) & qreg_b
->>>>>>> aa5f4206
         return gate_set
 
 
@@ -502,17 +482,10 @@
         qreg_c = [2 * n + 1]
         qreg_low = [2 * n + 2]
         with gate_set:
-<<<<<<< HEAD
             QFT.build_gate(len(qreg_b)) & qreg_b
             c_fourier_mult_mod(gate_set, a, N, qreg_x,
                                qreg_b, qreg_c, qreg_low)
             IQFT.build_gate(len(qreg_b)) & qreg_b
-=======
-            QFT(len(qreg_b)) & qreg_b
-            c_fourier_mult_mod(gate_set, a, N, qreg_x,
-                               qreg_b, qreg_c, qreg_low)
-            IQFT(len(qreg_b)) & qreg_b
->>>>>>> aa5f4206
         return gate_set
 
 
@@ -581,17 +554,10 @@
             gate_set: CompositeGate
             c_mult_mod(gate_set, a, N, qreg_x, qreg_b, qreg_c, qreg_low)
             for i in range(n):  # n bits swapped, b[0] always 0
-<<<<<<< HEAD
                 CSwap & [qreg_c[0],qreg_x[i],qreg_b[i+1]]
                 # CX & [qreg_b[i + 1], qreg_x[i])
                 # CCX & [qreg_c[0], qreg_x[i], qreg_b[i + 1])
                 # CX & [qreg_b[i + 1], qreg_x[i])
-=======
-                CSwap & (qreg_c[0],qreg_x[i],qreg_b[i+1])
-                # CX & (qreg_b[i + 1], qreg_x[i])
-                # CCX & (qreg_c[0], qreg_x[i], qreg_b[i + 1])
-                # CX & (qreg_b[i + 1], qreg_x[i])
->>>>>>> aa5f4206
             # Reverse c_mult_mod(a_inv,N,x,b,c,low)
             c_mult_mod(gate_set, N-mod_reverse(a,N), N, qreg_x, qreg_b, qreg_c, qreg_low)
 
