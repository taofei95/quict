--- conflicted
+++ resolved
@@ -366,29 +366,7 @@
         a = (a ** 2) % N
         a_inv = (a_inv ** 2) % N
 
-<<<<<<< HEAD
-
-class VBEModel(Synthesis):
-    """ 
-    Quantum Networks for Elementary Arithmetic Operations
-    http://arxiv.org/abs/quant-ph/9511018v1
-
-    """
-    def __call__(self, *pargs):
-        """ 
-        Calling this empty class makes no effect
-        """
-        raise Exception('Calling this empty class makes no effect')
-
-    def build_gate(self):
-        """ 
-        Empty class builds no gate
-        """
-        raise Exception('Empty class builds no gate')
-
-VBE = VBEModel()
-
-class VBEAdderModel(VBEModel):
+def VBEAdderDecomposition(n):
     """ a circuit calculate a+b, a and b are gotten from some qubits.
     
     (a,b,c=0,overflow) -> (a,b'=a+b,c=0,overflow')
@@ -403,39 +381,20 @@
     Quantum Networks for Elementary Arithmetic Operations
     http://arxiv.org/abs/quant-ph/9511018v1
     """
-    def __call__(self,n):
-        """ Overload the function __call__,
-        Give parameters to the VBE.
-
-        Args:
-            n: the length of a, b and c.
-        Returns:
-            VBEAdderModel: the model filled by parameters.
-        """
-
-        self.pargs = [n]
-        return self
-
-    def build_gate(self):
-        """ Overload the function build_gate.
-
-        Returns:
-            Circuit: the VBE circuit
-        """
-        n = self.pargs[0]
-
-        circuit = Circuit(3*n + 1)
-        qubit_a = circuit([i for i in range(n)])
-        qubit_b = circuit([i for i in range(n, 2*n)])
-        qubit_c = circuit([i for i in range(2*n, 3*n)])
-        qubit_overflow = circuit(3*n)
-
-        PlainAdder(qubit_a, qubit_b, qubit_c, qubit_overflow)
-        return circuit
-
-VBEAdder = VBEAdderModel()
-
-class VBEAdderModModel(VBEModel):
+
+    circuit = Circuit(3*n + 1)
+    qubit_a = circuit([i for i in range(n)])
+    qubit_b = circuit([i for i in range(n, 2*n)])
+    qubit_c = circuit([i for i in range(2*n, 3*n)])
+    qubit_overflow = circuit(3*n)
+
+    PlainAdder(qubit_a, qubit_b, qubit_c, qubit_overflow)
+
+    return CompositeGate(circuit.gates)
+
+VBEAdder = Synthesis(VBEAdderDecomposition)
+
+def VBEAdderModDecomposition(N,n):
     """ a circuit calculate (a+b) mod N.
     N are inherently designed in the circuit.
 
@@ -452,43 +411,22 @@
     Quantum Networks for Elementary Arithmetic Operations
     http://arxiv.org/abs/quant-ph/9511018v1
     """
-    def __call__(self,N,n):
-        """ Overload the function __call__,
-        Give parameters to the VBE.
-
-        Args:
-            N: modulus operand
-            n: the length of a, b and c.
-        Returns:
-            VBEAdderModModel: the model filled by parameters.
-        """
-
-        self.pargs = [N,n]
-        return self
-
-    def build_gate(self):
-        """ Overload the function build_gate.
-
-        Returns:
-            Circuit: the VBE circuit
-        """
-        N = self.pargs[0]
-        n = self.pargs[1]
-
-        circuit = Circuit(4*n + 2)
-        qubit_a = circuit([i for i in range(n)])
-        qubit_b = circuit([i for i in range(n, 2*n)])
-        qubit_c = circuit([i for i in range(2*n, 3*n)])
-        qubit_N = circuit([i for i in range(3*n, 4*n)])
-        qubit_overflow  = circuit(4*n)
-        qubit_t         = circuit(4*n+1)
-
-        AdderMod(N,qubit_a,qubit_b,qubit_c,qubit_overflow,qubit_N,qubit_t)
-        return circuit
-
-VBEAdderMod = VBEAdderModModel()
-
-class VBEMulAddModModel(VBEModel):
+
+    circuit = Circuit(4*n + 2)
+    qubit_a = circuit([i for i in range(n)])
+    qubit_b = circuit([i for i in range(n, 2*n)])
+    qubit_c = circuit([i for i in range(2*n, 3*n)])
+    qubit_N = circuit([i for i in range(3*n, 4*n)])
+    qubit_overflow  = circuit(4*n)
+    qubit_t         = circuit(4*n+1)
+
+    AdderMod(N,qubit_a,qubit_b,qubit_c,qubit_overflow,qubit_N,qubit_t)
+
+    return CompositeGate(circuit.gates)
+
+VBEAdderMod = Synthesis(VBEAdderModDecomposition)
+
+def VBEMulAddModDecomposition(a,N,n,m):
     """ a circuit calculate b + x*a mod N. 
     x are gotten from some qubits, a and N are inherently designed in the circuit.
     
@@ -507,101 +445,23 @@
     Quantum Networks for Elementary Arithmetic Operations
     http://arxiv.org/abs/quant-ph/9511018v1
     """
-    def __call__(self,a,N,n,m):
-        """ Overload the function __call__,
-        Give parameters to the VBE.
-
-        Args:
-            a: the constant to multiply.
-            N: the modulus.
-            n: the length of quregs: a_q, b, N and c.
-            m: the length of qureg: x.
-        Returns:
-            VBECMulAddModModel: the model filled by parameters.
-        """
-
-        self.pargs = [a,N,n,m]
-        return self
-
-    def build_gate(self):
-        """ Overload the function build_gate.
-
-        Returns:
-            Circuit: the VBE circuit
-        """
-        a = self.pargs[0]
-        N = self.pargs[1]
-        n = self.pargs[2]
-        m = self.pargs[3]
-
-        circuit = Circuit(4*n + m + 2)
-        qubit_x = circuit([i for i in range(m)])
-        qubit_a = circuit([i for i in range(m,n + m)])
-        qubit_b = circuit([i for i in range(n + m, 2*n + m)])
-        qubit_c = circuit([i for i in range(2*n + m, 3*n + m)])
-        qubit_overflow = circuit(3*n + m)
-        qubit_N = circuit([i for i in range(3*n + m + 1, 4*n + m + 1)])
-        qubit_t = circuit(4*n + m + 1)
-
-        MulAddMod(a, N, qubit_x, qubit_a, qubit_b, qubit_c, qubit_overflow, qubit_N, qubit_t)
-        return circuit
-
-VBEMulAddMod = VBEMulAddModModel()
-
-class VBEExpModModel(VBEModel):
-    """ a circuit calculate (a^x) mod N, x is gotten from some qubits
-
-    Quantum Networks for Elementary Arithmetic Operations
-    http://arxiv.org/abs/quant-ph/9511018v1
-
-    """
-    def __call__(self, m, a, N):
-        """ give parameters to the VBE
-        Args:
-            m(int): number of qubits of x
-            a(int): a
-            N(int): N
-        Returns:
-            VBEModel: the model filled by parameters.
-        """
-
-        self.pargs = [m, a, N]
-        return self
-
-    def build_gate(self):
-        """ overload the function build_gate
-
-        Returns:
-            Circuit: the VBE circuit
-        """
-        m = self.pargs[0]
-        a = self.pargs[1]
-        N = self.pargs[2]
-
-        if N <= 2:
-            raise Exception("modulus should be great than 2")
-        if gcd(a, N) != 1:
-            raise Exception("a and N should be co-prime")
-        n = int(floor(log2(N))) + 1
-
-        circuit = Circuit(m + 5 * n + 2)
-        qubit_x = circuit([i for i in range(m)])
-        qubit_r = circuit([i for i in range(m, m + n)])
-        qubit_a = circuit([i for i in range(m + n, m + 2 * n)])
-        qubit_b = circuit([i for i in range(m + 2 * n, m + 3 * n)])
-        qubit_c = circuit([i for i in range(m + 3 * n, m + 4 * n)])
-
-        overflow = circuit(m + 4 * n)
-        qubit_N = circuit([i for i in range(m + 4 * n + 1, m + 5 * n + 1)])
-        t = circuit(m + 5 * n + 1)
-        X | qubit_r[n - 1]
-        ExpMod(a, N, qubit_x, qubit_r, qubit_a, qubit_b, qubit_c, overflow, qubit_N, t)
-
-        return circuit
-
-VBEExpMod = VBEExpModModel()
-=======
-def VBEDecomposition(m, a, N):
+
+    circuit = Circuit(4*n + m + 2)
+    qubit_x = circuit([i for i in range(m)])
+    qubit_a = circuit([i for i in range(m,n + m)])
+    qubit_b = circuit([i for i in range(n + m, 2*n + m)])
+    qubit_c = circuit([i for i in range(2*n + m, 3*n + m)])
+    qubit_overflow = circuit(3*n + m)
+    qubit_N = circuit([i for i in range(3*n + m + 1, 4*n + m + 1)])
+    qubit_t = circuit(4*n + m + 1)
+    
+    MulAddMod(a, N, qubit_x, qubit_a, qubit_b, qubit_c, qubit_overflow, qubit_N, qubit_t)
+    
+    return CompositeGate(circuit.gates)
+
+VBEMulAddMod = Synthesis(VBEMulAddModDecomposition)
+
+def VBEExpModDecomposition(m, a, N):
     """ give parameters to the VBE
     Args:
         m(int): number of qubits of x
@@ -630,5 +490,4 @@
     ExpMod(a, N, qubit_x, qubit_r, qubit_a, qubit_b, qubit_c, overflow, qubit_N, t)
     return CompositeGate(circuit.gates)
 
-VBE = Synthesis(VBEDecomposition)
->>>>>>> 05e5023a
+VBEExpMod = Synthesis(VBEExpModDecomposition)