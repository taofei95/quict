#!/usr/bin/env python
# -*- coding:utf8 -*-
# @TIME    : 2020/11/5 10:55
# @Author  : Han Yu
# @File    : VBE.py

from numpy import log2, floor, gcd

from .._synthesis import Synthesis
from QuICT.core import Circuit, CX, CCX, CompositeGate, Swap, X

def Inverse(a, N):
    """ Inversion of a in (mod N)

    Args:
        a(int): the parameter a
        N(int): the parameter N

    """
    for i in range(N):
        if i * a % N == 1:
            return i
    return None


def Set(qreg, N):
    """ Set the qreg as N, using X gates on specific qubits

    Args:
        qreg(Qureg): the qureg to be set
        N(int): the parameter N

    """

    string = bin(N)[2:]
    n = len(qreg)
    m = len(string)
    if m > n:
        print('When set qureg as N=%d, N exceeds the length of qureg n=%d, thus is truncated' % (N, n))

    for i in range(min(n, m)):
        if string[m - 1 - i] == '1':
            X | qreg[n - 1 - i]


def ControlSet(control, qreg, N):
    """ Set the qreg as N, using CX gates on specific qubits

    Args:
        control(Qubit): qubit of control bits
        qreg(Qureg): the qureg to be set
        N(int): the parameter N

    """
    string = bin(N)[2:]
    n = len(qreg)
    m = len(string)
    if m > n:
        print(f'When cset qureg as N={N}, N exceeds the length of qureg n={n}, thus is truncated')

    for i in range(min(n, m)):
        if string[m - 1 - i] == '1':
            CX | (control, qreg[n - 1 - i])

def CControlSet(control1, control2, qreg, N):
    """ Set the qreg as N, using CCX gates on specific qubits

    Args:
        control1(Qubit): 1st qubit of control bits
        control2(Qubit): 2nd qubit of control bits
        qreg(Qureg): the qureg to be set
        N(int): the parameter N

    """
    string = bin(N)[2:]
    n = len(qreg)
    m = len(string)
    if m > n:
        print(f'When ccset qureg as N={N}, N exceeds the length of qureg n={n}, thus is truncated')

    for i in range(min(n, m)):
        if string[m - 1 - i] == '1':
            CCX | (control1, control2, qreg[n - 1 - i])

def Carry(c_in, a, b, c_out):
    """ Carry for one bit plus

    (c_in,a,b,c_out=0) -> (c_in,a,b,c_out')

    Args:
        c_in(Qubit): c_in
        a(Qubit): a
        b(Qubit): b
        c_out(Qubit): c_out

    """
    CCX | (a, b, c_out)
    CX | (a, b)
    CCX | (c_in, b, c_out)

def ReverseCarry(c_in, a, b, c_out):
    """ the inverse of Carry

    Args:
        c_in(Qubit): c_in
        a(Qubit): a
        b(Qubit): b
        c_out(Qubit): c_out
    """
    CCX | (c_in, b, c_out)
    CX | (a, b)
    CCX | (a, b, c_out)

def Sum(c_in, a, b):
    """ Sum circuit

    (c_in,a,b) -> (c_in,a,b'=a+b+c_in)

    Args:
        c_in(Qubit): c_in
        a(Qubit): a
        b(Qubit): b
    """
    CX | (a, b)
    CX | (c_in, b)

def ReverseSum(c_in, a, b):
    """ Reverse of Sum

    Args:
        c_in(Qubit): c_in
        a(Qubit): a
        b(Qubit): b
    """
    CX | (c_in, b)
    CX | (a, b)

def PlainAdder(a, b, c, overflow):
    """ store a + b in b

    (a,b,c=0,overflow=0) -> (a,b'=a+b,c,overflow')


    Args:
        a(Qureg): the qureg stores a, length is n
        b(Qureg): the qureg stores b, length is n
        c(Qureg): the ancillary qubits, length is n
        overflow(Qureg): the ancillary qubits, length is 1

    """
    n = len(a)

    for i in range(n - 1):
        Carry(c[n - 1 - i], a[n - 1 - i], b[n - 1 - i], c[n - 2 - i])
    Carry(c[0], a[0], b[0], overflow)

    CX | (a[0], b[0])
    Sum(c[0], a[0], b[0])

    for i in range(n - 1):
        ReverseCarry(c[1 + i], a[1 + i], b[1 + i], c[i])
        Sum(c[1 + i], a[1 + i], b[1 + i])

def ReversePlainAdder(a, b, c, overflow):
    """ the inverse of plainAdder

    Args:
        a(Qureg): the qureg stores a, length is n
        b(Qureg): the qureg stores b, length is n
        c(Qureg): the ancillary qubits, length is n
        overflow(Qureg): the ancillary qubits, length is 1

    """
    n = len(a)

    for i in range(n - 1):
        ReverseSum(c[n - 1 - i], a[n - 1 - i], b[n - 1 - i])
        Carry(c[n - 1 - i], a[n - 1 - i], b[n - 1 - i], c[n - 2 - i])

    ReverseSum(c[0], a[0], b[0])
    CX | (a[0], b[0])

    ReverseCarry(c[0], a[0], b[0], overflow)
    for i in range(n - 1):
        ReverseCarry(c[1 + i], a[1 + i], b[1 + i], c[i])

def AdderMod(N, a, b, c, overflow, qubit_N, t):
    """ store (a+b) mod N in b

    (a,b,c=0,overflow=0,qubit_N=0,t=0) ->
     (a,b'=(a+b)mod N,c,overflow',qubit_N=0,t=0)

    Args:
        N(int): the parameter N
        a(Qureg): the qureg stores a, length is n
        b(Qureg): the qureg stores b, length is n
        c(Qureg): the ancillary qubits, length is n
        overflow(Qureg): the ancillary qubits, length is 1
        qubit_N(Qureg): the ancillary qubits, length is n
        t(Qureg): the ancillary qubits, length is 1

    """
    n = len(qubit_N)

    Set(qubit_N, N)
    PlainAdder(a, b, c, overflow)
    for i in range(n):
        Swap | (a[i], qubit_N[i])
    ReversePlainAdder(a, b, c, overflow)
    X | overflow
    CX | (overflow, t)
    X | overflow
    ControlSet(t, a, N)
    PlainAdder(a, b, c, overflow)
    ControlSet(t, a, N)
    for i in range(n):
        Swap | (a[i], qubit_N[i])
    ReversePlainAdder(a, b, c, overflow)
    CX | (overflow, t)
    PlainAdder(a, b, c, overflow)
    Set(qubit_N, N)


def ReverseAdderMod(N, a, b, c, overflow, qubit_N, t):
    """ Reverse of AdderMod
    
    

    """
    n = len(qubit_N)

    Set(qubit_N, N)
    ReversePlainAdder(a, b, c, overflow)
    CX | (overflow, t)
    PlainAdder(a, b, c, overflow)
    for i in range(n):
        Swap | (a[i], qubit_N[i])
    ControlSet(t, a, N)
    ReversePlainAdder(a, b, c, overflow)
    ControlSet(t, a, N)
    X | overflow
    CX | (overflow, t)
    X | overflow
    PlainAdder(a, b, c, overflow)
    for i in range(n):
        Swap | (a[i], qubit_N[i])
    ReversePlainAdder(a, b, c, overflow)
    Set(qubit_N, N)

def ControlMulMod(a, N, control, x, qubit_a, b, c, overflow, qubit_N, t):
    """ store x*(a^control) mod N in b

    (control,x,qubit_a=0,b=0,c=0,overflow=0,qubit_N=0,t=0) ->
     (control,x,qubit_a=0,b'=(a**control)*x mod N,c,overflow',qubit_N,t)


    Args:
        a(int): the parameter a
        N(int): the parameter N
        control(Qureg): the control qureg to store the result, length is 1
        x(Qureg): the qureg stores x, length is m
        qubit_a(Qureg): the ancillary qubits, length is n
        b(Qureg): length is n
        c(Qureg): the ancillary qubits, length is n
        overflow(Qureg): the ancillary qubits, length is 1
        qubit_N(Qureg): the ancillary qubits, length is n
        t(Qureg): the ancillary qubits, length is 1
    """

    n = len(qubit_N)

    for i in range(n):
        CControlSet(control, x[n - 1 - i], qubit_a, a)
        AdderMod(N, qubit_a, b, c, overflow, qubit_N, t)
        CControlSet(control, x[n - 1 - i], qubit_a, a)
        a = (a * 2) % N

    X | control
    for i in range(n):
        CCX | (control, x[i], b[i])
    X | control


def ReverseControlMulMod(a, N, control, x, qubit_a, b, c, overflow, qubit_N, t):
    """ Reverse of ControlMulMod

    Args:
        a(int): the parameter a
        N(int): the parameter N
        control(Qureg): the control qureg to store the result, length is 1
        x(Qureg): the qureg stores x, length is m
        qubit_a(Qureg): the ancillary qubits, length is n
        b(Qureg): length is n
        c(Qureg): the ancillary qubits, length is n
        overflow(Qureg): the ancillary qubits, length is 1
        qubit_N(Qureg): the ancillary qubits, length is n
        t(Qureg): the ancillary qubits, length is 1
    """
    n = len(qubit_N)

    a_list = []
    for i in range(n):
        a_list.append(a)
        a = a * 2 % N

    X | control
    for i in range(n):
        CCX | (control, x[i], b[i])
    X | control

    for i in range(n):
        CControlSet(control, x[i], qubit_a, a_list[n - 1 - i])
        ReverseAdderMod(N, qubit_a, b, c, overflow, qubit_N, t)
        CControlSet(control, x[i], qubit_a, a_list[n - 1 - i])

def ExpMod(a, N, x, result, qubit_a, b, c, overflow, qubit_N, t):
    """ store a^x mod N in result

    Args:
        a(int): the parameter a
        N(int): the parameter N
        x(Qureg): the qureg stores x, length is m
        result(Qureg): the qureg to store the result
        qubit_a(Qureg): the ancillary qubits, length is n
        b(Qureg): the ancillary qubits, length is n
        c(Qureg): the ancillary qubits, length is n
        overflow(Qureg): the ancillary qubits, length is 1
        qubit_N(Qureg): the ancillary qubits, length is n
        t(Qureg): the ancillary qubits, length is 1
    """
    m = len(x)
    n = len(qubit_N)
    a_inv = Inverse(a, N)

    for i in range(m):
        ControlMulMod(a, N, x[m - 1 - i], result, qubit_a, b, c, overflow, qubit_N, t)
        for j in range(n):
            Swap | (result[j], b[j])
        ReverseControlMulMod(a_inv, N, x[m - 1 - i], result, qubit_a, b, c, overflow, qubit_N, t)
        a = (a ** 2) % N
        a_inv = (a_inv ** 2) % N

<<<<<<< HEAD
class VBE(Synthesis):
    @classmethod
    def execute(cls, m, a, N):
        """ give parameters to the VBE
        Args:
            m(int): number of qubits of x
            a(int): a
            N(int): N
        Returns:
            CompositeGate: the model filled by parameters.
        """
        if N <= 2:
            raise Exception("modulus should be great than 2")
        if gcd(a, N) != 1:
            raise Exception("a and N should be co-prime")
        n = int(floor(log2(N))) + 1

        circuit = Circuit(m + 5 * n + 2)
        qubit_x = circuit([i for i in range(m)])
        qubit_r = circuit([i for i in range(m, m + n)])
        qubit_a = circuit([i for i in range(m + n, m + 2 * n)])
        qubit_b = circuit([i for i in range(m + 2 * n, m + 3 * n)])
        qubit_c = circuit([i for i in range(m + 3 * n, m + 4 * n)])

        overflow = circuit(m + 4 * n)
        qubit_N = circuit([i for i in range(m + 4 * n + 1, m + 5 * n + 1)])
        t = circuit(m + 5 * n + 1)
        X | qubit_r[n - 1]
        ExpMod(a, N, qubit_x, qubit_r, qubit_a, qubit_b, qubit_c, overflow, qubit_N, t)
        return CompositeGate(circuit.gates)
=======
def VBEDecomposition(m, a, N):
    """ give parameters to the VBE

    Args:
        m(int): number of qubits of x
        a(int): a
        N(int): N
    Returns:
        CompositeGate: the model filled by parameters.
    """
    if N <= 2:
        raise Exception("modulus should be great than 2")
    if gcd(a, N) != 1:
        raise Exception("a and N should be co-prime")
    n = int(floor(log2(N))) + 1

    circuit = Circuit(m + 5 * n + 2)
    qubit_x = circuit([i for i in range(m)])
    qubit_r = circuit([i for i in range(m, m + n)])
    qubit_a = circuit([i for i in range(m + n, m + 2 * n)])
    qubit_b = circuit([i for i in range(m + 2 * n, m + 3 * n)])
    qubit_c = circuit([i for i in range(m + 3 * n, m + 4 * n)])

    overflow = circuit(m + 4 * n)
    qubit_N = circuit([i for i in range(m + 4 * n + 1, m + 5 * n + 1)])
    t = circuit(m + 5 * n + 1)
    X | qubit_r[n - 1]
    ExpMod(a, N, qubit_x, qubit_r, qubit_a, qubit_b, qubit_c, overflow, qubit_N, t)
    return CompositeGate(circuit.gates)

VBE = Synthesis(VBEDecomposition)
>>>>>>> 0561be9e
<|MERGE_RESOLUTION|>--- conflicted
+++ resolved
@@ -340,7 +340,6 @@
         a = (a ** 2) % N
         a_inv = (a_inv ** 2) % N
 
-<<<<<<< HEAD
 class VBE(Synthesis):
     @classmethod
     def execute(cls, m, a, N):
@@ -370,37 +369,4 @@
         t = circuit(m + 5 * n + 1)
         X | qubit_r[n - 1]
         ExpMod(a, N, qubit_x, qubit_r, qubit_a, qubit_b, qubit_c, overflow, qubit_N, t)
-        return CompositeGate(circuit.gates)
-=======
-def VBEDecomposition(m, a, N):
-    """ give parameters to the VBE
-
-    Args:
-        m(int): number of qubits of x
-        a(int): a
-        N(int): N
-    Returns:
-        CompositeGate: the model filled by parameters.
-    """
-    if N <= 2:
-        raise Exception("modulus should be great than 2")
-    if gcd(a, N) != 1:
-        raise Exception("a and N should be co-prime")
-    n = int(floor(log2(N))) + 1
-
-    circuit = Circuit(m + 5 * n + 2)
-    qubit_x = circuit([i for i in range(m)])
-    qubit_r = circuit([i for i in range(m, m + n)])
-    qubit_a = circuit([i for i in range(m + n, m + 2 * n)])
-    qubit_b = circuit([i for i in range(m + 2 * n, m + 3 * n)])
-    qubit_c = circuit([i for i in range(m + 3 * n, m + 4 * n)])
-
-    overflow = circuit(m + 4 * n)
-    qubit_N = circuit([i for i in range(m + 4 * n + 1, m + 5 * n + 1)])
-    t = circuit(m + 5 * n + 1)
-    X | qubit_r[n - 1]
-    ExpMod(a, N, qubit_x, qubit_r, qubit_a, qubit_b, qubit_c, overflow, qubit_N, t)
-    return CompositeGate(circuit.gates)
-
-VBE = Synthesis(VBEDecomposition)
->>>>>>> 0561be9e
+        return CompositeGate(circuit.gates)