#!/usr/bin/env python
# -*- coding:utf8 -*-
# @TIME    : 2020/11/5 8:55
# @Author  : Han Yu
# @File    : cnot_ancillae.py

from math import log2, ceil, floor, sqrt

import numpy as np

from .._optimization import Optimization
from QuICT.core import *

s = 0
n = 0
CNOT = []

def add_CNOT(a, b):
    """ add a cont gate with control bit a and target bit b into list CNOT

    Args:
        a(int): control bit index
        b(int): target bit index
    """
    assert a != b
    global CNOT
    CNOT.append((a, b))

#   inverse [start, end)
def Inverse(start, end):
    """ apply the inverse of gate list in CNOT[start:end] on the circuit

    Args:
        start(int): the start index of interval
        end(int): the end index of interval
    """

    for i in range(end - 1, start - 1, -1):
        add_CNOT(CNOT[i][0], CNOT[i][1])

#   Lemma 5 x copy to c[:length]
def Copy(x, copy_list):
    """ copy process in Lemma 5

    """
    own = [x]
    x_l = 1
    copy_l = len(copy_list)
    run_l = 0
    while copy_l > run_l:
        for i in range(min(x_l, copy_l - run_l)):
            add_CNOT(own[i], copy_list[run_l])
            own.append(copy_list[run_l])
            run_l += 1

def ConstructPj(c, x, z, sqrtn, d2logn):
    """
    Apply Lemma 5 to make (x, z, 0) -> (x, (Pj)z, 0)$$
    Pj is the sqrt(n) * logn/2 matrix go through F_2^{logn / 2}

    Args:
        c(list<int>): the indexes of ancillae, length is sqrt(n) * log2n / 2
        x(list<int>): the indexes of first register, length is log2n / 2
        z(list<int>): the indexes of second register, length is log2n / 2
        sqrtn(int)  : the value of sqrt(n)
        d2logn(int) : the value of logn / 2
    """

    global CNOT

    t = []
    total = 0
    first = 0

    start = len(CNOT)
    for j in range(d2logn):
        tj = 0
        for i in range(1, sqrtn):
            if i & (1 << j):
                tj += 1
        total += tj
        t.append(total - 1)
        if tj > 0:
            tj -= 1
            add_CNOT(x[j], c[first])
            now = first
            first += 1
            number_a = 1
            while tj > 0:
                for i in range(number_a):
                    print(now + i, first, len(c))
                    add_CNOT(c[now + i], c[first])
                    first += 1
                    tj -= 1
                    if tj == 0:
                        break
                    add_CNOT(c[now + i], c[first])
                    first += 1
                    tj -= 1
                    if tj == 0:
                        break
    end = len(CNOT)
    for j in range(d2logn):
        for i in range(1, sqrtn):
            if i & (1 << j):
                add_CNOT(c[t[j]], z[i - 1])
                t[j] -= 1
    Inverse(start, end)


def GenerateYBase(Y_part, c, length, x):
    """ Apply Lemma 6 to copy part of Y_part in ancillary register

    We generator Y_part[:, :log^2n]
    to c[:n] with the help of c[n :  3 * n]
    time complex: \tilde{O}(n)
    depth : O(logn)

    Args:
        Y_part(np.matrix): Y_part
        c(list<int>): indexes of ancillary register,
        length: the value of log^2n
        x(list<int>): indexes of first register, length is log^2n

    """
    global n, s, CNOT

    # ancillary qubits in Lemma 6
    ancillary = c[n: 3 * n]

    # goal qubits in Lemma 6
    ystart = c[:n]

    # d2logn = floor(logn / 2)
    d2logn = int(floor(round(sqrt(length)) / 2))

    # sqrtn = sqrt(n)
    sqrtn = int(pow(2, d2logn))

    # real length
    length = min(length, np.shape(Y_part)[1])

    Step1_start = len(CNOT)
    for j in range(ceil(length / d2logn)):
        # Step 1 Construct Pj's (Lemma 5)
        cols = min(d2logn, length - j * d2logn)

        # assert cols == d2logn

        r_sqrtn = int(pow(2, cols))

        ConstructPj(ancillary[sqrtn + sqrtn * d2logn * j // 2:], x[j * d2logn:],
                    ancillary[j * (sqrtn - 1):], r_sqrtn, cols)
    Step1_end = len(CNOT)

    pointer = n
    for k in range(ceil(length / d2logn)):
        # do Step 2 and Step 3 one by one

        #  Step 2 Copy rows in Pj's
        Step2_start = len(CNOT)

        cols = min(d2logn, length - k * d2logn)

        # assert cols == d2logn

        r_sqrtn = int(pow(2, cols))

        sl        = [0] * (r_sqrtn - 1)
        sl_origin = [[] * 0 for _ in range(r_sqrtn - 1)]
        for u in range(n):
            l = 0
            for i in range(cols):
                if Y_part[u, d2logn * k + i]:
                    l += 1 << i
            if l == 0:
                continue
            sl[l - 1] += 1
        for i in range(1, r_sqrtn):
            if sl[i - 1] > 0:
                total = ceil(sl[i - 1] / (4 * d2logn)) - 1
                number_a = 1
                now = k * (sqrtn - 1) + i - 1
                sl_origin[i - 1].append((4 * d2logn, now))
                while total > 0:
                    for _ in range(number_a):
                        add_CNOT(ancillary[now], ancillary[pointer])
                        sl_origin[i - 1].append((4 * d2logn, pointer))
                        pointer += 1
                        total -= 1
                        if total == 0:
                            break
                        add_CNOT(ancillary[now], ancillary[pointer])
                        sl_origin[i - 1].append((4 * d2logn, pointer))
                        pointer += 1
                        total -= 1
                        if total == 0:
                            break
                        if now == k * (sqrtn - 1) + i - 1:
                            now = pointer - 2
                        else:
                            now += 1

        Step2_end = len(CNOT)

        #   Step 3
        for u in range(n):
            l = 0
            for i in range(cols):
                if Y_part[u,  d2logn * k + i]:
                    l += 1 << i
            if l == 0:
                continue
            l -= 1
            # print(u, l, sl_origin[l])
            assert len(sl_origin[l]) > 0
            if sl_origin[l][0][0] == 0:
                sl_origin[l] = sl_origin[l][1:]
            assert len(sl_origin[l]) > 0
            sl_origin[l][0] = (sl_origin[l][0][0] - 1, sl_origin[l][0][1])
            add_CNOT(ancillary[sl_origin[l][0][1]], ystart[u])

        # Step 4.1 restore of Step2
        Inverse(Step2_start, Step2_end)

    # Step 4.2 restore of Step1
    Inverse(Step1_start, Step1_end)

def GenerateYPart(Y_part, x, c, index, length, z):
    """ :: apply Corollary 3 to make (x, z, 0) -> (x, (T_part)z, 0)

    time complex: \tilde{O}(sn)
    depth : O(logn)

    Args:
        Y_part(np.matrix): n * n, matrix in F_2. We only use the part
                           Y_part[: , :slog^2n]
        x(list<int>): the indexes of first register, we only use x[:slog^2n]
        c(list<int>): the indexes of ancillary register, length is 3 * s * n
        index(int): the index of the Y part
        length(int): the reality value for log^2n
        z(list<int>): the indexes of second register, length is n
    """
    global s, n
    # operate R_a in Corollary 3
    init_len = len(CNOT)
    for i in range(s):
        if index * length * s + i * length < n:
            GenerateYBase(Y_part[:, i * length:], c[i * 3 * n:], length, x[i * length:])
    end_len = len(CNOT)

    # operate Add in Corollary 3
    for i in range(s):
        for j in range(n):
            add_CNOT(c[i * 3 * n + j], z[j])

    # operate R_a^{-1} in Corollary 3
    Inverse(init_len, end_len)

def MainProcedure(M, x, c, z):
    """ apply Lemma4 to make (x, z, 0) -> (x, z xor Mx, 0)

    time complex: \tilde{O}(n^2)
    depth : O(n/slogn)

    Args:
        M(np.matrix): a matrix in F_2
        x(list<int>): the indexes of first register, length is n
        c(list<int>): the indexes of ancillary register, length is n
        z(list<int>): the indexes of second register, length is 3 * s * n
    """
    global n, s
    global CNOT

    # divide the part into size slog^2n and apply Lemma 5
    # we ensure the log2n be even and 2 (sqrt(n) - 1) log2n <= n
    log2n = floor(log2(n))
    while log2n % 2 == 1 or 2 * (round(pow(2, log2n / 2)) - 1) * log2n > n:
        log2n -= 1
    t = round(log2n * log2n)
    for i in range(ceil(n / (s * t))):
        GenerateYPart(M[:, i * s * t:], x[i * t * s:], c, i, t, z)
def InverseMatrixF2(a):
    """ get the inverse matrix of a in F_2

    Args:
        a(np.matrix): the matrix in F_2

    Returns:
        np.matrix: the inverse of a in F_2

    """

    global n
    b = np.zeros(2 * n * n, dtype=bool).reshape(n, 2 * n)
    for i in range(n):
        for j in range(n):
            b[i][j] = a[i][j]
            b[i][j + n] = False
        b[i][i + n] = True
    for i in range(n):
        if not b[i][i]:
            flag = False
            for j in range(i + 1, n):
                if b[j][i]:
                    flag = True
                    for t in range(2 * n):
                        b[j][t], b[i][t] = b[i][t], b[j][t]
            if not flag:
                return False
        for j in range(i + 1, n):
            if b[j][i]:
                for t in range(2 * n):
                    b[j][t] = b[j][t] ^ b[i][t]
    for i in range(n):
        for j in range(n):
            b[i][j] = b[i][j + n]
    return b[:, :n]

def solve(matrix):
    """ apply Theorem 7 to build new circuit

    Args:
        matrix(np.array): the matrix represents the CNOT circuit
    """

    global CNOT, s
    CNOT = []

    # x, z and c mean three part in the circuit in the theorem 7
    x: list = [j for j in range(n)]
    z: list = [j + n for j in range(n)]
    c: list = [j + 2 * n for j in range(3 * s * n)]
    InvMatrix = InverseMatrixF2(matrix)

    # do C_1 operate
    MainProcedure(matrix, x, c, z)

    # do C_2 operate
    MainProcedure(InvMatrix, z, c, x)

def read(circuit : Circuit):
    """ transform the CNOT circuit into a matrix with 0 and 1

    apply xor operator in an identity matrix, the cnot list can be represented by a matrix with 0 and 1

    Args:
        circuit(Circuit): CNOT circuit

    Returns:
        np.matrix: the matrix transformed by the circuit
    """
    global n
    n = circuit.circuit_width()
    if n < 4:
        raise CircuitStructException("the qubit number of circuit n \
                should greater than or equal 4")
    matrix = np.identity(n, dtype=bool)
    for gate in circuit.gates:
        if gate.type() != GATE_ID["CX"]:
            raise CircuitStructException(f"the input circuit should be a CNOT circuit, but it contains {str(gate)}")
        cindex = gate.cargs
        tindex = gate.targs
        matrix[tindex] = np.bitwise_xor(matrix[cindex], matrix[tindex])
    return matrix

class CnotAncillae(Optimization):
    @classmethod
    def execute(cls, circuit : Circuit, size = 1, inplace = False):
        """ Optimization the circuit by (3s+1)n ancillary qubits

        Optimal Space-Depth Trade-Off of CNOT Circuits in Quantum Logic Synthesis
        Theorem 7
        parallelize any n-qubit CNOT circuit into O(n/slogn) depth with (3s+1) ancillae,
        where 1 <= s <= O(n/log^2n). time complex is \tilde{O}(n^w), which is time for get inverse of a matrix.
        https://arxiv.org/pdf/1907.05087.pdf

        Args:
            circuit(Circuit): circuit to be optimize
            size(int):        the 's' in the Theorem
            inplace(bool):    change the old circuit if it is true, otherwise create a new circuit
                              Note that the old circuit should have (3s + 2)n qubits with
                              first n qubits as cnot circuit, followed (3s + 1)n unused qubits
        """

        global s
        s = size
<<<<<<< HEAD
=======
        circuit.const_lock = True
        gates = cls._run(circuit)
        circuit.const_lock = False
        new_circuit = Circuit(circuit.circuit_width() * (2 + 3 * size))
        new_circuit.set_exec_gates(gates)
        return new_circuit

    @staticmethod
    def _run(circuit : Circuit, *pargs):
        """

        Args:
            circuit(Circuit): circuit to be optimize
            *pargs: empty
        """
>>>>>>> 0561be9e

        matrix = read(circuit)
        solve(matrix)
        gates = CompositeGate()
        GateBuilder.setGateType(GATE_ID["CX"])
        for cnot in CNOT:
            GateBuilder.setCargs(cnot[0])
            GateBuilder.setTargs(cnot[1])
            gates.append(GateBuilder.getGate())

        new_circuit = Circuit(circuit.circuit_width() * (2 + 3 * size))
        new_circuit.set_exec_gates(gates)
        return new_circuit<|MERGE_RESOLUTION|>--- conflicted
+++ resolved
@@ -385,24 +385,6 @@
 
         global s
         s = size
-<<<<<<< HEAD
-=======
-        circuit.const_lock = True
-        gates = cls._run(circuit)
-        circuit.const_lock = False
-        new_circuit = Circuit(circuit.circuit_width() * (2 + 3 * size))
-        new_circuit.set_exec_gates(gates)
-        return new_circuit
-
-    @staticmethod
-    def _run(circuit : Circuit, *pargs):
-        """
-
-        Args:
-            circuit(Circuit): circuit to be optimize
-            *pargs: empty
-        """
->>>>>>> 0561be9e
 
         matrix = read(circuit)
         solve(matrix)
