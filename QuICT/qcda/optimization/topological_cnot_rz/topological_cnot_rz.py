#!/usr/bin/env python
# -*- coding:utf8 -*-
# @TIME    : 2020/11/5 8:59
# @Author  : Han Yu
# @File    : topological_cnot_rz.py

from QuICT.qcda.optimization import TopologicalCnot
from QuICT.core import Circuit
from QuICT.core.gate import build_gate, CX, H, Rz, GateType


class TopologicalCnotRz(object):
    """ optimize the cnot_Rz circuit on topological device

    use topological_cnot to optimize a cnot circuit on topological device
    """
    def execute(self, circuit: Circuit):
        """
        Args:
            circuit(Circuit): the circuit to be optimize
        """
        cnot_struct, input, th, waitDeal = self.read_circuit(circuit)

        undirected_topology = []
        if circuit.topology is not None:
            for topology in circuit.topology.edge_list:
                undirected_topology.append((topology.u, topology.v))
                undirected_topology.append((topology.v, topology.u))

        result = self.solve(cnot_struct, input, th, waitDeal, undirected_topology)

        if circuit.topology is None or len(circuit.topology.edge_list) == 0:
<<<<<<< HEAD
            topology = [[True] * self.width] * self.width
        else:
            topology = [[False] * self.width] * self.width
=======
            topology = [[True for _ in range(self.width)] for _ in range(self.width)]
        else:
            topology = [[False for _ in range(self.width)] for _ in range(self.width)]
>>>>>>> d5110a10
            for topo in circuit.topology.edge_list:
                topology[topo.u][topo.v] = True

        output = Circuit(self.width)
        for gate in result:
            if gate.type == GateType.cx:
                c = self.topo_backward_map[gate.carg]
                t = self.topo_backward_map[gate.targ]
                if topology[c][t]:
                    CX | output([c, t])
                else:
                    H | output(c)
                    H | output(t)
                    CX | output([t, c])
                    H | output(c)
                    H | output(t)
            else:
                Rz(gate.parg) | output(self.topo_backward_map[gate.targ])
        return output

    def delete_dfs(self, now):
        """ search for a initial mapping to get (maybe) better topology

        in this order, vertex i is not cut in [i, n)

        Args:
            now(int): the index of vertex now
        """
        self.delete_vis[now] = True
        for i in range(self.width - 1, -1, -1):
            if now != i and self.undirected_topology[now][i] and not self.delete_vis[i]:
                self.delete_dfs(i)
        self.topo_forward_map[now] = self.delete_total
        self.topo_backward_map[self.delete_total] = now
        self.delete_total += 1

    def read_circuit(self, circuit: Circuit):
        """ get description from the circuit

        Args:
            circuit(Circuit): the input circuit, contained the information of topology and (maybe) cnot
        Returns:
            list<int>: the struct of cnot circuit
            list<int>: the Rz_state wait to be deal
            list<float>: the Rz_angle wait to be deal
            set<int>: the index of Rz_state wait to be deal
        """
        waitDeal = set()
        self.width = circuit.width()
        if circuit.topology is None or len(circuit.topology.edge_list) == 0:
<<<<<<< HEAD
            self.undirected_topology = [[True] * self.width] * self.width
        else:
            self.undirected_topology = [[False] * self.width] * self.width
            for topology in circuit.topology.edge_list:
                self.undirected_topology[topology.u][topology.v] = True
                self.undirected_topology[topology.v][topology.u] = True
        self.topo_forward_map = [0] * self.width
        self.topo_backward_map = [0] * self.width
        self.delete_vis = [0] * self.width
=======
            self.undirected_topology = [[True for _ in range(self.width)] for _ in range(self.width)]
        else:
            self.undirected_topology = [[False for _ in range(self.width)] for _ in range(self.width)]
            for topology in circuit.topology.edge_list:
                self.undirected_topology[topology.u][topology.v] = True
                self.undirected_topology[topology.v][topology.u] = True
        self.topo_forward_map = [0 for _ in range(self.width)]
        self.topo_backward_map = [0 for _ in range(self.width)]
        self.delete_vis = [0 for _ in range(self.width)]
>>>>>>> d5110a10
        self.delete_total = 0
        self.delete_dfs(self.width - 1)

        cnot_struct = []
        for i in range(self.width):
            cnot_struct.append(1 << i)

        termNumber = 0

        cnot_index = dict()
        input = []
        th = []

        for i in range(len(circuit.gates)):
            gate = circuit.gates[i]
            if gate.type == GateType.cx:
                cnot_struct[self.topo_forward_map[gate.targ]] ^= cnot_struct[self.topo_forward_map[gate.carg]]
            elif gate.type == GateType.rz:
                index = cnot_index.setdefault(cnot_struct[self.topo_forward_map[gate.targ]], 0)
                if index != 0:
                    th[index - 1] += gate.parg
                else:
                    termNumber += 1
                    cnot_index[cnot_struct[self.topo_forward_map[gate.targ]]] = termNumber
                    th.append(gate.parg)
                    input.append(cnot_struct[self.topo_forward_map[gate.targ]])
                    waitDeal.add(termNumber - 1)

        return cnot_struct, input, th, waitDeal

    def solve(self, cnot_struct, input, th, waitDeal, undirected_topology):
        """ main part of the algorithm

        Args:
            input(list<int>): the Rz_state wait to be deal
            th(list<float>): the Rz_angle wait to be deal
            waitDeal(set<int>): the index of Rz_state wait to be deal)
            undirected_topology(list<tuple<int, int>>): make topology undirected

        Returns:
            list<CXGates>: the result of the algorithm
        """
        result = []
        flag = False
        firstIn = True
        stateChange = []
        for i in range(self.width):
            stateChange.append(1 << i)

        while len(waitDeal) > 0 or not flag:
            gates = []
<<<<<<< HEAD
            a = [0] * self.width
=======
            a = [0 for _ in range(self.width)]
>>>>>>> d5110a10
            total = 0
            gsxy = []
            needDeal = []
            if len(waitDeal) > 0:
                for it in waitDeal:
                    val = input[it]
                    for i in range(self.width - 1, -1, -1):
                        if (val & (1 << i)) != 0:
                            if a[i] == 0:
                                a[i] = val
                                break
                            val ^= a[i]

                    if val > 0:
                        gsxy.append(input[it])
                        gate = build_gate(GateType.rz, total, th[it])
                        gates.append(gate)
                        needDeal.append(it)
                        total += 1
                        if total >= self.width:
                            break

                for i in range(total):
                    waitDeal.remove(needDeal[i])

                for j in range(self.width):
                    val = 1 << j
                    for i in range(self.width - 1, -1, -1):
                        if val & (1 << i) != 0:
                            if a[i] == 0:
                                a[i] = val
                                break
                            val ^= a[i]

                    if val > 0:
                        gsxy.append(1 << j)
                        total += 1
                        if total >= self.width:
                            break
            else:
                for i in range(self.width):
                    gsxy.append(cnot_struct[i])
                    total += 1
                flag = True
            if not firstIn:
                u = []
                v = []
                tempChange = []
                for i in range(self.width):
                    tempChange.append(stateChange[i])
                for i in range(self.width):
                    j = self.width
                    for t in range(i, self.width):
                        if (1 << i) & tempChange[t]:
                            j = t
                            break
                    if j == self.width:
                        raise Exception("algorithm error")
                    if j != i:
                        u.append(j)
                        v.append(i)
                        tempChange[i] ^= tempChange[j]
                    for j in range(self.width):
                        if j != i:
                            if (1 << i) & tempChange[j]:
                                u.append(i)
                                v.append(j)
                                tempChange[j] ^= tempChange[i]
                length = len(u)
                for i in range(length - 1, -1, -1):
                    for j in range(self.width):
                        if gsxy[j] & (1 << v[i]):
                            gsxy[j] ^= 1 << u[i]
            else:
                firstIn = False

            if total == 0:
                break

            if total != self.width:
                raise Exception("algorithm error")

            TC = TopologicalCnot()
            gsxy_gate = TC._TopologicalCnot__execute_with_cnot_struct(cnot_struct=gsxy, topology=undirected_topology)
            gsxy_gate.reverse()

            gates.extend(gsxy_gate)

            length = len(gates)
            for j in range(length - 1, -1, -1):
                result.append(gates[j])
                if gates[j].type == GateType.cx:
                    stateChange[gates[j].targ] ^= stateChange[gates[j].carg]

        return result<|MERGE_RESOLUTION|>--- conflicted
+++ resolved
@@ -30,15 +30,9 @@
         result = self.solve(cnot_struct, input, th, waitDeal, undirected_topology)
 
         if circuit.topology is None or len(circuit.topology.edge_list) == 0:
-<<<<<<< HEAD
-            topology = [[True] * self.width] * self.width
-        else:
-            topology = [[False] * self.width] * self.width
-=======
             topology = [[True for _ in range(self.width)] for _ in range(self.width)]
         else:
             topology = [[False for _ in range(self.width)] for _ in range(self.width)]
->>>>>>> d5110a10
             for topo in circuit.topology.edge_list:
                 topology[topo.u][topo.v] = True
 
@@ -89,17 +83,6 @@
         waitDeal = set()
         self.width = circuit.width()
         if circuit.topology is None or len(circuit.topology.edge_list) == 0:
-<<<<<<< HEAD
-            self.undirected_topology = [[True] * self.width] * self.width
-        else:
-            self.undirected_topology = [[False] * self.width] * self.width
-            for topology in circuit.topology.edge_list:
-                self.undirected_topology[topology.u][topology.v] = True
-                self.undirected_topology[topology.v][topology.u] = True
-        self.topo_forward_map = [0] * self.width
-        self.topo_backward_map = [0] * self.width
-        self.delete_vis = [0] * self.width
-=======
             self.undirected_topology = [[True for _ in range(self.width)] for _ in range(self.width)]
         else:
             self.undirected_topology = [[False for _ in range(self.width)] for _ in range(self.width)]
@@ -109,7 +92,6 @@
         self.topo_forward_map = [0 for _ in range(self.width)]
         self.topo_backward_map = [0 for _ in range(self.width)]
         self.delete_vis = [0 for _ in range(self.width)]
->>>>>>> d5110a10
         self.delete_total = 0
         self.delete_dfs(self.width - 1)
 
@@ -161,11 +143,7 @@
 
         while len(waitDeal) > 0 or not flag:
             gates = []
-<<<<<<< HEAD
-            a = [0] * self.width
-=======
             a = [0 for _ in range(self.width)]
->>>>>>> d5110a10
             total = 0
             gsxy = []
             needDeal = []
