#!/usr/bin/env python
# -*- coding:utf8 -*-
# @TIME    : 2020/11/27 1:42
# @Author  : Han Yu
# @File    : topological_cnot.py

import numpy as np
from queue import Queue

from QuICT.core import Circuit
from QuICT.core.gate import build_gate, CX, H, GateType


class SteinerTree(object):
    """ the SteinerTree struct

    we use exponent time to construct the exact steiner tree
    # fix it with a 2-approximation polynomial algorithm

    Attributes:
        N(int): the number of vertexes in the graph.
        matrix(n * n boolean matrix): topological relationship for n vertexes,
                                      it is undirected.
        dp(n * 2^n np.array): dp array to struct the tree.
                dp[i][j] means the root is i, state is j's subtree.
                when subtree contain vertex k, j & (1 << k) != 0
        ST(list<int>): the indexes of vertexes in tree.
        father(list<int>): the father of vertexes in the tree.
        sons(list<int>): the son of vertexes in the tree.
        pre(np.array<int>): the state which update this state in dp.
        root(int): the root of the tree.
    """
    def __init__(self, n, topo):
        """
        Args:
            n(int): number of the vertexes in the tree
            topo(n * n boolean matrix): topological relationship for n vertexes,
                                      it is directed.
        """
        self.N = n
        self.matrix = [[False for _ in range(n)] for _ in range(n)]
        self.dp = np.array([], dtype=np.int64)
        self.ST = []
        for i in range(n):
            for j in range(i + 1, n):
                self.matrix[i][j] = self.matrix[j][i] = topo[i][j] or topo[j][i]
        self.father = []
        self.sons = []
        self.pre = np.array([], dtype=np.int64)
        self.root = 0

    def build_ST(self, ST_input: list, lower_bound):
        """ build Steiner_Tree with ST_input in it

        ST_input[-1] must be the root of the tree.

        Args:
            ST_input(list<int>): the indexes of vertexes which should be contained in the tree.
                                 ST_input[-1] should be the root.
            lower_bound(int): the minimum index of vertexes which can be used
        """
        size = len(ST_input)
        self.root = ST_input[-1]
        self.dp = -1 * np.ones((self.N, 1 << size))
        self.pre = np.zeros((self.N, 1 << size, 2), dtype=np.int64)
        self.ST = [0 for _ in range(self.N)]
        self.father = [-1 for _ in range(self.N)]
        self.sons = []
        for i in range(self.N):
            self.sons.append([])
        now = 0
        for i in range(size):
            self.ST[ST_input[i]] = 1 << i
            now |= self.ST[ST_input[i]]
        for i in range(lower_bound, self.N):
            self.dp[i][self.ST[i]] = 0

        que = Queue()
        for j in range(1 << size):
            vis = [0 for _ in range(self.N)]
            for i in range(lower_bound, self.N):
                if self.ST[i] != 0 and (self.ST[i] & j) == 0:
                    continue
                sub = j & (j - 1)
                while sub != 0:
                    subx = self.ST[i] | sub
                    suby = self.ST[i] | (j - sub)
                    if self.dp[i][subx] != -1 and self.dp[i][suby] != -1:
                        temp = self.dp[i][subx] + self.dp[i][suby]
                        if self.dp[i][sub] == -1 or temp < self.dp[i][sub]:
                            self.dp[i][sub] = temp
                            self.pre[i][sub][0] = subx
                            self.pre[i][sub][1] = suby

                    sub = (sub - 1) & j
                if self.dp[i][j] != -1:
                    que.put(i)
                    vis[i] = True

            while not que.empty():
                u = que.get()
                vis[u] = False
                for i in range(lower_bound, self.N):
                    if self.matrix[i][u] and self.dp[u][j] != -1:
                        temp = self.dp[u][j] + 1
                        if self.dp[i][self.ST[i] | j] == -1 or self.dp[i][self.ST[i] | j] > temp:
                            self.dp[i][self.ST[i] | j] = temp
                            self.pre[i][self.ST[i] | j][:] = [u - self.N, j]
                            if (self.ST[i] | j) != j or vis[i]:
                                continue
                            vis[i] = True
                            que.put(i)
        self.build_STtree(self.root, now)

    def build_STtree(self, root, state):
        """ build the tree with the dp and pre array

        Args:
            root(int): the i in dp[i][j]
            state(int): the j in dp[i][j]
        """
        if state == self.ST[root]:
            return
        _pre = self.pre[root][state]
        if _pre[0] == 0:
            return
        if _pre[0] > 0:
            self.build_STtree(root, _pre[0])
            self.build_STtree(root, _pre[1])
        else:
            self.sons[root].append(_pre[0] + self.N)
            self.father[_pre[0] + self.N] = root
            self.build_STtree(_pre[0] + self.N, _pre[1])

    def elimination_below(self, gauss_elimination: list, gates: list):
        """ elimination with some rows below ith row and ith column.

        Args:
            gauss_elimination(list<int>): the equations should be changed in the process.
        """

        self._elimination_below_dfs(self.root, gauss_elimination, gates)

    def _elimination_below_dfs(self, now, gauss_elimination: list, gates: list):
        """ elimination with dfs

        Args:
            now(int): vertex now
            gauss_elimination(list<int>): the equations should be changed in the process.
        """
        for son in self.sons[now]:
            if self.ST[son] == 0:
                gauss_elimination[son] ^= gauss_elimination[now]
                gate = build_gate(GateType.cx, [now, son])
                gates.append(gate)
            self._elimination_below_dfs(son, gauss_elimination, gates)
        if now != self.root:
            gauss_elimination[now] ^= gauss_elimination[self.father[now]]
            gate = build_gate(GateType.cx, [self.father[now], now])
            gates.append(gate)

    def elimination_above(self, gauss_elimination: list, gates: list):
        self._elimination_above_preorder(self.root, gauss_elimination, gates)
        self._elimination_above_postorder(self.root, gauss_elimination, gates)

    def _elimination_above_preorder(self, now, gauss_elimination: list, gates: list):
        for son in self.sons[now]:
            if self.ST[son] == 0:
                gauss_elimination[now] ^= gauss_elimination[son]
                gate = build_gate(GateType.cx, [son, now])
                gates.append(gate)

        for son in self.sons[now]:
            self._elimination_above_preorder(son, gauss_elimination, gates)

    def _elimination_above_postorder(self, now, gauss_elimination: list, gates: list):
        for son in self.sons[now]:
            self._elimination_above_postorder(son, gauss_elimination, gates)
        if now != self.root:
            gauss_elimination[self.father[now]] ^= gauss_elimination[now]
            gate = build_gate(GateType.cx, [now, self.father[now]])
            gates.append(gate)


class TopologicalCnot(object):
    """ optimize the cnot circuit on topological device
    https://arxiv.org/pdf/1910.14478.pdf

    use steiner tree to optimize a cnot circuit on topological device
    """
    def execute(self, circuit: Circuit):
        """
        Args:
            circuit(Circuit): the circuit to be optimize
        """
        cnot_struct = self.read_circuit(circuit)
        gates = self.__execute_with_cnot_struct(cnot_struct)

        if circuit.topology is None or len(circuit.topology.edge_list) == 0:
<<<<<<< HEAD
            topology = [[True] * self.width] * self.width
        else:
            topology = [[False] * self.width] * self.width
=======
            topology = [[True for _ in range(self.width)] for _ in range(self.width)]
        else:
            topology = [[False for _ in range(self.width)] for _ in range(self.width)]
>>>>>>> d5110a10
            for topo in circuit.topology.edge_list:
                topology[topo.u][topo.v] = True

        output = Circuit(self.width)
        for gate in gates:
            c = self.topo_backward_map[gate.carg]
            t = self.topo_backward_map[gate.targ]
            if topology[c][t]:
                CX | output([c, t])
            else:
                H | output(c)
                H | output(t)
                CX | output([t, c])
                H | output(c)
                H | output(t)
        return output

    def delete_dfs(self, now):
        """ search for a initial mapping to get (maybe) better topology

        in this order, vertex i is not cut in [i, n)

        Args:
            now(int): the index of vertex now
        """
        self.delete_vis[now] = True
        for i in range(self.width - 1, -1, -1):
            if now != i and self.undirected_topology[now][i] and not self.delete_vis[i]:
                self.delete_dfs(i)
        self.topo_forward_map[now] = self.delete_total
        self.topo_backward_map[self.delete_total] = now
        self.delete_total += 1

    def read_circuit(self, circuit: Circuit):
        """
        Transform input circuit to CNOT struct, with the forward and backward topology map calculated

        Args:
            circuit(Circuit): input circuit

        Returns:
            list<int>: CNOT struct read from the circuit
        """
        self.width = circuit.width()
        if circuit.topology is None or len(circuit.topology.edge_list) == 0:
<<<<<<< HEAD
            self.undirected_topology = [[True] * self.width] * self.width
        else:
            self.undirected_topology = [[False] * self.width] * self.width
=======
            self.undirected_topology = [[True for _ in range(self.width)] for _ in range(self.width)]
        else:
            self.undirected_topology = [[False for _ in range(self.width)] for _ in range(self.width)]
>>>>>>> d5110a10
            for topo in circuit.topology.edge_list:
                self.undirected_topology[topo.u][topo.v] = True
                self.undirected_topology[topo.v][topo.u] = True

<<<<<<< HEAD
        self.topo_forward_map = [0] * self.width
        self.topo_backward_map = [0] * self.width
        self.delete_vis = [0] * self.width
=======
        self.topo_forward_map = [0 for _ in range(self.width)]
        self.topo_backward_map = [0 for _ in range(self.width)]
        self.delete_vis = [0 for _ in range(self.width)]
>>>>>>> d5110a10
        self.delete_total = 0
        self.delete_dfs(self.width - 1)

        cnot_struct = []
        for i in range(self.width):
            cnot_struct.append(1 << i)

        for i in range(len(circuit.gates)):
            gate = circuit.gates[i]
            if gate.type == GateType.cx:
                cnot_struct[self.topo_forward_map[gate.targ]] ^= cnot_struct[self.topo_forward_map[gate.carg]]

        return cnot_struct

    def __execute_with_cnot_struct(self, cnot_struct, topology=None):
        """
        Compute the optimized CNOT gates with given CNOT struct
        Be aware that if this function is used alone, a topology will be necessary

        Args:
            cnot_struct(list<int>): the struct of cnot circuit
            topology(list<tuple<int, int>>, optional): topology of circuit
        """
        if topology is not None:
            self.width = len(cnot_struct)
            if len(topology) == 0:
<<<<<<< HEAD
                self.undirected_topology = [[True] * self.width] * self.width
            else:
                self.undirected_topology = [[False] * self.width] * self.width
                for topo in topology:
                    self.undirected_topology[topo[0]][topo[1]] = self.undirected_topology[topo[1]][topo[0]] = True

            self.topo_forward_map = [0] * self.width
            self.topo_backward_map = [0] * self.width
            self.delete_vis = [0] * self.width
=======
                self.undirected_topology = [[True for _ in range(self.width)] for _ in range(self.width)]
            else:
                self.undirected_topology = [[False for _ in range(self.width)] for _ in range(self.width)]
                for topo in topology:
                    self.undirected_topology[topo[0]][topo[1]] = self.undirected_topology[topo[1]][topo[0]] = True

            self.topo_forward_map = [0 for _ in range(self.width)]
            self.topo_backward_map = [0 for _ in range(self.width)]
            self.delete_vis = [0 for _ in range(self.width)]
>>>>>>> d5110a10
            self.delete_total = 0
            self.delete_dfs(self.width - 1)

        steiner_tree = SteinerTree(self.width, self.undirected_topology)

        # apply Gaussian Elimination on the matrix
        gates = []

        for i in range(self.width):
            j = self.width
            for t in range(i, self.width):
                if cnot_struct[t] & (1 << i):
                    j = t
                    break

            if j >= self.width:
                raise Exception("the matrix is not singular matrix")

            # find a line that the ith bit is 1, and find a path to make the ith bit of ith line 1
<<<<<<< HEAD
            pre = [-1] * self.width
=======
            pre = [-1 for _ in range(self.width)]
>>>>>>> d5110a10
            if i != j:
                bfs = Queue()
                bfs.put(j)
                while not bfs.empty():
                    u = bfs.get()
                    for j in range(i, self.width):
                        if j != u and self.undirected_topology[u][j]:
                            if pre[j] == -1:
                                pre[j] = u
                                if j == i:
                                    break
                                bfs.put(j)
                    if pre[i] != -1:
                        break

            paths = [i]
            u = pre[i]
            while u != -1:
                paths.append(u)
                u = pre[u]

            for j in range(len(paths) - 2, -1, -1):
                cnot_struct[paths[j]] ^= cnot_struct[paths[j + 1]]
                gate = build_gate(GateType.cx, [paths[j + 1], paths[j]])
                gates.append(gate)

            # elimination below rows
            needCover = []
            for j in range(i + 1, self.width):
                if cnot_struct[j] & (1 << i):
                    needCover.append(j)
            if len(needCover) > 0:
                needCover.append(i)
                steiner_tree.build_ST(needCover, i)
                steiner_tree.elimination_below(cnot_struct, gates)

            # elimination this row

            # find a set S whose summation in equal to row 1 except column i
<<<<<<< HEAD
            back_gauss_elimination = [0] * (i + 1)
            xor_result = [0] * (i + 1)
=======
            back_gauss_elimination = [0 for _ in range(i + 1)]
            xor_result = [0 for _ in range(i + 1)]
>>>>>>> d5110a10
            for j in range(i + 1, self.width):
                back_gauss_elimination.append(cnot_struct[j])
                xor_result.append(1 << j)

            for j in range(i + 1, self.width):
                k = self.width
                for t in range(j, self.width):
                    if back_gauss_elimination[t] & (1 << j):
                        k = t
                        break
                if k == self.width:
                    raise Exception("the matrix is not singular matrix")
                back_gauss_elimination[k], back_gauss_elimination[j] = \
                    back_gauss_elimination[j], back_gauss_elimination[k]
                xor_result[k], xor_result[j] = xor_result[j], xor_result[k]
                for k in range(j + 1, self.width):
                    if back_gauss_elimination[k] & (1 << j):
                        back_gauss_elimination[k] ^= back_gauss_elimination[j]
                        xor_result[k] ^= xor_result[j]

            val = cnot_struct[i]
            S_element = 0
            for j in range(i + 1, self.width):
                if val & (1 << j):
                    val ^= back_gauss_elimination[j]
                    S_element ^= xor_result[j]

            needCover = []
            for j in range(i + 1, self.width):
                if S_element & (1 << j):
                    needCover.append(j)

            if len(needCover) > 0:
                needCover.append(i)
                steiner_tree.build_ST(needCover, i)
                steiner_tree.elimination_above(cnot_struct, gates)

        gates.reverse()
        return gates<|MERGE_RESOLUTION|>--- conflicted
+++ resolved
@@ -197,15 +197,9 @@
         gates = self.__execute_with_cnot_struct(cnot_struct)
 
         if circuit.topology is None or len(circuit.topology.edge_list) == 0:
-<<<<<<< HEAD
-            topology = [[True] * self.width] * self.width
-        else:
-            topology = [[False] * self.width] * self.width
-=======
             topology = [[True for _ in range(self.width)] for _ in range(self.width)]
         else:
             topology = [[False for _ in range(self.width)] for _ in range(self.width)]
->>>>>>> d5110a10
             for topo in circuit.topology.edge_list:
                 topology[topo.u][topo.v] = True
 
@@ -251,28 +245,16 @@
         """
         self.width = circuit.width()
         if circuit.topology is None or len(circuit.topology.edge_list) == 0:
-<<<<<<< HEAD
-            self.undirected_topology = [[True] * self.width] * self.width
-        else:
-            self.undirected_topology = [[False] * self.width] * self.width
-=======
             self.undirected_topology = [[True for _ in range(self.width)] for _ in range(self.width)]
         else:
             self.undirected_topology = [[False for _ in range(self.width)] for _ in range(self.width)]
->>>>>>> d5110a10
             for topo in circuit.topology.edge_list:
                 self.undirected_topology[topo.u][topo.v] = True
                 self.undirected_topology[topo.v][topo.u] = True
 
-<<<<<<< HEAD
-        self.topo_forward_map = [0] * self.width
-        self.topo_backward_map = [0] * self.width
-        self.delete_vis = [0] * self.width
-=======
         self.topo_forward_map = [0 for _ in range(self.width)]
         self.topo_backward_map = [0 for _ in range(self.width)]
         self.delete_vis = [0 for _ in range(self.width)]
->>>>>>> d5110a10
         self.delete_total = 0
         self.delete_dfs(self.width - 1)
 
@@ -299,17 +281,6 @@
         if topology is not None:
             self.width = len(cnot_struct)
             if len(topology) == 0:
-<<<<<<< HEAD
-                self.undirected_topology = [[True] * self.width] * self.width
-            else:
-                self.undirected_topology = [[False] * self.width] * self.width
-                for topo in topology:
-                    self.undirected_topology[topo[0]][topo[1]] = self.undirected_topology[topo[1]][topo[0]] = True
-
-            self.topo_forward_map = [0] * self.width
-            self.topo_backward_map = [0] * self.width
-            self.delete_vis = [0] * self.width
-=======
                 self.undirected_topology = [[True for _ in range(self.width)] for _ in range(self.width)]
             else:
                 self.undirected_topology = [[False for _ in range(self.width)] for _ in range(self.width)]
@@ -319,7 +290,6 @@
             self.topo_forward_map = [0 for _ in range(self.width)]
             self.topo_backward_map = [0 for _ in range(self.width)]
             self.delete_vis = [0 for _ in range(self.width)]
->>>>>>> d5110a10
             self.delete_total = 0
             self.delete_dfs(self.width - 1)
 
@@ -339,11 +309,7 @@
                 raise Exception("the matrix is not singular matrix")
 
             # find a line that the ith bit is 1, and find a path to make the ith bit of ith line 1
-<<<<<<< HEAD
-            pre = [-1] * self.width
-=======
             pre = [-1 for _ in range(self.width)]
->>>>>>> d5110a10
             if i != j:
                 bfs = Queue()
                 bfs.put(j)
@@ -383,13 +349,8 @@
             # elimination this row
 
             # find a set S whose summation in equal to row 1 except column i
-<<<<<<< HEAD
-            back_gauss_elimination = [0] * (i + 1)
-            xor_result = [0] * (i + 1)
-=======
             back_gauss_elimination = [0 for _ in range(i + 1)]
             xor_result = [0 for _ in range(i + 1)]
->>>>>>> d5110a10
             for j in range(i + 1, self.width):
                 back_gauss_elimination.append(cnot_struct[j])
                 xor_result.append(1 << j)
