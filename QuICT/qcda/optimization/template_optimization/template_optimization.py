--- conflicted
+++ resolved
@@ -1,4 +1,3 @@
-<<<<<<< HEAD
 from typing import List
 
 from QuICT.qcda.optimization.template_optimization.templates import \
@@ -8,40 +7,6 @@
 from QuICT.qcda.optimization.template_optimization.template_matching.template_substitution import TemplateSubstitution
 from QuICT.qcda.optimization.template_optimization.template_matching.template_matching import TemplateMatching
 from QuICT.qcda.optimization.template_optimization.template_matching.template_matching import MatchingDAGCircuit
-from QuICT.qcda.optimization._optimization import Optimization
-=======
-# This code is part of Qiskit.
-#
-# (C) Copyright IBM 2020.
-#
-# This code is licensed under the Apache License, Version 2.0. You may
-# obtain a copy of this license in the LICENSE.txt file in the root directory
-# of this source tree or at http://www.apache.org/licenses/LICENSE-2.0.
-#
-# Any modifications or derivative works of this code must retain this
-# copyright notice, and modified files need to carry a notice indicating
-# that they have been altered from the originals.
-
-# Modification Notice: Code revised for QuICT
-
-"""
-Given a template and a circuit: it applies template matching and substitutes
-all compatible maximal matches that reduces the size of the circuit.
-
-**Reference:**
-
-[1] Iten, R., Moyard, R., Metger, T., Sutter, D. and Woerner, S., 2020.
-Exact and practical pattern matching for quantum circuit optimization.
-`arXiv:1909.05270 <https://arxiv.org/abs/1909.05270>`_
-"""
-
-from QuICT.core import *
-from QuICT.qcda.utility import OutputAligner
-from .template_matching.dagdependency.circuit_to_dagdependency import circuit_to_dagdependency
-from .template_matching.dagdependency.dagdependency_to_circuit import dagdependency_to_circuit
-from .templates import template_nct_2a_1, template_nct_2a_2, template_nct_2a_3
-from .template_matching import TemplateMatching, TemplateSubstitution, MaximalMatches
->>>>>>> d5110a10
 
 
 class TemplateOptimization(object):
@@ -52,22 +17,14 @@
     Exact and practical pattern matching for quantum circuit optimization.
     `arXiv:1909.05270 <https://arxiv.org/abs/1909.05270>`
     """
-<<<<<<< HEAD
 
-    @classmethod
-    def execute(
-        cls,
-        circuit,
-        template_list=None,
-        heuristics_qubits_param=None,
-        heuristics_backward_param=None
+    def __init__(
+            self,
+            template_list=None,
+            heuristics_qubits_param=None,
+            heuristics_backward_param=None
     ):
-=======
-    def __init__(self, template_list=None, heuristics_qubits_param=None, heuristics_backward_param=None):
->>>>>>> d5110a10
         """
-        Execute template optimization algorithm.
-
         Heuristic qubit parameters `heuristics_qubits_param` is in the form [cnt] where `cnt` is
         the number of additional qubits explored when enumerating the qubit mapping (recommended
         value is 1).
@@ -80,105 +37,44 @@
         specified.
 
         Args:
-<<<<<<< HEAD
-            circuit(Circuit): the circuit to be optimized
             template_list(List[Circuit]): the list of templates used (the default value is [X-X, CX-CX, CCX-CCX]).
             heuristics_qubits_param(List[int]): Heuristic qubit parameters
             heuristics_backward_param(List[int]): Heuristic backward match parameter
-=======
-            template_list (list[QuantumCircuit()]): list of the different template circuit to apply.
-            heuristics_backward_param (list[int]): [length, survivor] Those are the parameters for
-                applying heuristics on the backward part of the algorithm. This part of the
-                algorithm creates a tree of matching scenario. This tree grows exponentially. The
-                heuristics evaluates which scenarios have the longest match and keep only those.
-                The length is the interval in the tree for cutting it and surviror is the number
-                of scenarios that are kept. We advice to use l=3 and s=1 to have serious time
-                advantage. We remind that the heuristics implies losing a part of the maximal
-                matches. Check reference for more details.
-            heuristics_qubits_param (list[int]): [length] The heuristics for the qubit choice make
-                guesses from the dag dependency of the circuit in order to limit the number of
-                qubit configurations to explore. The length is the number of successors or not
-                predecessors that will be explored in the dag dependency of the circuit, each
-                qubits of the nodes are added to the set of authorized qubits. We advice to use
-                length=1. Check reference for more details.
->>>>>>> d5110a10
         """
 
-        if template_list is None:
-            template_list = [template_nct_2a_1(), template_nct_2a_2(), template_nct_2a_3()]
-<<<<<<< HEAD
-
-        circ_dag = MatchingDAGCircuit(circuit)
-
-        for template in template_list:
-            template_dag = MatchingDAGCircuit(template)
-=======
-        if heuristics_qubits_param is None:
-            heuristics_qubits_param = []
-        if heuristics_backward_param is None:
-            heuristics_backward_param = []
         self.template_list = template_list
         self.heuristics_qubits_param = heuristics_qubits_param
         self.heuristics_backward_param = heuristics_backward_param
 
-    @OutputAligner()
+        if self.template_list is None:
+            self.template_list = [template_nct_2a_1(), template_nct_2a_2(), template_nct_2a_3()]
+
     def execute(self, circuit):
         """
+        Execute template optimization algorithm.
+
         Args:
-            circuit(Circuit): circuit.
+            circuit(Circuit): the circuit to be optimized
 
         Returns:
-            Circuit: optimized circuit.
+            Circuit: the optimized circuit
+        """
 
-        Raises:
-            TypeError: If the template has not the right form or
-             if the output circuit acts differently as the input circuit.
-        """
-        circuit_dag_dep = circuit_to_dagdependency(circuit)
+        circ_dag = MatchingDAGCircuit(circuit)
 
         for template in self.template_list:
-            if not isinstance(template, Circuit):
-                raise TypeError('A template is a Circuit().')
->>>>>>> d5110a10
+            template_dag = MatchingDAGCircuit(template)
 
             if template_dag.width > circ_dag.width:
                 continue
 
-<<<<<<< HEAD
             matches = TemplateMatching.execute(
                 circ_dag,
                 template_dag,
-                heuristics_qubits_param,
-                heuristics_backward_param
+                self.heuristics_qubits_param,
+                self.heuristics_backward_param
             )
-=======
-            template_m = TemplateMatching(circuit_dag_dep,
-                                          template_dag_dep,
-                                          self.heuristics_qubits_param,
-                                          self.heuristics_backward_param)
-
-            template_m.run_template_matching()
->>>>>>> d5110a10
 
             circ_dag = TemplateSubstitution.execute(circ_dag, template_dag, matches)
 
-<<<<<<< HEAD
-        return circ_dag.get_circuit()
-=======
-            if matches:
-                maximal = MaximalMatches(matches)
-                maximal.run_maximal_matches()
-                max_matches = maximal.max_match_list
-
-                substitution = TemplateSubstitution(max_matches,
-                                                    template_m.circuit_dag_dep,
-                                                    template_m.template_dag_dep)
-                substitution.run_dag_opt()
-
-                circuit_dag_dep = substitution.dag_dep_optimized
-            else:
-                continue
-
-        circuit = dagdependency_to_circuit(circuit_dag_dep)
-        return circuit
->>>>>>> d5110a10
+        return circ_dag.get_circuit()