<<<<<<< HEAD
from QuICT.tools.circuit_library import CircuitLib
=======
from typing import Iterable, List

from QuICT.core import Circuit
from QuICT.lib.circuitlib import CircuitLib
>>>>>>> ceb3be5e
from QuICT.qcda.optimization.template_optimization.template_matching.template_matching import (
    MatchingDAGCircuit, TemplateMatching)
from QuICT.qcda.optimization.template_optimization.template_matching.template_substitution import \
    TemplateSubstitution
from QuICT.qcda.utility import OutputAligner

from .template_matching.template_substitution import CircuitCostMeasure


class TemplateOptimization(object):
    """
    Template optimization algorithm.

    [1] Iten, R., Moyard, R., Metger, T., Sutter, D. and Woerner, S., 2020.
    Exact and practical pattern matching for quantum circuit optimization.
    `arXiv:1909.05270 <https://arxiv.org/abs/1909.05270>`
    """

    def __init__(
            self,
            template_max_width=None,
            template_max_size=2,
            template_max_depth=None,
            template_typelist=None,
            template_list=None,
            qubit_fixing_num=1,
            prune_step=3,
            prune_survivor_num=1,
    ):
        """
        Execute template optimization algorithm.

        Specify `template_max_width/template_max_size/template_max_depth/template_typelist`
        if you want to use templates in CircuitLib limiting size/width/depth/gate types.
        No limit if set to None. By default all templates of size 2 in CircuitLib are used.

        Specify `template_list` if you want to use customized templates.
        Setting `template_list` will invalidate
        `template_max_width/template_max_size/template_max_depth/template_typelist`.

        `qubit_fixing_num`, `prune_step`, `prune_survivor_num` are 3 heuristic parameters
        used in template matching. Their default values are recommended values.
            1. `qubit_fixing_num` the number of additional qubits explored when enumerating
                the qubit mapping (default value is 1).
            2. `prune_step`, `prune_survivor_num` are parameters for backward matching.
                Backward match will prune the search tree when depth=k * `prune_step`
                (k = 1, 2, ...) and at most `prune_survivor_num` maximal matching scenarios
                will survive (default values are 3, 1).

        Args:
            template_max_width(int): Limit on number of qubits of templates used.
            template_max_size(int): Limit on number of gates of templates used.
            template_max_depth(int): Limit on depth of templates used.
            template_typelist(Iterable[GateType]): Limit on gate types of templates used.
            template_list(List[Circuit]): List of templates used.
            qubit_fixing_num(int): heuristic parameter for qubit exploring
            prune_step(int): heuristic parameter for backward match
            prune_survivor_num(int): heuristic parameter for backward match
        """

        if template_list is None:
            template_list = CircuitLib().get_template_circuit(
                template_max_width,
                template_max_size,
                template_max_depth,
                template_typelist
            )

        self.template_list = template_list
        self.heuristics_qubits_param = [qubit_fixing_num]
        self.heuristics_backward_param = [prune_step, prune_survivor_num]
        self.cost_measure = CircuitCostMeasure(target_device='nisq')

<<<<<<< HEAD
        if self.template_list is None:
            self.template_list = CircuitLib().get_template_circuit(max_size=2)
=======
    def __repr__(self):
        return f'TemplateOptimization(' \
               f'heuristics_qubits_param={self.heuristics_qubits_param}), ' \
               f'heuristics_backward_param={self.heuristics_backward_param})'
>>>>>>> ceb3be5e

    @OutputAligner()
    def execute(self, circuit):
        """
        Execute template optimization algorithm.

        Args:
            circuit(Circuit): the circuit to be optimized

        Returns:
            Circuit: the optimized circuit
        """

        circ_dag = MatchingDAGCircuit(circuit)

        for template in self.template_list:
            template_dag = MatchingDAGCircuit(template)

            if template_dag.width > circ_dag.width:
                continue

            matches = TemplateMatching.execute(
                circ_dag,
                template_dag,
                self.heuristics_qubits_param,
                self.heuristics_backward_param
            )

            circ_dag = TemplateSubstitution.execute(circ_dag, template_dag, matches, self.cost_measure)

        return circ_dag.get_circuit()<|MERGE_RESOLUTION|>--- conflicted
+++ resolved
@@ -1,11 +1,7 @@
-<<<<<<< HEAD
-from QuICT.tools.circuit_library import CircuitLib
-=======
 from typing import Iterable, List
 
 from QuICT.core import Circuit
-from QuICT.lib.circuitlib import CircuitLib
->>>>>>> ceb3be5e
+from QuICT.tools.circuit_library.circuitlib import CircuitLib
 from QuICT.qcda.optimization.template_optimization.template_matching.template_matching import (
     MatchingDAGCircuit, TemplateMatching)
 from QuICT.qcda.optimization.template_optimization.template_matching.template_substitution import \
@@ -79,15 +75,10 @@
         self.heuristics_backward_param = [prune_step, prune_survivor_num]
         self.cost_measure = CircuitCostMeasure(target_device='nisq')
 
-<<<<<<< HEAD
-        if self.template_list is None:
-            self.template_list = CircuitLib().get_template_circuit(max_size=2)
-=======
     def __repr__(self):
         return f'TemplateOptimization(' \
                f'heuristics_qubits_param={self.heuristics_qubits_param}), ' \
                f'heuristics_backward_param={self.heuristics_backward_param})'
->>>>>>> ceb3be5e
 
     @OutputAligner()
     def execute(self, circuit):
