--- conflicted
+++ resolved
@@ -1,15 +1,11 @@
 from collections import deque
-from collections.abc import Iterable
 from itertools import chain
 from typing import Dict, List, Set, Tuple
-<<<<<<< HEAD
-=======
 
 try:
     from collections.abc import Iterable
 except ImportError:
     from collections import Iterable
->>>>>>> 576f82ab
 
 from QuICT.core import *
 from QuICT.core.gate import *
@@ -78,11 +74,7 @@
                 BasicGate: corresponding gate
             """
 
-<<<<<<< HEAD
-            return GATE_TYPE_TO_CLASS[self.gate_type]()(*self.params) & self.qubit_loc \
-=======
             return gate_builder(self.gate_type, params=self.params) & self.qubit_loc \
->>>>>>> 576f82ab
                 if self.gate_type is not None else None
 
         def add_forward_edge(self, qubit_, node):
