--- conflicted
+++ resolved
@@ -2,20 +2,14 @@
 Class for customizing the whole process of synthesis, optimization and mapping
 """
 
-<<<<<<< HEAD
-from QuICT.qcda.mapping import MCTSMapping
-from QuICT.qcda.optimization import (CliffordRzOptimization,
-                                     CommutativeOptimization)
-from QuICT.qcda.synthesis import GateDecomposition, GateTransform
-=======
+
 from QuICT.qcda.synthesis import GateTransform
-from QuICT.qcda.optimization import CommutativeOptimization
+from QuICT.qcda.optimization import CommutativeOptimization, CliffordRzOptimization
 from QuICT.qcda.mapping import MCTSMapping
 from QuICT.tools import Logger
 
 
 logger = Logger("QCDA")
->>>>>>> 614658ab
 
 
 class QCDA(object):
