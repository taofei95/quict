--- conflicted
+++ resolved
@@ -1,12 +1,6 @@
 """
 Class for customizing the whole process of synthesis, optimization and mapping
 """
-<<<<<<< HEAD
-
-
-from QuICT.qcda.synthesis import GateTransform
-from QuICT.qcda.optimization import CommutativeOptimization, CliffordRzOptimization
-=======
 from QuICT.core import Circuit
 from QuICT.core.virtual_machine import VirtualQuantumMachine
 from QuICT.core.utils import GateType, CLIFFORD_GATE_SET
@@ -15,7 +9,6 @@
     CommutativeOptimization, CliffordRzOptimization,
     CnotWithoutAncilla, SymbolicCliffordOptimization
 )
->>>>>>> 576f82ab
 from QuICT.qcda.mapping import MCTSMapping, SABREMapping
 from QuICT.tools import Logger
 
@@ -63,25 +56,13 @@
         assert target_instruction is not None, ValueError('No InstructionSet provided for Synthesis')
         self.add_method(GateTransform(target_instruction))
 
-<<<<<<< HEAD
-    def add_default_optimization(self, level='light'):
-=======
     def add_default_optimization(self, level='light', keep_phase=False):
->>>>>>> 576f82ab
         """ Generate the default optimization process
 
         The default optimization process contains the CommutativeOptimization.
 
         Args:
             level(str): Optimizing level. Support `light`, `heavy` level.
-<<<<<<< HEAD
-        """
-
-        self.add_method(CommutativeOptimization())
-        self.add_method(CliffordRzOptimization(level=level))
-
-    def add_mapping(self, layout=None, method='mcts'):
-=======
             keep_phase(bool): whether to keep the global phase as a GPhase gate in the output
         """
 
@@ -89,7 +70,6 @@
         self.add_method(CliffordRzOptimization(level=level, keep_phase=keep_phase))
 
     def add_mapping(self, layout=None, method='sabre'):
->>>>>>> 576f82ab
         """ Generate the default mapping process
 
         The default mapping process contains the Mapping
@@ -106,11 +86,7 @@
         }
         self.add_method(mapping_dict[method])
 
-<<<<<<< HEAD
-    def compile(self, circuit):
-=======
     def compile(self, circuit: Circuit):
->>>>>>> 576f82ab
         """ Compile the circuit with the given process
 
         Args:
