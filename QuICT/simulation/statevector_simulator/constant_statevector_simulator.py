#!/usr/bin/env python
# -*- coding:utf8 -*-
# @TIME    : 2021/6/28 下午4:50
# @Author  : Kaiqi Li
# @File    : constant_statevecto_simulator

import numpy as np
import cupy as cp

from QuICT.core import *
from QuICT.ops.utils import LinAlgLoader
from QuICT.simulation import BasicGPUSimulator
from QuICT.simulation.optimization.optimizer import Optimizer
from QuICT.simulation.utils import GateType, GATE_TYPE_to_ID


class ConstantStateVectorSimulator(BasicGPUSimulator):
    """
    The simulator for qubits' vector state.

    Args:
        circuit (Circuit): The quantum circuit.
        precision [np.complex64, np.complex128]: The precision for the circuit and qubits.
        gpu_device_id (int): The GPU device ID.
        sync (bool): Sync mode or Async mode.
    """
    def __init__(
        self,
        circuit: Circuit,
        precision=np.complex64,
        optimize: bool = False,
        gpu_device_id: int = 0,
        sync: bool = False
    ):
        BasicGPUSimulator.__init__(self, circuit, precision, gpu_device_id)
        self._optimize = optimize
        self._sync = sync

        if self._optimize:
            self._optimizor = Optimizer()
            self._gates = self._optimizor.optimize(circuit.gates)

        # Initial GateMatrix
        self._gate_matrix_prepare()

        # Initial vector state
        self.initial_vector_state()

        # Initial simulator with limit_qubits
        self._algorithm = LinAlgLoader(device="GPU", enable_gate_kernel=True, enable_multigpu_gate_kernel=False)

    def initial_vector_state(self):
        """
        Initial qubits' vector states.
        """
        vector_size = 1 << int(self._qubits)
        # Special Case for no gate circuit
        if len(self._gates) == 0:
            self._vector = np.zeros(vector_size, dtype=self._precision)
            self._vector[0] = self._precision(1)
            return

        # Initial qubit's states
        with cp.cuda.Device(self._device_id):
            self._vector = cp.zeros(vector_size, dtype=self._precision)
            self._vector.put(0, self._precision(1))

    def run(self) -> np.ndarray:
        """
        Get the state vector of circuit
        """
        with cp.cuda.Device(self._device_id):
            for gate in self._gates:
                self.apply_gate(gate)

        return self.vector

    def apply_gate(self, gate):
        """ Depending on the given quantum gate, apply the target algorithm to calculate the state vector.

        Args:
            gate (Gate): the quantum gate in the circuit.
        """
        gate_type = gate.type()
        default_parameters = (self._vector, self._qubits, self._sync)

        # [H, SX, SY, SW, U2, U3, Rx, Ry]
        if gate_type in GATE_TYPE_to_ID[GateType.matrix_1arg]:
            t_index = self._qubits - 1 - gate.targ
            matrix = self.get_gate_matrix(gate)
            self._algorithm.Based_InnerProduct_targ(
                t_index,
                matrix,
                *default_parameters
            )
        # [RZ, Phase]
        elif gate_type in GATE_TYPE_to_ID[GateType.diagonal_1arg]:
            t_index = self._qubits - 1 - gate.targ
            matrix = self.get_gate_matrix(gate)
            self._algorithm.Diagonal_Multiply_targ(
                t_index,
                matrix,
                *default_parameters
            )
        # [X]
        elif gate_type in GATE_TYPE_to_ID[GateType.swap_1arg]:
            t_index = self._qubits - 1 - gate.targ
            self._algorithm.RDiagonal_Swap_targ(
                t_index,
                *default_parameters
            )
        # [Y]
        elif gate_type in GATE_TYPE_to_ID[GateType.reverse_1arg]:
            t_index = self._qubits - 1 - gate.targ
            matrix = self.get_gate_matrix(gate)
            self._algorithm.RDiagonal_MultiplySwap_targ(
                t_index,
                matrix,
                *default_parameters
            )
        # [Z, U1, T, T_dagger, S, S_dagger]
        elif gate_type in GATE_TYPE_to_ID[GateType.control_1arg]:
            t_index = self._qubits - 1 - gate.targ
            val = gate.compute_matrix[1, 1]
            self._algorithm.Controlled_Multiply_targ(
                t_index,
                val,
                *default_parameters
            )
        # [CRz]
        elif gate_type == GATE_ID["CRz"]:
            t_index = self._qubits - 1 - gate.targ
            c_index = self._qubits - 1 - gate.carg
            matrix = self.get_gate_matrix(gate)
            self._algorithm.Controlled_Multiply_ctargs(
                c_index,
                t_index,
                matrix,
                *default_parameters
            )
        # [Cz, CU1]
        elif gate_type in GATE_TYPE_to_ID[GateType.control_2arg]:
            t_index = self._qubits - 1 - gate.targ
            c_index = self._qubits - 1 - gate.carg
            val = gate.compute_matrix[3, 3]
            self._algorithm.Controlled_Product_ctargs(
                c_index,
                t_index,
                val,
                *default_parameters
            )
        # [Rzz]
        elif gate_type in GATE_TYPE_to_ID[GateType.diagonal_2arg]:
            t_indexes = [self._qubits - 1 - targ for targ in gate.targs]
            matrix = self.get_gate_matrix(gate)
            self._algorithm.Diagonal_Multiply_targs(
                t_indexes,
                matrix,
                *default_parameters
            )
        # [CX, CY]
        elif gate_type in GATE_TYPE_to_ID[GateType.reverse_2arg]:
            t_index = self._qubits - 1 - gate.targ
            c_index = self._qubits - 1 - gate.carg
            matrix = self.get_gate_matrix(gate)
            self._algorithm.Controlled_MultiplySwap_ctargs(
                c_index,
                t_index,
                matrix,
                *default_parameters
            )
        # [CH, CU3]
        elif gate_type in GATE_TYPE_to_ID[GateType.matrix_2arg]:
            t_index = self._qubits - 1 - gate.targ
            c_index = self._qubits - 1 - gate.carg
            matrix = self.get_gate_matrix(gate)
            self._algorithm.Controlled_InnerProduct_ctargs(
                c_index,
                t_index,
                matrix,
                *default_parameters
            )
        # [FSim]
        elif gate_type in GATE_TYPE_to_ID[GateType.complexMIP_2arg]:
            t_indexes = [self._qubits - 1 - targ for targ in gate.targs]
            matrix = self.get_gate_matrix(gate)
            self._algorithm.Completed_MxIP_targs(
                t_indexes,
                matrix,
                *default_parameters
            )
        # [Rxx, Ryy]
        elif gate_type in GATE_TYPE_to_ID[GateType.complexIPIP_2arg]:
            t_indexes = [self._qubits - 1 - targ for targ in gate.targs]
            matrix = self.get_gate_matrix(gate)
            self._algorithm.Completed_IPxIP_targs(
                t_indexes,
                matrix,
                *default_parameters
            )
        # [Swap]
        elif gate_type in GATE_TYPE_to_ID[GateType.swap_2arg]:
            t_indexes = [self._qubits - 1 - targ for targ in gate.targs]
            self._algorithm.Controlled_Swap_targs(
                t_indexes,
                *default_parameters
            )
<<<<<<< HEAD
        elif gate_type == GATE_ID["ID"]:
=======
        # [ID]
        elif gate.type() == GATE_ID["ID"]:
>>>>>>> 99f1dd80
            pass
        # [CCX]
        elif gate_type in GATE_TYPE_to_ID[GateType.reverse_3arg]:
            c_indexes = [self._qubits - 1 - carg for carg in gate.cargs]
            t_index = self._qubits - 1 - gate.targ
            self._algorithm.Controlled_Swap_more(
                c_indexes,
                t_index,
                *default_parameters
            )
        # [CCRz]
        elif gate_type in GATE_TYPE_to_ID[GateType.control_3arg]:
            c_indexes = [self._qubits - 1 - carg for carg in gate.cargs]
            t_index = self._qubits - 1 - gate.targ
            matrix = self.get_gate_matrix(gate)
            self._algorithm.Controlled_Multiply_more(
                c_indexes,
                t_index,
                matrix,
                *default_parameters
            )
        # [CSwap]
        elif gate_type in GATE_TYPE_to_ID[GateType.swap_3arg]:
            t_indexes = [self._qubits - 1 - targ for targ in gate.targs]
            c_index = self._qubits - 1 - gate.carg
            self._algorithm.Controlled_Swap_tmore(
                t_indexes,
                c_index,
                *default_parameters
            )
        # [Measure]
        elif gate_type == GATE_ID["Measure"]:
            index = self._qubits - 1 - gate.targ
            result = self._algorithm.MeasureGate_Apply(
                index,
                *default_parameters
            )
            self.circuit.qubits[gate.targ].measured = result
        # [Reset]
        elif gate_type == GATE_ID["Reset"]:
            index = self._qubits - 1 - gate.targ
            self._algorithm.ResetGate_Apply(
                index,
                *default_parameters
            )
        # [Barrier]
        elif gate_type == GATE_ID["Barrier"]:
            # TODO: Not applied in gate.py.
            pass
        # TODO: only working with the Perm gate
        elif (
            gate_type == GATE_ID["Perm"] or
            gate_type == GATE_ID["ControlPermMulDetail"] or
            gate_type == GATE_ID["PermShift"] or
            gate_type == GATE_ID["ControlPermShift"] or
            gate_type == GATE_ID["PermMul"] or
            gate_type == GATE_ID["ControlPermMul"] or
            gate_type == GATE_ID["PermFx"]
        ):
            if gate.targets >= 12:
                pass
            else:
                self._algorithm.PermGate_Apply(
                    gate.pargs,
                    *default_parameters
                )
<<<<<<< HEAD
        elif gate_type == GATE_ID["PermFxT"]:
            self._algorithm.PermFxGate_Apply(
                gate.pargs,
                gate.targets,
                *default_parameters
            )
        elif gate_type == GATE_ID["PermT"]:
            mapping = np.array(gate.pargs)
            self._algorithm.VectorPermutation(
                self.vector,
                mapping,
                changeInput=True,
                gpu_out=False,
                sync=self._sync
            )
        elif gate_type == GATE_ID["Unitary"] and self._optimize:
            if gate.is_single():
                t_index = self._qubits - 1 - gate.targ
                matrix = self.get_gate_matrix(gate)
                if gate.is_diagonal():
                    self._algorithm.Diagonal_Multiply_targ(
                        t_index,
                        matrix,
                        self._vector,
                        self._qubits,
                        self._sync
                    )
                else:
                    self._algorithm.Based_InnerProduct_targ(
                        t_index,
                        matrix,
                        self._vector,
                        self._qubits,
                        self._sync
                    )
            else:
                indexes = [self._qubits - 1 - idx for idx in gate.cargs + gate.targs]
                matrix = self.get_gate_matrix(gate)
                if gate.is_diagonal():
                    self._algorithm.Diagonal_Multiply_targs(
                        indexes,
                        matrix,
                        self._vector,
                        self._qubits,
                        self._sync
                    )
                else:
                    self._algorithm.Based_InnerProduct_targs(
                        indexes[0],     # control index
                        indexes[1],     # target index
                        matrix,
                        self._vector,
                        self._qubits,
                        self._sync
                    )
=======
        # extra gates. i.e. [Unitary, Customied]
>>>>>>> 99f1dd80
        else:
            aux = cp.zeros_like(self._vector)
            matrix = self.get_gate_matrix(gate)
            self._algorithm.matrix_dot_vector(
                matrix,
                gate.controls + gate.targets,
                self._vector,
                self._qubits,
                gate.affectArgs,
                aux,
                self._sync
            )
            self.vector = aux<|MERGE_RESOLUTION|>--- conflicted
+++ resolved
@@ -205,12 +205,8 @@
                 t_indexes,
                 *default_parameters
             )
-<<<<<<< HEAD
-        elif gate_type == GATE_ID["ID"]:
-=======
         # [ID]
         elif gate.type() == GATE_ID["ID"]:
->>>>>>> 99f1dd80
             pass
         # [CCX]
         elif gate_type in GATE_TYPE_to_ID[GateType.reverse_3arg]:
@@ -277,65 +273,7 @@
                     gate.pargs,
                     *default_parameters
                 )
-<<<<<<< HEAD
-        elif gate_type == GATE_ID["PermFxT"]:
-            self._algorithm.PermFxGate_Apply(
-                gate.pargs,
-                gate.targets,
-                *default_parameters
-            )
-        elif gate_type == GATE_ID["PermT"]:
-            mapping = np.array(gate.pargs)
-            self._algorithm.VectorPermutation(
-                self.vector,
-                mapping,
-                changeInput=True,
-                gpu_out=False,
-                sync=self._sync
-            )
-        elif gate_type == GATE_ID["Unitary"] and self._optimize:
-            if gate.is_single():
-                t_index = self._qubits - 1 - gate.targ
-                matrix = self.get_gate_matrix(gate)
-                if gate.is_diagonal():
-                    self._algorithm.Diagonal_Multiply_targ(
-                        t_index,
-                        matrix,
-                        self._vector,
-                        self._qubits,
-                        self._sync
-                    )
-                else:
-                    self._algorithm.Based_InnerProduct_targ(
-                        t_index,
-                        matrix,
-                        self._vector,
-                        self._qubits,
-                        self._sync
-                    )
-            else:
-                indexes = [self._qubits - 1 - idx for idx in gate.cargs + gate.targs]
-                matrix = self.get_gate_matrix(gate)
-                if gate.is_diagonal():
-                    self._algorithm.Diagonal_Multiply_targs(
-                        indexes,
-                        matrix,
-                        self._vector,
-                        self._qubits,
-                        self._sync
-                    )
-                else:
-                    self._algorithm.Based_InnerProduct_targs(
-                        indexes[0],     # control index
-                        indexes[1],     # target index
-                        matrix,
-                        self._vector,
-                        self._qubits,
-                        self._sync
-                    )
-=======
         # extra gates. i.e. [Unitary, Customied]
->>>>>>> 99f1dd80
         else:
             aux = cp.zeros_like(self._vector)
             matrix = self.get_gate_matrix(gate)
