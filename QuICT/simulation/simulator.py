--- conflicted
+++ resolved
@@ -10,18 +10,11 @@
 from QuICT.core.noise import NoiseModel
 from QuICT.simulation.state_vector import StateVectorSimulator
 from QuICT.simulation.unitary import UnitarySimulator
-<<<<<<< HEAD
-from QuICT.simulation.density_matrix import DensityMatrixSimulation
-from QuICT.simulation.utils import Result, options_validation
-from QuICT.tools.exception.core import ValueError
-from QuICT.tools.exception.simulation import SimulatorOptionsUnmatchedError
-=======
 from QuICT.simulation.density_matrix import DensityMatrixSimulator
 from QuICT.simulation.utils import Result
 from QuICT.tools.exception.core import ValueError
 from QuICT.tools.exception.simulation import SimulatorOptionsUnmatchedError
 from QuICT.algorithm.quantum_machine_learning.utils.hamiltonian import Hamiltonian
->>>>>>> 576f82ab
 
 
 class Simulator:
@@ -43,13 +36,10 @@
     __DEVICE = ["CPU", "GPU"]
     __BACKEND = ["unitary", "state_vector", "density_matrix"]
     __PRECISION = ["single", "double"]
-<<<<<<< HEAD
-=======
     __OPTIONS_DICT = {
         "state_vector": ["gpu_device_id"],
         "density_matrix": ["accumulated_mode"]
     }
->>>>>>> 576f82ab
 
     def __init__(
         self,
@@ -69,14 +59,6 @@
         assert precision in Simulator.__PRECISION, ValueError("Simulator.precision", "[single, double]", precision)
         self._precision = precision
 
-<<<<<<< HEAD
-        if options_validation(options=options, device=self._device, backend=self._backend):
-            self._options = options
-        else:
-            raise SimulatorOptionsUnmatchedError(
-                f"Unmatched options arguments depending on {self._device} and {self._backend}."
-            )
-=======
         if options:
             if not self._options_validation(options):
                 raise SimulatorOptionsUnmatchedError(
@@ -87,14 +69,11 @@
 
         # load simulator
         self._simulator = self._load_simulator()
->>>>>>> 576f82ab
 
         # Result's arguments
         self._result_recorder = Result(
             device, backend, precision, circuit_record, amplitude_record, self._options, output_path
         )
-<<<<<<< HEAD
-=======
 
     def _options_validation(self, options: dict) -> bool:
         if self._backend == "unitary" or (self._backend == "state_vector" and self._device == "CPU"):
@@ -108,7 +87,6 @@
                 return False
 
         return True
->>>>>>> 576f82ab
 
     def _load_simulator(self):
         """ Initial simulator. """
@@ -146,7 +124,6 @@
             raise SimulatorOptionsUnmatchedError(
                 f"The unitary matrix input only allows in the unitary backend, not {self._backend}."
             )
-<<<<<<< HEAD
 
         if (density_matrix is not None or noise_model is not None) and self._backend != "density_matrix":
             raise SimulatorOptionsUnmatchedError(
@@ -159,20 +136,6 @@
                 "The state vector input is not allowed in the density matrix backend."
             )
 
-=======
-
-        if (density_matrix is not None or noise_model is not None) and self._backend != "density_matrix":
-            raise SimulatorOptionsUnmatchedError(
-                "The density matrix and noise model input only allows in the density_matrix backend, " +
-                f"not {self._backend}."
-            )
-
-        if state_vector is not None and self._backend == "density_matrix":
-            raise SimulatorOptionsUnmatchedError(
-                "The state vector input is not allowed in the density matrix backend."
-            )
-
->>>>>>> 576f82ab
         if isinstance(circuit, Circuit):
             self._result_recorder.record_circuit(circuit)
 
@@ -183,14 +146,6 @@
 
         self._result_recorder.record_amplitude(amplitude)
 
-<<<<<<< HEAD
-        self._result_recorder.record_amplitude(amplitude)
-
-        sample_result = simulator.sample(shots)
-        self._result_recorder.record_sample(sample_result)
-
-        return self._result_recorder.__dict__()
-=======
         sample_result = self._simulator.sample(shots)
         self._result_recorder.record_sample(sample_result)
 
@@ -244,4 +199,3 @@
             gate.pargs=new_params
             cir.replace_gate(idx,gate)
         return cir
->>>>>>> 576f82ab
