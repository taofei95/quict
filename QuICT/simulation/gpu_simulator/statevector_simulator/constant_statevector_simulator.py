#!/usr/bin/env python
# -*- coding:utf8 -*-
# @TIME    : 2021/6/28 下午4:50
# @Author  : Kaiqi Li
# @File    : constant_statevecto_simulator

from collections import defaultdict
from copy import deepcopy
import numpy as np
import cupy as cp

<<<<<<< HEAD
from QuICT.core import Circuit, Trigger
=======
from QuICT.core import Circuit
from QuICT.core.operator import Trigger
>>>>>>> 5467d3dd
from QuICT.core.gate import Measure, BasicGate
from QuICT.core.utils import GateType
from QuICT.ops.utils import LinAlgLoader
from QuICT.simulation.gpu_simulator import BasicGPUSimulator
from QuICT.simulation.optimization import Optimizer
from QuICT.simulation.utils import GATE_TYPE_to_ID, GateGroup


class ConstantStateVectorSimulator(BasicGPUSimulator):
    """
    The simulator for qubits' vector state.

    Args:
        circuit (Circuit): The quantum circuit.
        precision (str): The precision for the state vector, single precision means complex64,
            double precision means complex128.
        gpu_device_id (int): The GPU device ID.
        sync (bool): Sync mode or Async mode.
    """
    def __init__(
        self,
        precision: str = "double",
        optimize: bool = False,
        gpu_device_id: int = 0,
        sync: bool = True
    ):
        BasicGPUSimulator.__init__(self, precision, gpu_device_id, sync)
        self._optimize = optimize

        if self._optimize:
            self._optimizor = Optimizer()

        # Initial simulator with limit_qubits
        self._algorithm = LinAlgLoader(device="GPU", enable_gate_kernel=True, enable_multigpu_gate_kernel=False)
        self._pipeline = []

    def _initial_circuit(self, circuit: Circuit, use_previous: bool):
        """ Initial the qubits, quantum gates and state vector by given quantum circuit. """
        self._circuit = circuit
        self._qubits = int(circuit.width())
        self._measure_result = defaultdict(list)

        if self._optimize:
            self._pipeline = self._optimizor.optimize(circuit.gates)
        else:
            self._pipeline = deepcopy(circuit.gates)

        # Initial GateMatrix
        self._gate_matrix_prepare()

        # Initial vector state
        if not use_previous or self._vector is None:
            self._initial_vector_state()

    def _initial_vector_state(self):
        """ Initial qubits' vector states. """
        vector_size = 1 << int(self._qubits)
        # Special Case for no gate circuit
        if len(self._pipeline) == 0:
            self._vector = np.zeros(vector_size, dtype=self._precision)
            self._vector[0] = self._precision(1)
            return

        # Initial qubit's states
        with cp.cuda.Device(self._device_id):
            self._vector = cp.zeros(vector_size, dtype=self._precision)
            self._vector.put(0, self._precision(1))

    def run(
        self,
        circuit: Circuit,
        use_previous: bool = False,
        record_measured: bool = False
    ) -> np.ndarray:
        """ start simulator with given circuit

        Args:
            circuit (Circuit): The quantum circuits.
            use_previous (bool, optional): Using the previous state vector. Defaults to False.
            record_measured (bool, optional): Record measured result within circuit or not.
        Returns:
            [array]: The state vector.
        """
        self._initial_circuit(circuit, use_previous)

        with cp.cuda.Device(self._device_id):
<<<<<<< HEAD
            self._exec(self._gates)
=======
            self._exec()
>>>>>>> 5467d3dd

        if record_measured:
            return self.vector, self._measure_result
        else:
            return self.vector

<<<<<<< HEAD
    def _exec(self, gates: list):
        for gate in gates:
            if isinstance(gate, BasicGate):
                self.apply_gate(gate)
            elif isinstance(gate, Trigger):
                self.apply_trigger(gate)
=======
    def _exec(self):
        idx = 0
        while self._pipeline:
            gate = self._pipeline.pop(0)
            if isinstance(gate, BasicGate):
                self.apply_gate(gate)
            elif isinstance(gate, Trigger):
                mapping_cgate = self.apply_trigger(gate)
                if mapping_cgate is not None:
                    # optimized composite gate's matrix
                    self.gateM_optimizer.build(mapping_cgate.gates)
                    # Check for checkpoint
                    cp = mapping_cgate.checkpoint
                    position = 0 if cp is None else self._circuit.find_position(cp)
                    self._pipeline = self._pipeline[:position] + deepcopy(mapping_cgate.gates) + self._pipeline[position:]

            idx += 1
>>>>>>> 5467d3dd

    def apply_gate(self, gate: BasicGate):
        """ Depending on the given quantum gate, apply the target algorithm to calculate the state vector.

        Args:
            gate (Gate): the quantum gate in the circuit.
        """
        gate_type = gate.type
        default_parameters = (self._vector, self._qubits, self._sync)

        # [H, SX, SY, SW, U2, U3, Rx, Ry]
        if gate_type in GATE_TYPE_to_ID[GateGroup.matrix_1arg]:
            t_index = self._qubits - 1 - gate.targ
            matrix = self.get_gate_matrix(gate)
            self._algorithm.Based_InnerProduct_targ(
                t_index,
                matrix,
                *default_parameters
            )
        # [RZ, Phase]
        elif gate_type in GATE_TYPE_to_ID[GateGroup.diagonal_1arg]:
            t_index = self._qubits - 1 - gate.targ
            matrix = self.get_gate_matrix(gate)
            self._algorithm.Diagonal_Multiply_targ(
                t_index,
                matrix,
                *default_parameters
            )
        # [X]
        elif gate_type in GATE_TYPE_to_ID[GateGroup.swap_1arg]:
            t_index = self._qubits - 1 - gate.targ
            self._algorithm.RDiagonal_Swap_targ(
                t_index,
                *default_parameters
            )
        # [Y]
        elif gate_type in GATE_TYPE_to_ID[GateGroup.reverse_1arg]:
            t_index = self._qubits - 1 - gate.targ
            matrix = self.get_gate_matrix(gate)
            self._algorithm.RDiagonal_MultiplySwap_targ(
                t_index,
                matrix,
                *default_parameters
            )
        # [Z, U1, T, T_dagger, S, S_dagger]
        elif gate_type in GATE_TYPE_to_ID[GateGroup.control_1arg]:
            t_index = self._qubits - 1 - gate.targ
            val = gate.matrix[1, 1]
            self._algorithm.Controlled_Multiply_targ(
                t_index,
                val,
                *default_parameters
            )
        # [CRz]
        elif gate_type == GateType.crz:
            t_index = self._qubits - 1 - gate.targ
            c_index = self._qubits - 1 - gate.carg
            matrix = self.get_gate_matrix(gate)
            self._algorithm.Controlled_Multiply_ctargs(
                c_index,
                t_index,
                matrix,
                *default_parameters
            )
        # [Cz, CU1]
        elif gate_type in GATE_TYPE_to_ID[GateGroup.control_2arg]:
            t_index = self._qubits - 1 - gate.targ
            c_index = self._qubits - 1 - gate.carg
            val = gate.matrix[3, 3]
            self._algorithm.Controlled_Product_ctargs(
                c_index,
                t_index,
                val,
                *default_parameters
            )
        # [Rzz]
        elif gate_type in GATE_TYPE_to_ID[GateGroup.diagonal_2arg]:
            t_indexes = [self._qubits - 1 - targ for targ in gate.targs]
            matrix = self.get_gate_matrix(gate)
            self._algorithm.Diagonal_Multiply_targs(
                t_indexes,
                matrix,
                *default_parameters
            )
        # [CX, CY]
        elif gate_type in GATE_TYPE_to_ID[GateGroup.reverse_2arg]:
            t_index = self._qubits - 1 - gate.targ
            c_index = self._qubits - 1 - gate.carg
            matrix = self.get_gate_matrix(gate)
            self._algorithm.Controlled_MultiplySwap_ctargs(
                c_index,
                t_index,
                matrix,
                *default_parameters
            )
        # [CH, CU3]
        elif gate_type in GATE_TYPE_to_ID[GateGroup.matrix_2arg]:
            t_index = self._qubits - 1 - gate.targ
            c_index = self._qubits - 1 - gate.carg
            matrix = self.get_gate_matrix(gate)
            self._algorithm.Controlled_InnerProduct_ctargs(
                c_index,
                t_index,
                matrix,
                *default_parameters
            )
        # [FSim]
        elif gate_type in GATE_TYPE_to_ID[GateGroup.complexMIP_2arg]:
            t_indexes = [self._qubits - 1 - targ for targ in gate.targs]
            matrix = self.get_gate_matrix(gate)
            self._algorithm.Completed_MxIP_targs(
                t_indexes,
                matrix,
                *default_parameters
            )
        # [Rxx, Ryy]
        elif gate_type in GATE_TYPE_to_ID[GateGroup.complexIPIP_2arg]:
            t_indexes = [self._qubits - 1 - targ for targ in gate.targs]
            matrix = self.get_gate_matrix(gate)
            self._algorithm.Completed_IPxIP_targs(
                t_indexes,
                matrix,
                *default_parameters
            )
        # [Swap]
        elif gate_type in GATE_TYPE_to_ID[GateGroup.swap_2arg]:
            t_indexes = [self._qubits - 1 - targ for targ in gate.targs]
            self._algorithm.Controlled_Swap_targs(
                t_indexes,
                *default_parameters
            )
        # [ID], [Barrier]
        elif gate_type == GateType.id or gate_type == GateType.barrier:
            pass
        # [CCX]
        elif gate_type in GATE_TYPE_to_ID[GateGroup.reverse_3arg]:
            c_indexes = [self._qubits - 1 - carg for carg in gate.cargs]
            t_index = self._qubits - 1 - gate.targ
            self._algorithm.Controlled_Swap_more(
                c_indexes,
                t_index,
                *default_parameters
            )
        # [CCRz]
        elif gate_type in GATE_TYPE_to_ID[GateGroup.control_3arg]:
            c_indexes = [self._qubits - 1 - carg for carg in gate.cargs]
            t_index = self._qubits - 1 - gate.targ
            matrix = self.get_gate_matrix(gate)
            self._algorithm.Controlled_Multiply_more(
                c_indexes,
                t_index,
                matrix,
                *default_parameters
            )
        # [CSwap]
        elif gate_type in GATE_TYPE_to_ID[GateGroup.swap_3arg]:
            t_indexes = [self._qubits - 1 - targ for targ in gate.targs]
            c_index = self._qubits - 1 - gate.carg
            self._algorithm.Controlled_Swap_tmore(
                t_indexes,
                c_index,
                *default_parameters
            )
        # [Measure]
        elif gate_type == GateType.measure:
            index = self._qubits - 1 - gate.targ
            result = self._algorithm.MeasureGate_Apply(
                index,
                *default_parameters
            )
            self.circuit.qubits[gate.targ].measured = int(result)
            self._measure_result[index].append(result)
        # [Reset]
        elif gate_type == GateType.reset:
            index = self._qubits - 1 - gate.targ
            self._algorithm.ResetGate_Apply(
                index,
                *default_parameters
            )
        # [Perm]
        elif gate_type == GateType.perm:
            args = gate.cargs + gate.targs
            if len(args) == self._qubits:
                mapping = np.array(gate.pargs, dtype=np.int32)
            else:
                mapping = np.arange(self._qubits, dtype=np.int32)
                for idx, parg in enumerate(gate.pargs):
                    mapping[args[idx]] = args[parg]

            self._algorithm.VectorPermutation(
                self._vector,
                mapping,
                changeInput=True,
                gpu_out=False,
                sync=self._sync
            )
        # [Unitary]
        elif gate_type == GateType.unitary:
            qubit_idxes = gate.cargs + gate.targs
            if len(qubit_idxes) == 1:   # 1-qubit unitary gate
                t_index = self._qubits - 1 - qubit_idxes[0]
                matrix = self.get_gate_matrix(gate)
                if gate.is_diagonal():    # diagonal gate
                    self._algorithm.Diagonal_Multiply_targ(
                        t_index,
                        matrix,
                        *default_parameters
                    )
                else:   # non-diagonal gate
                    self._algorithm.Based_InnerProduct_targ(
                        t_index,
                        matrix,
                        *default_parameters
                    )
            elif len(qubit_idxes) == 2:     # 2-qubits unitary gate
                indexes = [self._qubits - 1 - index for index in qubit_idxes]
                indexes.sort()
                matrix = self.get_gate_matrix(gate)
                if gate.is_diagonal():        # diagonal gate
                    self._algorithm.Diagonal_Multiply_targs(
                        indexes,
                        matrix,
                        *default_parameters
                    )
                else:   # non-diagonal gate
                    self._algorithm.Based_InnerProduct_targs(
                        indexes,
                        matrix,
                        *default_parameters
                    )
            else:   # common unitary gate supported, but run slowly
                aux = cp.zeros_like(self._vector)
                matrix = self.get_gate_matrix(gate)
                self._algorithm.matrix_dot_vector(
                    matrix,
                    gate.controls + gate.targets,
                    self._vector,
                    self._qubits,
                    gate.cargs + gate.targs,
                    aux,
                    self._sync
                )
                self.vector = aux
        # [QFT] & [IQFT]
        elif gate_type == GateType.qft or gate_type == GateType.iqft:
            aux = cp.zeros_like(self._vector)
            matrix = cp.array(gate.matrix)
            self._algorithm.matrix_dot_vector(
                matrix,
                gate.controls + gate.targets,
                self._vector,
                self._qubits,
                gate.cargs + gate.targs,
                aux,
                self._sync
            )
            self.vector = aux
        # unsupported quantum gates
        else:
            raise KeyError(f"Unsupported Gate: {gate_type}")

    def apply_trigger(self, op: Trigger):
        state = 0
        for targ in op.targs:
            index = self._qubits - 1 - targ
            result = self._algorithm.MeasureGate_Apply(
                index,
                self._vector,
                self._qubits,
                self._sync
            )
            self.circuit.qubits[targ].measured = int(result)
            state <<= 1
            state += int(result)

<<<<<<< HEAD
        cgate = op.mapping(state)
        if cgate is not None:
            self.gateM_optimizer.build(cgate.gates)
            self._exec(cgate)
=======
        return op.mapping(state)
>>>>>>> 5467d3dd

    def sample(self):
        assert (self._circuit is not None)
        temp_measure_circuit = Circuit(self._qubits)
        Measure | temp_measure_circuit

        self.run(temp_measure_circuit, use_previous=True)
        measured_qubits = int(temp_measure_circuit.qubits)

        return measured_qubits<|MERGE_RESOLUTION|>--- conflicted
+++ resolved
@@ -9,12 +9,8 @@
 import numpy as np
 import cupy as cp
 
-<<<<<<< HEAD
-from QuICT.core import Circuit, Trigger
-=======
 from QuICT.core import Circuit
 from QuICT.core.operator import Trigger
->>>>>>> 5467d3dd
 from QuICT.core.gate import Measure, BasicGate
 from QuICT.core.utils import GateType
 from QuICT.ops.utils import LinAlgLoader
@@ -101,25 +97,13 @@
         self._initial_circuit(circuit, use_previous)
 
         with cp.cuda.Device(self._device_id):
-<<<<<<< HEAD
-            self._exec(self._gates)
-=======
             self._exec()
->>>>>>> 5467d3dd
 
         if record_measured:
             return self.vector, self._measure_result
         else:
             return self.vector
 
-<<<<<<< HEAD
-    def _exec(self, gates: list):
-        for gate in gates:
-            if isinstance(gate, BasicGate):
-                self.apply_gate(gate)
-            elif isinstance(gate, Trigger):
-                self.apply_trigger(gate)
-=======
     def _exec(self):
         idx = 0
         while self._pipeline:
@@ -137,7 +121,6 @@
                     self._pipeline = self._pipeline[:position] + deepcopy(mapping_cgate.gates) + self._pipeline[position:]
 
             idx += 1
->>>>>>> 5467d3dd
 
     def apply_gate(self, gate: BasicGate):
         """ Depending on the given quantum gate, apply the target algorithm to calculate the state vector.
@@ -413,14 +396,7 @@
             state <<= 1
             state += int(result)
 
-<<<<<<< HEAD
-        cgate = op.mapping(state)
-        if cgate is not None:
-            self.gateM_optimizer.build(cgate.gates)
-            self._exec(cgate)
-=======
         return op.mapping(state)
->>>>>>> 5467d3dd
 
     def sample(self):
         assert (self._circuit is not None)
