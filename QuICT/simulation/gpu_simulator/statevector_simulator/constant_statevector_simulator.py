#!/usr/bin/env python
# -*- coding:utf8 -*-
# @TIME    : 2021/6/28 下午4:50
# @Author  : Kaiqi Li
# @File    : constant_statevecto_simulator

from collections import defaultdict
import numpy as np
import cupy as cp

from QuICT.core import Circuit
from QuICT.core.gate import Measure
from QuICT.core.utils import GateType
from QuICT.ops.utils import LinAlgLoader
from QuICT.simulation.gpu_simulator import BasicGPUSimulator
from QuICT.simulation.optimization import Optimizer
from QuICT.simulation.utils import GATE_TYPE_to_ID, GateGroup


class ConstantStateVectorSimulator(BasicGPUSimulator):
    """
    The simulator for qubits' vector state.

    Args:
        circuit (Circuit): The quantum circuit.
        precision (str): The precision for the state vector, single precision means complex64,
            double precision means complex128.
        gpu_device_id (int): The GPU device ID.
        sync (bool): Sync mode or Async mode.
    """
    def __init__(
        self,
        precision: str = "double",
        optimize: bool = False,
        gpu_device_id: int = 0,
        sync: bool = True
    ):
        BasicGPUSimulator.__init__(self, precision, gpu_device_id, sync)
        self._optimize = optimize

        if self._optimize:
            self._optimizor = Optimizer()

        # Initial simulator with limit_qubits
        self._algorithm = LinAlgLoader(device="GPU", enable_gate_kernel=True, enable_multigpu_gate_kernel=False)

    def _initial_circuit(self, circuit, use_previous):
        """ Initial the qubits, quantum gates and state vector by given quantum circuit. """
        self._circuit = circuit
        self._qubits = int(circuit.width())
<<<<<<< HEAD
=======
        self._measure_result = defaultdict(list)
>>>>>>> 1861cca0

        if self._optimize:
            self._gates = self._optimizor.optimize(circuit.gates)
        else:
            self._gates = circuit.gates

        # Initial GateMatrix
        self._gate_matrix_prepare()

        # Initial vector state
        if not use_previous or self._vector is None:
            self._initial_vector_state()

    def _initial_vector_state(self):
        """ Initial qubits' vector states. """
        vector_size = 1 << int(self._qubits)
        # Special Case for no gate circuit
        if len(self._gates) == 0:
            self._vector = np.zeros(vector_size, dtype=self._precision)
            self._vector[0] = self._precision(1)
            return

        # Initial qubit's states
        with cp.cuda.Device(self._device_id):
            self._vector = cp.zeros(vector_size, dtype=self._precision)
            self._vector.put(0, self._precision(1))

    def run(
        self,
        circuit: Circuit,
        use_previous: bool = False,
        record_measured: bool = False
    ) -> np.ndarray:
        """ start simulator with given circuit

        Args:
            circuit (Circuit): The quantum circuits.
            use_previous (bool, optional): Using the previous state vector. Defaults to False.
            record_measured (bool, optional): Record measured result within circuit or not.
        Returns:
            [array]: The state vector.
        """
        self._initial_circuit(circuit, use_previous)

        with cp.cuda.Device(self._device_id):
            for gate in self._gates:
                self.apply_gate(gate)

        if record_measured:
            return self.vector, self._measure_result
        else:
            return self.vector

    def apply_gate(self, gate):
        """ Depending on the given quantum gate, apply the target algorithm to calculate the state vector.

        Args:
            gate (Gate): the quantum gate in the circuit.
        """
        gate_type = gate.type
        default_parameters = (self._vector, self._qubits, self._sync)

        # [H, SX, SY, SW, U2, U3, Rx, Ry]
        if gate_type in GATE_TYPE_to_ID[GateGroup.matrix_1arg]:
            t_index = self._qubits - 1 - gate.targ
            matrix = self.get_gate_matrix(gate)
            self._algorithm.Based_InnerProduct_targ(
                t_index,
                matrix,
                *default_parameters
            )
        # [RZ, Phase]
        elif gate_type in GATE_TYPE_to_ID[GateGroup.diagonal_1arg]:
            t_index = self._qubits - 1 - gate.targ
            matrix = self.get_gate_matrix(gate)
            self._algorithm.Diagonal_Multiply_targ(
                t_index,
                matrix,
                *default_parameters
            )
        # [X]
        elif gate_type in GATE_TYPE_to_ID[GateGroup.swap_1arg]:
            t_index = self._qubits - 1 - gate.targ
            self._algorithm.RDiagonal_Swap_targ(
                t_index,
                *default_parameters
            )
        # [Y]
        elif gate_type in GATE_TYPE_to_ID[GateGroup.reverse_1arg]:
            t_index = self._qubits - 1 - gate.targ
            matrix = self.get_gate_matrix(gate)
            self._algorithm.RDiagonal_MultiplySwap_targ(
                t_index,
                matrix,
                *default_parameters
            )
        # [Z, U1, T, T_dagger, S, S_dagger]
        elif gate_type in GATE_TYPE_to_ID[GateGroup.control_1arg]:
            t_index = self._qubits - 1 - gate.targ
            val = gate.matrix[1, 1]
            self._algorithm.Controlled_Multiply_targ(
                t_index,
                val,
                *default_parameters
            )
        # [CRz]
        elif gate_type == GateType.crz:
            t_index = self._qubits - 1 - gate.targ
            c_index = self._qubits - 1 - gate.carg
            matrix = self.get_gate_matrix(gate)
            self._algorithm.Controlled_Multiply_ctargs(
                c_index,
                t_index,
                matrix,
                *default_parameters
            )
        # [Cz, CU1]
        elif gate_type in GATE_TYPE_to_ID[GateGroup.control_2arg]:
            t_index = self._qubits - 1 - gate.targ
            c_index = self._qubits - 1 - gate.carg
            val = gate.matrix[3, 3]
            self._algorithm.Controlled_Product_ctargs(
                c_index,
                t_index,
                val,
                *default_parameters
            )
        # [Rzz]
        elif gate_type in GATE_TYPE_to_ID[GateGroup.diagonal_2arg]:
            t_indexes = [self._qubits - 1 - targ for targ in gate.targs]
            matrix = self.get_gate_matrix(gate)
            self._algorithm.Diagonal_Multiply_targs(
                t_indexes,
                matrix,
                *default_parameters
            )
        # [CX, CY]
        elif gate_type in GATE_TYPE_to_ID[GateGroup.reverse_2arg]:
            t_index = self._qubits - 1 - gate.targ
            c_index = self._qubits - 1 - gate.carg
            matrix = self.get_gate_matrix(gate)
            self._algorithm.Controlled_MultiplySwap_ctargs(
                c_index,
                t_index,
                matrix,
                *default_parameters
            )
        # [CH, CU3]
        elif gate_type in GATE_TYPE_to_ID[GateGroup.matrix_2arg]:
            t_index = self._qubits - 1 - gate.targ
            c_index = self._qubits - 1 - gate.carg
            matrix = self.get_gate_matrix(gate)
            self._algorithm.Controlled_InnerProduct_ctargs(
                c_index,
                t_index,
                matrix,
                *default_parameters
            )
        # [FSim]
        elif gate_type in GATE_TYPE_to_ID[GateGroup.complexMIP_2arg]:
            t_indexes = [self._qubits - 1 - targ for targ in gate.targs]
            matrix = self.get_gate_matrix(gate)
            self._algorithm.Completed_MxIP_targs(
                t_indexes,
                matrix,
                *default_parameters
            )
        # [Rxx, Ryy]
        elif gate_type in GATE_TYPE_to_ID[GateGroup.complexIPIP_2arg]:
            t_indexes = [self._qubits - 1 - targ for targ in gate.targs]
            matrix = self.get_gate_matrix(gate)
            self._algorithm.Completed_IPxIP_targs(
                t_indexes,
                matrix,
                *default_parameters
            )
        # [Swap]
        elif gate_type in GATE_TYPE_to_ID[GateGroup.swap_2arg]:
            t_indexes = [self._qubits - 1 - targ for targ in gate.targs]
            self._algorithm.Controlled_Swap_targs(
                t_indexes,
                *default_parameters
            )
        # [ID]
        elif gate_type == GateType.id:
            pass
        # [CCX]
        elif gate_type in GATE_TYPE_to_ID[GateGroup.reverse_3arg]:
            c_indexes = [self._qubits - 1 - carg for carg in gate.cargs]
            t_index = self._qubits - 1 - gate.targ
            self._algorithm.Controlled_Swap_more(
                c_indexes,
                t_index,
                *default_parameters
            )
        # [CCRz]
        elif gate_type in GATE_TYPE_to_ID[GateGroup.control_3arg]:
            c_indexes = [self._qubits - 1 - carg for carg in gate.cargs]
            t_index = self._qubits - 1 - gate.targ
            matrix = self.get_gate_matrix(gate)
            self._algorithm.Controlled_Multiply_more(
                c_indexes,
                t_index,
                matrix,
                *default_parameters
            )
        # [CSwap]
        elif gate_type in GATE_TYPE_to_ID[GateGroup.swap_3arg]:
            t_indexes = [self._qubits - 1 - targ for targ in gate.targs]
            c_index = self._qubits - 1 - gate.carg
            self._algorithm.Controlled_Swap_tmore(
                t_indexes,
                c_index,
                *default_parameters
            )
        # [Measure]
        elif gate_type == GateType.measure:
            index = self._qubits - 1 - gate.targ
            result = self._algorithm.MeasureGate_Apply(
                index,
                *default_parameters
            )
            self.circuit.qubits[gate.targ].measured = int(result)
            self._measure_result[index].append(result)
        # [Reset]
        elif gate_type == GateType.reset:
            index = self._qubits - 1 - gate.targ
            self._algorithm.ResetGate_Apply(
                index,
                *default_parameters
            )
        # [Barrier]
        elif gate_type == GateType.barrier:
            pass
        elif gate_type == GateType.perm:
            args = gate.cargs + gate.targs
            if len(args) == self._qubits:
                mapping = np.array(gate.pargs, dtype=np.int32)
<<<<<<< HEAD
            else:
                mapping = np.arange(self._qubits, dtype=np.int32)
                for idx, parg in enumerate(gate.pargs):
                    mapping[args[idx]] = args[parg]

            self._algorithm.VectorPermutation(
                self._vector,
                mapping,
                changeInput=True,
                gpu_out=False,
                sync=self._sync
            )
        elif gate_type in GATE_TYPE_to_ID[GateGroup.perm_gate]:
            args = gate.cargs + gate.targs
            if len(args) == self._qubits:
                self._algorithm.simple_vp(
                    self._vector,
                    np.array(gate.pargs, dtype=np.int32),
                    changeInput=True,
                    gpu_out=False,
                    sync=self._sync
                )
            else:
=======
            else:
                mapping = np.arange(self._qubits, dtype=np.int32)
                for idx, parg in enumerate(gate.pargs):
                    mapping[args[idx]] = args[parg]

            self._algorithm.VectorPermutation(
                self._vector,
                mapping,
                changeInput=True,
                gpu_out=False,
                sync=self._sync
            )
        elif gate_type in GATE_TYPE_to_ID[GateGroup.perm_gate]:
            args = gate.cargs + gate.targs
            if len(args) == self._qubits:
                self._algorithm.simple_vp(
                    self._vector,
                    np.array(gate.pargs, dtype=np.int32),
                    changeInput=True,
                    gpu_out=False,
                    sync=self._sync
                )
            else:
>>>>>>> 1861cca0
                self._algorithm.qubit_vp(
                    self._vector,
                    np.array(args, dtype=np.int32),
                    np.array(gate.pargs, dtype=np.int32),
                    changeInput=True,
                    gpu_out=False,
                    sync=self._sync
                )
        # [Unitary]
        elif gate_type == GateType.unitary:
            qubit_idxes = gate.cargs + gate.targs
            if len(qubit_idxes) == 1:   # 1-qubit unitary gate
                t_index = self._qubits - 1 - qubit_idxes[0]
                matrix = self.get_gate_matrix(gate)
                if gate.is_diagonal():    # diagonal gate
                    self._algorithm.Diagonal_Multiply_targ(
                        t_index,
                        matrix,
                        *default_parameters
                    )
                else:   # non-diagonal gate
                    self._algorithm.Based_InnerProduct_targ(
                        t_index,
                        matrix,
                        *default_parameters
                    )
            elif len(qubit_idxes) == 2:     # 2-qubits unitary gate
                indexes = [self._qubits - 1 - index for index in qubit_idxes]
                indexes.sort()
                matrix = self.get_gate_matrix(gate)
                if gate.is_diagonal():        # diagonal gate
                    self._algorithm.Diagonal_Multiply_targs(
                        indexes,
                        matrix,
                        *default_parameters
                    )
                else:   # non-diagonal gate
                    self._algorithm.Based_InnerProduct_targs(
                        indexes,
                        matrix,
                        *default_parameters
                    )
            else:   # common unitary gate supported, but run slowly
                aux = cp.zeros_like(self._vector)
                matrix = self.get_gate_matrix(gate)
                self._algorithm.matrix_dot_vector(
                    matrix,
                    gate.controls + gate.targets,
                    self._vector,
                    self._qubits,
                    gate.affectArgs,
                    aux,
                    self._sync
                )
                self.vector = aux
        # unsupported quantum gates
        else:
            raise KeyError(f"Unsupported Gate: {gate_type}")

    def sample(self):
        assert (self._circuit is not None)
        temp_measure_circuit = Circuit(self._qubits)
        Measure | temp_measure_circuit

        self.run(temp_measure_circuit, use_previous=True)
        measured_qubits = int(temp_measure_circuit.qubits)

        return measured_qubits<|MERGE_RESOLUTION|>--- conflicted
+++ resolved
@@ -48,10 +48,7 @@
         """ Initial the qubits, quantum gates and state vector by given quantum circuit. """
         self._circuit = circuit
         self._qubits = int(circuit.width())
-<<<<<<< HEAD
-=======
         self._measure_result = defaultdict(list)
->>>>>>> 1861cca0
 
         if self._optimize:
             self._gates = self._optimizor.optimize(circuit.gates)
@@ -290,7 +287,6 @@
             args = gate.cargs + gate.targs
             if len(args) == self._qubits:
                 mapping = np.array(gate.pargs, dtype=np.int32)
-<<<<<<< HEAD
             else:
                 mapping = np.arange(self._qubits, dtype=np.int32)
                 for idx, parg in enumerate(gate.pargs):
@@ -314,31 +310,6 @@
                     sync=self._sync
                 )
             else:
-=======
-            else:
-                mapping = np.arange(self._qubits, dtype=np.int32)
-                for idx, parg in enumerate(gate.pargs):
-                    mapping[args[idx]] = args[parg]
-
-            self._algorithm.VectorPermutation(
-                self._vector,
-                mapping,
-                changeInput=True,
-                gpu_out=False,
-                sync=self._sync
-            )
-        elif gate_type in GATE_TYPE_to_ID[GateGroup.perm_gate]:
-            args = gate.cargs + gate.targs
-            if len(args) == self._qubits:
-                self._algorithm.simple_vp(
-                    self._vector,
-                    np.array(gate.pargs, dtype=np.int32),
-                    changeInput=True,
-                    gpu_out=False,
-                    sync=self._sync
-                )
-            else:
->>>>>>> 1861cca0
                 self._algorithm.qubit_vp(
                     self._vector,
                     np.array(args, dtype=np.int32),
