#!/usr/bin/env python
# -*- coding:utf8 -*-
# @TIME    : 2021/6/28 下午4:50
# @Author  : Kaiqi Li
# @File    : constant_statevecto_simulator

from collections import defaultdict
import numpy as np
import cupy as cp

from QuICT.core import Circuit
from QuICT.core.gate import Measure
from QuICT.core.utils import GateType
from QuICT.ops.utils import LinAlgLoader
from QuICT.simulation.gpu_simulator import BasicGPUSimulator
from QuICT.simulation.optimization import Optimizer
from QuICT.simulation.utils import GATE_TYPE_to_ID, GateGroup


class ConstantStateVectorSimulator(BasicGPUSimulator):
    """
    The simulator for qubits' vector state.

    Args:
        circuit (Circuit): The quantum circuit.
        precision (str): The precision for the state vector, single precision means complex64,
            double precision means complex128.
        gpu_device_id (int): The GPU device ID.
        sync (bool): Sync mode or Async mode.
    """
    def __init__(
        self,
        precision: str = "double",
        optimize: bool = False,
        gpu_device_id: int = 0,
        sync: bool = True
    ):
        BasicGPUSimulator.__init__(self, precision, gpu_device_id, sync)
        self._optimize = optimize

        if self._optimize:
            self._optimizor = Optimizer()

        # Initial simulator with limit_qubits
        self._algorithm = LinAlgLoader(device="GPU", enable_gate_kernel=True, enable_multigpu_gate_kernel=False)

    def _initial_circuit(self, circuit, use_previous):
        """ Initial the qubits, quantum gates and state vector by given quantum circuit. """
        self._circuit = circuit
<<<<<<< HEAD
        self._qubits = int(circuit.width())
=======
        self._qubits = int(circuit.circuit_width())
        self._measure_result = defaultdict(list)
>>>>>>> 7db6f65a

        if self._optimize:
            self._gates = self._optimizor.optimize(circuit.gates)
        else:
            self._gates = circuit.gates

        # Initial GateMatrix
        self._gate_matrix_prepare()

        # Initial vector state
        if not use_previous or self._vector is None:
            self._initial_vector_state()

    def _initial_vector_state(self):
        """ Initial qubits' vector states. """
        vector_size = 1 << int(self._qubits)
        # Special Case for no gate circuit
        if len(self._gates) == 0:
            self._vector = np.zeros(vector_size, dtype=self._precision)
            self._vector[0] = self._precision(1)
            return

        # Initial qubit's states
        with cp.cuda.Device(self._device_id):
            self._vector = cp.zeros(vector_size, dtype=self._precision)
            self._vector.put(0, self._precision(1))

    def run(
        self,
        circuit: Circuit,
        use_previous: bool = False,
        record_measured: bool = False
    ) -> np.ndarray:
        """ start simulator with given circuit

        Args:
            circuit (Circuit): The quantum circuits.
            use_previous (bool, optional): Using the previous state vector. Defaults to False.
            record_measured (bool, optional): Record measured result within circuit or not.
        Returns:
            [array]: The state vector.
        """
        self._initial_circuit(circuit, use_previous)

        with cp.cuda.Device(self._device_id):
            for gate in self._gates:
                self.apply_gate(gate)

        if record_measured:
            return self.vector, self._measure_result
        else:
            return self.vector

    def apply_gate(self, gate):
        """ Depending on the given quantum gate, apply the target algorithm to calculate the state vector.

        Args:
            gate (Gate): the quantum gate in the circuit.
        """
        gate_type = gate.type
        default_parameters = (self._vector, self._qubits, self._sync)

        # [H, SX, SY, SW, U2, U3, Rx, Ry]
        if gate_type in GATE_TYPE_to_ID[GateGroup.matrix_1arg]:
            t_index = self._qubits - 1 - gate.targ
            matrix = self.get_gate_matrix(gate)
            self._algorithm.Based_InnerProduct_targ(
                t_index,
                matrix,
                *default_parameters
            )
        # [RZ, Phase]
        elif gate_type in GATE_TYPE_to_ID[GateGroup.diagonal_1arg]:
            t_index = self._qubits - 1 - gate.targ
            matrix = self.get_gate_matrix(gate)
            self._algorithm.Diagonal_Multiply_targ(
                t_index,
                matrix,
                *default_parameters
            )
        # [X]
        elif gate_type in GATE_TYPE_to_ID[GateGroup.swap_1arg]:
            t_index = self._qubits - 1 - gate.targ
            self._algorithm.RDiagonal_Swap_targ(
                t_index,
                *default_parameters
            )
        # [Y]
        elif gate_type in GATE_TYPE_to_ID[GateGroup.reverse_1arg]:
            t_index = self._qubits - 1 - gate.targ
            matrix = self.get_gate_matrix(gate)
            self._algorithm.RDiagonal_MultiplySwap_targ(
                t_index,
                matrix,
                *default_parameters
            )
        # [Z, U1, T, T_dagger, S, S_dagger]
        elif gate_type in GATE_TYPE_to_ID[GateGroup.control_1arg]:
            t_index = self._qubits - 1 - gate.targ
            val = gate.matrix[1, 1]
            self._algorithm.Controlled_Multiply_targ(
                t_index,
                val,
                *default_parameters
            )
        # [CRz]
        elif gate_type == GateType.crz:
            t_index = self._qubits - 1 - gate.targ
            c_index = self._qubits - 1 - gate.carg
            matrix = self.get_gate_matrix(gate)
            self._algorithm.Controlled_Multiply_ctargs(
                c_index,
                t_index,
                matrix,
                *default_parameters
            )
        # [Cz, CU1]
        elif gate_type in GATE_TYPE_to_ID[GateGroup.control_2arg]:
            t_index = self._qubits - 1 - gate.targ
            c_index = self._qubits - 1 - gate.carg
            val = gate.compute_matrix[3, 3]
            self._algorithm.Controlled_Product_ctargs(
                c_index,
                t_index,
                val,
                *default_parameters
            )
        # [Rzz]
        elif gate_type in GATE_TYPE_to_ID[GateGroup.diagonal_2arg]:
            t_indexes = [self._qubits - 1 - targ for targ in gate.targs]
            matrix = self.get_gate_matrix(gate)
            self._algorithm.Diagonal_Multiply_targs(
                t_indexes,
                matrix,
                *default_parameters
            )
        # [CX, CY]
        elif gate_type in GATE_TYPE_to_ID[GateGroup.reverse_2arg]:
            t_index = self._qubits - 1 - gate.targ
            c_index = self._qubits - 1 - gate.carg
            matrix = self.get_gate_matrix(gate)
            self._algorithm.Controlled_MultiplySwap_ctargs(
                c_index,
                t_index,
                matrix,
                *default_parameters
            )
        # [CH, CU3]
        elif gate_type in GATE_TYPE_to_ID[GateGroup.matrix_2arg]:
            t_index = self._qubits - 1 - gate.targ
            c_index = self._qubits - 1 - gate.carg
            matrix = self.get_gate_matrix(gate)
            self._algorithm.Controlled_InnerProduct_ctargs(
                c_index,
                t_index,
                matrix,
                *default_parameters
            )
        # [FSim]
        elif gate_type in GATE_TYPE_to_ID[GateGroup.complexMIP_2arg]:
            t_indexes = [self._qubits - 1 - targ for targ in gate.targs]
            matrix = self.get_gate_matrix(gate)
            self._algorithm.Completed_MxIP_targs(
                t_indexes,
                matrix,
                *default_parameters
            )
        # [Rxx, Ryy]
        elif gate_type in GATE_TYPE_to_ID[GateGroup.complexIPIP_2arg]:
            t_indexes = [self._qubits - 1 - targ for targ in gate.targs]
            matrix = self.get_gate_matrix(gate)
            self._algorithm.Completed_IPxIP_targs(
                t_indexes,
                matrix,
                *default_parameters
            )
        # [Swap]
        elif gate_type in GATE_TYPE_to_ID[GateGroup.swap_2arg]:
            t_indexes = [self._qubits - 1 - targ for targ in gate.targs]
            self._algorithm.Controlled_Swap_targs(
                t_indexes,
                *default_parameters
            )
        # [ID]
        elif gate_type == GateType.id:
            pass
        # [CCX]
        elif gate_type in GATE_TYPE_to_ID[GateGroup.reverse_3arg]:
            c_indexes = [self._qubits - 1 - carg for carg in gate.cargs]
            t_index = self._qubits - 1 - gate.targ
            self._algorithm.Controlled_Swap_more(
                c_indexes,
                t_index,
                *default_parameters
            )
        # [CCRz]
        elif gate_type in GATE_TYPE_to_ID[GateGroup.control_3arg]:
            c_indexes = [self._qubits - 1 - carg for carg in gate.cargs]
            t_index = self._qubits - 1 - gate.targ
            matrix = self.get_gate_matrix(gate)
            self._algorithm.Controlled_Multiply_more(
                c_indexes,
                t_index,
                matrix,
                *default_parameters
            )
        # [CSwap]
        elif gate_type in GATE_TYPE_to_ID[GateGroup.swap_3arg]:
            t_indexes = [self._qubits - 1 - targ for targ in gate.targs]
            c_index = self._qubits - 1 - gate.carg
            self._algorithm.Controlled_Swap_tmore(
                t_indexes,
                c_index,
                *default_parameters
            )
        # [Measure]
        elif gate_type == GateType.measure:
            index = self._qubits - 1 - gate.targ
            result = self._algorithm.MeasureGate_Apply(
                index,
                *default_parameters
            )
            self.circuit.qubits[gate.targ].measured = result
            self._measure_result[index].append(result)
        # [Reset]
        elif gate_type == GateType.reset:
            index = self._qubits - 1 - gate.targ
            self._algorithm.ResetGate_Apply(
                index,
                *default_parameters
            )
        # [Barrier]
        elif gate_type == GateType.barrier:
            pass
        elif gate_type == GateType.perm:
            args = gate.cargs + gate.targs
            if len(args) == self._qubits:
                mapping = np.array(gate.pargs, dtype=np.int32)
            else:
                mapping = np.arange(self._qubits, dtype=np.int32)
                for idx, parg in enumerate(gate.pargs):
                    mapping[args[idx]] = args[parg]

            self._algorithm.VectorPermutation(
                self._vector,
                mapping,
                changeInput=True,
                gpu_out=False,
                sync=self._sync
            )
        elif gate_type in GATE_TYPE_to_ID[GateGroup.perm_gate]:
            args = gate.cargs + gate.targs
            if len(args) == self._qubits:
                self._algorithm.simple_vp(
                    self._vector,
                    np.array(gate.pargs, dtype=np.int32),
                    changeInput=True,
                    gpu_out=False,
                    sync=self._sync
                )
            else:
                self._algorithm.qubit_vp(
                    self._vector,
                    np.array(args, dtype=np.int32),
                    np.array(gate.pargs, dtype=np.int32),
                    changeInput=True,
                    gpu_out=False,
                    sync=self._sync
                )
        # [Unitary]
        elif gate_type == GateType.unitary:
            qubit_idxes = gate.cargs + gate.targs
            if len(qubit_idxes) == 1:   # 1-qubit unitary gate
                t_index = self._qubits - 1 - qubit_idxes[0]
                matrix = self.get_gate_matrix(gate)
                if gate.is_diagonal():    # diagonal gate
                    self._algorithm.Diagonal_Multiply_targ(
                        t_index,
                        matrix,
                        *default_parameters
                    )
                else:   # non-diagonal gate
                    self._algorithm.Based_InnerProduct_targ(
                        t_index,
                        matrix,
                        *default_parameters
                    )
            elif len(qubit_idxes) == 2:     # 2-qubits unitary gate
                indexes = [self._qubits - 1 - index for index in qubit_idxes]
                indexes.sort()
                matrix = self.get_gate_matrix(gate)
                if gate.is_diagonal():        # diagonal gate
                    self._algorithm.Diagonal_Multiply_targs(
                        indexes,
                        matrix,
                        *default_parameters
                    )
                else:   # non-diagonal gate
                    self._algorithm.Based_InnerProduct_targs(
                        indexes,
                        matrix,
                        *default_parameters
                    )
            else:   # common unitary gate supported, but run slowly
                aux = cp.zeros_like(self._vector)
                matrix = self.get_gate_matrix(gate)
                self._algorithm.matrix_dot_vector(
                    matrix,
                    gate.controls + gate.targets,
                    self._vector,
                    self._qubits,
                    gate.affectArgs,
                    aux,
                    self._sync
                )
                self.vector = aux
        # unsupported quantum gates
        else:
            raise KeyError(f"Unsupported Gate: {gate_type}")

    def sample(self):
        assert (self._circuit is not None)
        temp_measure_circuit = Circuit(self._qubits)
        Measure | temp_measure_circuit

        self.run(temp_measure_circuit, use_previous=True)
        measured_qubits = int(temp_measure_circuit.qubits)

        return measured_qubits<|MERGE_RESOLUTION|>--- conflicted
+++ resolved
@@ -47,12 +47,8 @@
     def _initial_circuit(self, circuit, use_previous):
         """ Initial the qubits, quantum gates and state vector by given quantum circuit. """
         self._circuit = circuit
-<<<<<<< HEAD
         self._qubits = int(circuit.width())
-=======
-        self._qubits = int(circuit.circuit_width())
         self._measure_result = defaultdict(list)
->>>>>>> 7db6f65a
 
         if self._optimize:
             self._gates = self._optimizor.optimize(circuit.gates)
