--- conflicted
+++ resolved
@@ -286,14 +286,7 @@
                 index,
                 *default_parameters
             )
-<<<<<<< HEAD
-        # [Barrier]
-        elif gate_type == GateType.barrier:
-            pass
-        # [permutation]
-=======
         # [Perm]
->>>>>>> 05c512b6
         elif gate_type == GateType.perm:
             args = gate.cargs + gate.targs
             if len(args) == self._qubits:
@@ -310,29 +303,6 @@
                 gpu_out=False,
                 sync=self._sync
             )
-<<<<<<< HEAD
-        # [special perm gate]
-        elif gate_type in GATE_TYPE_to_ID[GateGroup.perm_gate]:
-            args = gate.cargs + gate.targs
-            if len(args) == self._qubits:
-                self._algorithm.simple_vp(
-                    self._vector,
-                    np.array(gate.pargs, dtype=np.int32),
-                    changeInput=True,
-                    gpu_out=False,
-                    sync=self._sync
-                )
-            else:
-                self._algorithm.qubit_vp(
-                    self._vector,
-                    np.array(args, dtype=np.int32),
-                    np.array(gate.pargs, dtype=np.int32),
-                    changeInput=True,
-                    gpu_out=False,
-                    sync=self._sync
-                )
-=======
->>>>>>> 05c512b6
         # [Unitary]
         elif gate_type == GateType.unitary:
             qubit_idxes = gate.cargs + gate.targs
