--- conflicted
+++ resolved
@@ -3,12 +3,8 @@
 # @TIME    : 2021/6/30 下午5:50
 # @Author  : Kaiqi Li
 # @File    : proxy_simulator
-<<<<<<< HEAD
 import random
-=======
-
 from collections import defaultdict
->>>>>>> 7db6f65a
 import numpy as np
 import cupy as cp
 
