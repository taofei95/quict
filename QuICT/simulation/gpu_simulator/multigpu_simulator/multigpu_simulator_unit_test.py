--- conflicted
+++ resolved
@@ -10,17 +10,12 @@
 
 from QuICT.core import Circuit
 from QuICT.core.gate import *
-<<<<<<< HEAD
-from QuICT.utility import Proxy
-from QuICT.simulation.gpu_simulator import MultiDeviceSimulatorLauncher
-=======
 
 
 if os.environ.get("test_with_gpu"):
     from cupy.cuda import nccl
     from QuICT.utility import Proxy
     from QuICT.simulation.gpu_simulator import MultiStateVectorSimulator
->>>>>>> aa5f4206
 
 
 q = 5
