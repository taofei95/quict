--- conflicted
+++ resolved
@@ -57,19 +57,11 @@
             }
         }
 
-<<<<<<< HEAD
-    def _prepare_output_file(self, output_path: str):
-        """ Prepare output path. """
-        if output_path is None:
-            curr_path = os.getcwd()
-            output_path = os.path.join(curr_path, "output", self.id)
-=======
     def _prepare_output_file(self, output_path):
         """ Prepare output path. """
         if output_path is None:
             curr_path = os.getcwd()
             output_path = os.path.join(curr_path, "output")
->>>>>>> ef02a511
 
         if not os.path.exists(output_path):
             os.makedirs(output_path)
