--- conflicted
+++ resolved
@@ -15,16 +15,10 @@
         self,
         device: str,
         backend: str,
-<<<<<<< HEAD
-        shots: int,
-        options: dict,
-        output_path: str = None
-=======
         precision: str,
         circuit_record: bool,
         amplitude_record: bool,
         options: dict
->>>>>>> c382e3f9
     ):
         self.device = device
         self.backend = backend
@@ -38,11 +32,7 @@
         self.density_matrix = None
 
         # prepare output path
-<<<<<<< HEAD
-        self.output_path = self._prepare_output_file(output_path)
-=======
         self._dump_folder = True if self._amplitude_record or self._circuit_record else False
->>>>>>> c382e3f9
 
     def __str__(self):
         return f"Device: {self.device}\nBackend: {self.backend}\n" + \
@@ -87,14 +77,9 @@
             bit_idx = bit_idx.zfill(int(np.log2(len(result))))
             self.counts[bit_idx] = result[i]
 
-<<<<<<< HEAD
-        with open(f"{self.output_path}/result.log", "w") as of:
-            of.write(str(self.counts))
-=======
         if self._dump_folder:
             with open(f"{self.output_path}/result.log", "w") as of:
                 of.write(str(self.__dict__()))
->>>>>>> c382e3f9
 
     def record_circuit(self, circuit, circuit_name):
         """ dump the circuit. """
