--- conflicted
+++ resolved
@@ -11,11 +11,7 @@
     cupy = None
 
 from QuICT.core.operator import Operator
-<<<<<<< HEAD
-from QuICT.core.utils import SPECIAL_GATE_SET, GateType
-=======
 from QuICT.core.utils import GateType
->>>>>>> d5110a10
 
 
 class GateMatrixs:
@@ -55,11 +51,7 @@
             if isinstance(gate, Operator):
                 continue
 
-<<<<<<< HEAD
-            if gate.type in SPECIAL_GATE_SET and gate.type != GateType.unitary:
-=======
             if gate.type in [GateType.measure, GateType.reset, GateType.barrier]:
->>>>>>> d5110a10
                 continue
 
             if gate.type == GateType.unitary:
