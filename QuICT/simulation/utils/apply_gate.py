--- conflicted
+++ resolved
@@ -56,15 +56,8 @@
 
         return state_vector
 
-<<<<<<< HEAD
-    def validate_state_vector(self, state_vector, qubits: int):
-        assert (
-            1 << qubits == state_vector.size
-        ), "The state vector should has the same qubits with the circuit."
-=======
     def normalized_state_vector(self, state_vector, qubits: int):
         assert 1 << qubits == state_vector.size, "The state vector should has the same qubits with the circuit."
->>>>>>> b4a7a51a
         if not type(state_vector) is self._array_helper.ndarray:
             state_vector = self._array_helper.array(state_vector, dtype=self._dtype)
 
@@ -106,9 +99,6 @@
     ####################################################################
     ############           Gate Matrix Generator            ############
     ####################################################################
-<<<<<<< HEAD
-    def _get_gate_matrix(self, gate: BasicGate, fp: bool = True, parg_id: int = 0):
-=======
     def normalized_matrix(self, unitary_matrix, qubits: int):
         row, col = unitary_matrix.shape
         assert 1 << qubits == row and row == col, "The unitary matrix should be square."
@@ -130,9 +120,8 @@
             return state_vector
         else:
             return self._algorithm.dot(unitary_matrix, state_vector)
-
-    def _get_gate_matrix(self, gate: BasicGate):
->>>>>>> b4a7a51a
+    
+    def _get_gate_matrix(self, gate: BasicGate, fp: bool = True, parg_id: int = 0):
         if self._device == "CPU":
             if fp:
                 return self._gate_matrix_generator.get_matrix(
@@ -143,7 +132,6 @@
                     gate, precision=self._precision, is_get_grad=True
                 )[parg_id]
         else:
-<<<<<<< HEAD
             if fp:
                 return self._gate_matrix_generator.get_matrix(
                     gate,
@@ -157,11 +145,6 @@
                     is_get_grad=True,
                     special_array_generator=self._array_helper,
                 )[parg_id]
-=======
-            return self._gate_matrix_generator.get_matrix(
-                gate, precision=self._precision, special_array_generator=self._array_helper
-            )
->>>>>>> b4a7a51a
 
     def apply_gate(
         self,
@@ -202,11 +185,7 @@
     ):
         matrix_type = gate.matrix_type
         args_num = gate.controls + gate.targets
-<<<<<<< HEAD
-        matrix = self._get_gate_matrix(gate, fp, parg_id)
-=======
-        matrix = self._get_gate_matrix(gate) if gate.type != GateType.unitary else gate.matrix
->>>>>>> b4a7a51a
+        matrix = self._get_gate_matrix(gate, fp, parg_id) if gate.type != GateType.unitary else gate.matrix
         control_idx = np.array(cargs, dtype=np.int64)
         target_idx = np.array(targs, dtype=np.int64)
         default_params = (
@@ -416,34 +395,19 @@
                 f"Unsupportted 3-qubits+ control unitary gate."
             )
 
-<<<<<<< HEAD
-    def apply_measure_gate(
-        self, index: int, state_vector: np.ndarray, qubits: int
-    ) -> int:
-=======
     ####################################################################
     ############           Measure/Reset Function           ############
     ####################################################################
     def apply_measure_gate(self, index: int, state_vector: np.ndarray, qubits: int) -> int:
->>>>>>> b4a7a51a
         if self._device == "CPU":
             result = measure_gate_apply(index, state_vector)
         else:
             prob = self._algorithm.measured_prob_calculate(
                 index, state_vector, qubits, sync=self._sync
-<<<<<<< HEAD
-            )
-            result = int(
-                self._algorithm.apply_measuregate(
-                    index, state_vector, qubits, prob, self._sync
-                )
-            )
-=======
             ).get()
             result = int(self._algorithm.apply_measuregate(
                 index, state_vector, qubits, prob, self._sync
             ))
->>>>>>> b4a7a51a
 
         return result
 
