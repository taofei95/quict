--- conflicted
+++ resolved
@@ -5,10 +5,5 @@
 
 try:
     from .gpu_simulator import ConstantStateVectorSimulator
-<<<<<<< HEAD
-except ModuleNotFoundError:
-    ConstantStateVectorSimulator = None
-=======
 except Exception as e:
-    pass
->>>>>>> 614658ab
+    pass