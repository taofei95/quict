--- conflicted
+++ resolved
@@ -218,10 +218,7 @@
                 matrix,
                 *default_parameters
             )
-<<<<<<< HEAD
-=======
         # [Rzx]
->>>>>>> bdf0331d
         elif matrix_type == MatrixType.diag_normal:
             t_indexes = [self._qubits - 1 - targ for targ in gate.targs]
             matrix = self._get_gate_matrix(gate)
