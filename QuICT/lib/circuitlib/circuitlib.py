--- conflicted
+++ resolved
@@ -1,15 +1,4 @@
 import os
-<<<<<<< HEAD
-import re
-
-from QuICT.lib.qasm.exceptions import QasmError
-from QuICT.tools.interface import OPENQASMInterface
-
-
-class CircuitLib:
-    """
-    A class handling QuICT circuit library.
-=======
 import shutil
 from typing import Union, List
 
@@ -24,18 +13,9 @@
 
 
 class CircuitLib:
->>>>>>> 1448b8ee
     """
     A class handling QuICT circuit library.
 
-<<<<<<< HEAD
-    @classmethod
-    def _load_qasm(cls, filename):
-        """
-        Load a qasm file.
-        """
-        qasm = OPENQASMInterface.load_file(filename)
-=======
     Args:
         output_type (str, optional): one of [circuit, qasm, file]. Defaults to "circuit".
         output_path (str, optional): The path to store qasm file if output type is file.
@@ -70,126 +50,20 @@
     def _get_circuit_from_qasm(self, file_path: str) -> Circuit:
         """ Load Circuit from a qasm file. """
         qasm = OPENQASMInterface.load_file(file_path)
->>>>>>> 1448b8ee
         if not qasm.valid_circuit:
             logger.warn("Failure to load circuit from qasm.")
             raise QasmError("Missing input file")
-<<<<<<< HEAD
-        return qasm.circuit
-
-    @classmethod
-    def _load_all(cls, filename):
-        """
-        Load all qasm files under `filename`
-        """
-        circuit_all = []
-        for root, dirs, files in os.walk(filename):
-            for file in files:
-                circuit_all.append(cls._load_qasm(os.path.join(filename, file)))
-        return circuit_all
-
-    @classmethod
-    def load_template_circuit(cls, max_width=None, max_size=None, max_depth=None):
-        """
-        Load template circuits in QuICT circuit library. A template will be loaded if
-        it satisfies the following restrictions:
-            1. its number of qubits <= `max_width`,
-            2. its number of gates <= `max_size`,
-            3. its depth <= `max_depth`.
-
-        Restrictions will be ignored if not specified.
-
-        Args:
-            max_width(int): max number of qubits
-            max_size(int): max number of gates
-            max_depth(int): max depth
-
-        Returns:
-            list: a list of required circuits
-        """
-
-        if max_width is None:
-            max_width = float('inf')
-        if max_size is None:
-            max_size = float('inf')
-        if max_depth is None:
-            max_depth = float('inf')
-
-        circuit_list = []
-        path = os.path.join(os.path.dirname(__file__), 'circuit_qasm', 'template')
-
-        pat = '^template_w([0-9]+)_s([0-9]+)_d([0-9]+)_([0-9]+).qasm$'
-        for qasm in filter(lambda x: x.startswith('template') and x.endswith('.qasm'),
-                           os.listdir(path)):
-
-            re_list = re.match(pat, qasm).groups()
-            if len(re_list) >= 4:
-                n, m, d, _ = [int(x) for x in re_list]
-                if n <= max_width and m <= max_size and d <= max_depth:
-                    circ = cls._load_qasm(os.path.join(path, qasm))
-                    circuit_list.append(circ)
-            else:
-                print(f'WARNING: {os.path.join(path, qasm)} bad naming.')
-
-        return circuit_list
-
-    @classmethod
-    def load_circuit(cls, name="template", *args):
-
-        """
-
-        name: "template", "random", "algorithm", "experiment"
-
-        *args:
-
-                template:   args[0]: qubit_num, upper bound of qubit number
-                                     of templates
-                            args[1]: size, upper bound of size of templates
-                            args[2]: depth, upper bound of depth of templates
-
-                random:     args[0]: circuit_type ("ctrl_diag"/"ctrl_unitary"
-                                                    /"diag"/"qft"/"single_bit"
-                                                    /"unitary"),
-                                     type of random circuits
-                            args[1]: qubit number (list/int), get a list of
-                                     circuits (a single circuit) with given
-                                     qubit numbers
-
-                algorithm:  args[0]: circuit_type ("QFT"/"Grover"/"Supermacy"),
-                                     type of algorithm circuits
-                            args[1]: qubit number (list/int), get a list of
-                                     circuits (a single circuit) with given
-                                     qubit numbers
-
-                experiment: args[0]: circuit_type("Mapping"/"Adder"), type of
-                                     experiment circuits
-                            args[1]: (for Adder)   qubit number (list/int), get
-                                                   a list of circuits (a single
-                                                   circuit) with given qubit
-                                                   numbers
-                                     (for Mapping) mapping_name, get all
-                                                   mapping circuits under the
-                                                   same qubit mapping type
-
-        """
-=======
 
         split_path = file_path.split('/')
         cir_name, cir_classify, cir_type  = split_path[-1:-4:-1]
         cir_name = os.path.splitext(cir_name)[0]
         qasm.circuit.name = "+".join([cir_type, cir_classify, cir_name])
         return qasm.circuit
->>>>>>> 1448b8ee
 
     def _get_string_from_qasm(self, file_path: str) -> str:
         """ Return qasm string from qasm file. """
         return open(file_path, 'r').read()
 
-<<<<<<< HEAD
-        if name == "template":
-            # get all templates satisfying <=bit_num & <=size & <=depth
-            circuit_list = cls.load_template_circuit(*para)
-=======
     def _copy_qasm_file(self, file_path: str):
         """ Copy target qasm file to the given output path. """
         filename = os.path.basename(file_path)
@@ -201,7 +75,6 @@
         Args:
             folder (str): The path of the qasm folder
             files (list): the list of file names
->>>>>>> 1448b8ee
 
         Returns:
             List[(Circuit|string)]: _description_
@@ -218,65 +91,6 @@
 
         return circuit_all
 
-<<<<<<< HEAD
-            filename += '/' + para[0]
-            if isinstance(para[1], int):
-                random_list = [para[1]]
-            else:
-                random_list = para[1]
-            for list_name in random_list:
-                filesname = filename + '/' + str(list_name) + ".qasm"
-                circuit = cls._load_qasm(filesname)
-                if circuit is not None:
-                    circuit_list.append(circuit)
-
-        elif name == "algorithm":
-
-            # get all algorithm circuits
-
-            filename += '/' + para[0]
-            al_dic = {"QFT": "/qft_", "Grover": "/grover_", "Supremacy": "/"}
-            if para[0] in al_dic:
-                if isinstance(para[1], int):
-                    algorithm_list = [para[1]]
-                else:
-                    algorithm_list = para[1]
-                for list_name in algorithm_list:
-                    filesname = filename + al_dic[para[0]]
-                    filesname += str(list_name) + ".qasm"
-                    circuit = cls._load_qasm(filesname)
-                    if circuit is not None:
-                        circuit_list.append(circuit)
-            else:
-                filename = ""
-
-        elif name == "experiment":
-
-            # get all experiment circuits
-
-            filename += '/' + para[0]
-            if para[0] == "Mapping":
-                filename += '/' + para[1]
-                circuit = cls._load_all(filename)
-                if circuit is not None:
-                    circuit_list.append(circuit)
-            elif para[0] == "Adder":
-                filename += '/adder_n'
-                if isinstance(para[1], int):
-                    adder_list = [para[1]]
-                else:
-                    adder_list = para[1]
-                for list_name in adder_list:
-                    filesname = filename + str(list_name) + ".qasm"
-                    circuit = cls._load_qasm(filesname)
-                    if circuit is not None:
-                        circuit_list.append(circuit)
-            else:
-                filename = ""
-        else:
-            filename = ""
-        return circuit_list
-=======
     def get_template_circuit(
         self,
         max_width: int = None,
@@ -458,5 +272,4 @@
         files = self._db.circuit_filter(type, classify, max_width, max_size, max_depth)
         folder_path = os.path.join(self.__LIB_PATH, type, classify) if type != "template" else os.path.join(self.__LIB_PATH, type)
 
-        return self._get_all(folder_path, files)
->>>>>>> 1448b8ee
+        return self._get_all(folder_path, files)