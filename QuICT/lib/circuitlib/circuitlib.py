--- conflicted
+++ resolved
@@ -24,11 +24,7 @@
 
     __DEFAULT_TYPE = ["template", "random", "algorithm", "experiment"]
     __DEFAULT_CLASSIFY = {
-<<<<<<< HEAD
-        "random": ["google", "ibmq", "ionq", "ustc", "quafu", "ctrl_diag", "ctrl_unitary", "diag", "single_bits", "unitary", "Highly_parallelized", "Highly_serialized", "Highly_entangled", "mediate_measure"],
-=======
         "random": ["ctrl_diag", "ctrl_unitary", "diag", "single_bits", "unitary"],
->>>>>>> d4b8c362
         "algorithm": ["clifford", "grover", "qft", "supremacy", "vqe"],
         "benchmark": ["highly_entangled", "highly_parallelized", "highly_serialized", "mediate_measure"],
         "instructionset": ["google", "ibmq", "ionq", "ustc", "quafu"],
