"""
Some codes below are from pybind11 cmake example:
https://github.com/pybind/cmake_example/blob/0baee7e073a9b3738052f543e6bed412aaa22750/setup.py
"""

import os
import sys
import subprocess
from os import path, getcwd, system
from Cython.Build import cythonize
from setuptools import setup
from setuptools import find_packages, Extension
# from setuptools.command.build_ext import build_ext
from Cython.Distutils.build_ext import build_ext
# import platform
from contextlib import redirect_stdout,redirect_stderr
from io import StringIO

import numpy as np

from typing import *


# print helpers
def print_segment():
    print("\033[92m", "=" * 80, "\033[39m", sep="")


def print_cyan(s):
    print(f"\033[36m{s}\033[39m")


def print_magenta(s):
    print(f"\033[95m{s}\033[39m")


def print_yellow(s):
    print(f"\033[33m{s}\033[39m")


def print_if_not_none(s):
    if s:
        print(s)


def print_with_wrapper(header, out_obj):
    if header[0] != '\033':
        if len(header) > 12:
            header = header[:9] + "..."
        if len(header) < 12:
            for i in range(12 - len(header)):
                header += "."

        header = f"\033[36m[{header}]\033[39m "

    if out_obj is None:
        return
    if isinstance(out_obj, str):
        print(header, out_obj)
    else:
        for line in iter(out_obj.readline, b""):
            print(header, line.decode("unicode_escape"), sep="", end="")


def run_with_output_wrapper(header, args, cwd):
    if len(header) > 12:
        header = header[:9] + "..."
    if len(header) < 12:
        for i in range(12 - len(header)):
            header += "."

    header = f"\033[36m[{header}]\033[39m "

    try:
        with subprocess.Popen(
                args=args,
                cwd=cwd,
                stdout=subprocess.PIPE,
                stderr=subprocess.STDOUT,
                # universal_newlines=True,
        ) as proc:
            print_with_wrapper(header, proc.stdout)
            ret_code = proc.wait()
        if ret_code:
            raise subprocess.CalledProcessError(ret_code, args)
    except:
        proc.kill()
        raise


# Detect if I'm in `root` or `root/build`
py_file_path = path.dirname(path.abspath(__file__))

prj_root_relative = "." if getcwd() == py_file_path else ".."
prj_root = path.abspath(prj_root_relative)

# Convert distutils Windows platform specifiers to CMake -A arguments
PLAT_TO_CMAKE = {
    "win32": "Win32",
    "win-amd64": "x64",
    "win-arm32": "ARM",
    "win-arm64": "ARM64",
}


# A CMakeExtension needs a sourcedir instead of a file list.
# The name must be the _single_ output extension from the CMake build.
class CMakeExtension(Extension):
    def __init__(self, name, source_dir, extra_cmake_macro=None):
        Extension.__init__(self, name, sources=[])
        self.source_dir = os.path.abspath(source_dir)
        self.extra_cmake_macro = extra_cmake_macro


class CythonExtension(Extension):
    def __init__(self, name, cython_sources, extra_compile_args,
                 extra_link_args, libraries,
                 runtime_library_dirs, cmake_dep):
        # self.name = name
        # self.sources = sources

        Extension.__init__(self, name, sources=[])
        self.cython_src = cython_sources
        self.extra_compile_args = extra_compile_args
        self.extra_link_args = extra_link_args
        # self.include_dirs = include_dirs,
        self.libraries = libraries
        self.runtime_library_dirs = runtime_library_dirs
        self.cmake_dep = cmake_dep


class ExtensionBuild(build_ext):
    def build_extension(self, ext):
        if isinstance(ext, CMakeExtension):
            self.cmake_build_extension(ext)
        elif isinstance(ext, CythonExtension):
            self.cython_build_extension(ext)

    def cython_build_extension(self, ext):
        if ext.cmake_dep:
            self.cmake_build_extension(ext.cmake_dep)
        cython_ext = cythonize(Extension(
            ext.name,
            ext.cython_src,
            extra_compile_args=ext.extra_compile_args,
            extra_link_args=ext.extra_link_args,
            libraries=ext.libraries,
            runtime_library_dirs=ext.runtime_library_dirs,
        ))

        ext_dir = os.path.abspath(os.path.dirname(self.get_ext_fullpath(ext.name)))
        # required for auto-detection of auxiliary "native" libs
        if not ext_dir.endswith(os.path.sep):
            ext_dir += os.path.sep

        # print(ext_dir)
        ext_name = ext.name
        if ext_name[-1] == ".":
            ext_name = ext_name[:-1]
        build_temp = self.build_temp
        ext_name_split = ext_name.split(".")
        ext_name = ext_name_split[-1]

        _stdout = StringIO()
        _stderr = StringIO()
        with redirect_stdout(_stdout):
            with redirect_stderr(_stderr):
                build_ext.build_extension(self, cython_ext[0])
        _stderr = _stderr.getvalue().splitlines()
        _stdout = _stdout.getvalue().splitlines()
        for line in _stderr:
            print_with_wrapper(ext_name, line)
        for line in _stdout:
            print_with_wrapper(ext_name, line)

        print_with_wrapper(ext_name, "Copying back...")
        libs = []
        for f in os.listdir(ext_dir):
            if f.endswith(".so"):
                libs.append(f"{ext_dir}{f}")

        source_dirs = ext.cython_src
        for i, s in enumerate(source_dirs):
            s: str
            if s.endswith("/"):
                s = s[:-1]
            s_split = s.split("/")
            if s_split[-1].endswith(".pyx"):
                s_refine = "/".join(s_split[:-1])
            else:
                s_refine = "/".join(s_split)
            if not s_refine.endswith("/"):
                s_refine += "/"
            source_dirs[i] = s_refine

        for source_dir in source_dirs:
            print_with_wrapper(ext_name, " ".join(["cp", " ".join(libs), source_dir]))
            run_with_output_wrapper(
                header=ext_name,
                args=["cp", " ".join(libs), source_dir],
                cwd=build_temp,
            )

    def cmake_build_extension(self, ext):
        ext_dir = os.path.abspath(os.path.dirname(self.get_ext_fullpath(ext.name)))

        # required for auto-detection of auxiliary "native" libs
        if not ext_dir.endswith(os.path.sep):
            ext_dir += os.path.sep

        cfg = "Debug" if self.debug else "Release"

        # CMake lets you override the generator - we need to check this.
        # Can be set with Conda-Build, for example.
        cmake_generator = os.environ.get("CMAKE_GENERATOR", "")

        # Set Python_EXECUTABLE instead if you use PYBIND11_FINDPYTHON
        # EXAMPLE_VERSION_INFO shows you how to pass a value into the C++ code
        # from Python.
        cmake_args = [
            "-DCMAKE_LIBRARY_OUTPUT_DIRECTORY={}".format(ext_dir),
            "-DPYTHON_EXECUTABLE={}".format(sys.executable),
            "-DBUILD_VERSION_INFO={}".format(self.distribution.get_version()),
            "-DCMAKE_BUILD_TYPE={}".format(cfg),  # not used on MSVC, but no harm
        ]
        build_args = []

        if self.compiler.compiler_type != "msvc":
            if not cmake_generator:
                cmake_args += ["-GUnix Makefiles"]

        else:

            # Single config generators are handled "normally"
            single_config = any(x in cmake_generator for x in {"NMake", "Ninja"})

            # CMake allows an arch-in-generator style for backward compatibility
            contains_arch = any(x in cmake_generator for x in {"ARM", "Win64"})

            # Specify the arch if using MSVC generator, but only if it doesn't
            # contain a backward-compatibility arch spec already in the
            # generator name.
            if not single_config and not contains_arch:
                cmake_args += ["-A", PLAT_TO_CMAKE[self.plat_name]]

            # Multi-config generators have a different way to specify configs
            if not single_config:
                cmake_args += [
                    "-DCMAKE_LIBRARY_OUTPUT_DIRECTORY_{}={}".format(cfg.upper(), ext_dir)
                ]
                build_args += ["--config", cfg]

        # Set CMAKE_BUILD_PARALLEL_LEVEL to control the parallel build level
        # across all generators.
        if "CMAKE_BUILD_PARALLEL_LEVEL" not in os.environ:
            # self.parallel is a Python 3 only way to set parallel jobs by hand
            # using -j in the build_ext call, not supported by pip or PyPA-build.
            if hasattr(self, "parallel") and self.parallel:
                # CMake 3.12+ only.
                build_args += ["-j{}".format(self.parallel)]

        ext_name = ext.name
        if ext_name[-1] == ".":
            ext_name = ext_name[:-1]
        build_temp = f"{self.build_temp}.{ext_name}"
        ext_name_split = ext_name.split(".")
        ext_name = ext_name_split[-1]

        if not os.path.exists(build_temp):
            os.makedirs(build_temp)

        print_cyan(f"[{ext_name}]")
        print_with_wrapper(ext_name, " ".join(["cmake", ext.source_dir] + cmake_args))
        if hasattr(self, "parallel") and self.parallel:
            print_yellow("Extensions are built in parallel. Shell output might be messed up.")
        print_with_wrapper(ext_name, "Configuring...")
        run_with_output_wrapper(
            header=ext_name,
            args=["cmake", ext.source_dir] + cmake_args,
            cwd=build_temp,
        )
        print_with_wrapper(ext_name, "Building...")
        run_with_output_wrapper(
            header=ext_name,
            args=["cmake", "--build", "."] + build_args,
            cwd=build_temp,
        )
        print_with_wrapper(ext_name, "Copying back...")
        libs = []
        for f in os.listdir(ext_dir):
            if f.endswith(".so"):
                libs.append(f"{ext_dir}{f}")
        run_with_output_wrapper(
            header=ext_name,
            args=["cp", " ".join(libs), ext.source_dir],
            cwd=build_temp,
        )


print_segment()
print_cyan("[Project Root]")
print(f"Project root: {prj_root}")

packages = find_packages(where=prj_root_relative)

print_segment()
print_cyan("[Packages]")

print(f"Found packages: {packages}")

print_segment()

packages = find_packages(where=prj_root_relative)

print(f"Found packages: {packages}")

# if platform.system() == 'Linux':
#     lib1 = f"{prj_root_relative}/QuICT/qcda/mapping/mcts/mcts_core/mcts_wrapper.cpython-38-x86_64-linux-gnu.so"
#     lib2 = f"{prj_root_relative}/QuICT/qcda/mapping/mcts/mcts_core/lib/build/libmcts.so"
# else:
#     lib1 = f"{prj_root_relative}/QuICT/qcda/mapping/mcts/mcts_core/mcts_wrapper.cpython-38-darwin.so"
#     lib2 = f"{prj_root_relative}/QuICT/qcda/mapping/mcts/mcts_core/lib/build/libmcts.dylib"
#     system(f"install_name_tool -add_rpath {path.dirname(lib2)} {lib1}")

# static file
file_data = [
    ("QuICT/lib/qasm/libs", [f"{prj_root_relative}/QuICT/lib/qasm/libs/qelib1.inc"]),
    # ("QuICT/qcda/synthesis/initial_state_preparation",
    #  [f"{prj_root_relative}/QuICT/qcda/synthesis/initial_state_preparation/initial_state_preparation_cdll.so"],
    #  ),
    # ("QuICT/qcda/mapping/mcts/mcts_core",
    #  [lib1]
    #  ),
    # ("QuICT/qcda/mapping/mcts/mcts_core/lib/build",
    #  [lib2]
    #  )
]

# 3rd party library
requires = [
    'pytest>=6.2.3',
    'numpy>=1.20.1',
    'networkx>=2.5.1',
    'matplotlib>=3.3.4',
    'cython>=0.29.23',
    'ply>=3.11',
    'scipy',
    'ujson',
]

# version information
about = {}

with open(f"{prj_root_relative}/QuICT/__version__.py", 'r') as f:
    exec(f.read(), about)

print_cyan("[Build Python]")

setup(
    name=about["__title__"],
    version=about["__version__"],
    description=about["__description__"],
    author=about["__author__"],
    author_email=about["__email__"],
    url=about["__url__"],
    package_dir={"QuICT": f"{prj_root_relative}/QuICT/"},
    ext_modules=[
        CMakeExtension("QuICT.utility.graph_structure.", f"{prj_root}/QuICT/utility/graph_structure"),
<<<<<<< HEAD
        CMakeExtension("QuICT.backends.", f"{prj_root}/QuICT/backends"),  # this is the old c++ backends
=======
        # CMakeExtension("QuICT.backends.", f"{prj_root}/QuICT/backends"),
>>>>>>> c0b90a95
        CMakeExtension("QuICT.qcda.synthesis.initial_state_preparation.",
                       f"{prj_root}/QuICT/qcda/synthesis/initial_state_preparation/"),
        CMakeExtension("QuICT.simulation.CPU_simulator.",
                       f"{prj_root}/QuICT/simulation/CPU_simulator/"),
        CythonExtension(
            "QuICT.qcda.mapping.mcts.mcts_core.mcts_wrapper",
            [f"{prj_root}/QuICT/qcda/mapping/mcts/mcts_core/mcts_wrapper.pyx"],
            extra_compile_args=["-std=c++14",
                                f"-I{prj_root}/QuICT/qcda/mapping/mcts/mcts_core/lib/include/",
                                f"-I{np.get_include()}"
                                ],
            extra_link_args=[f"-L{prj_root}/QuICT/qcda/mapping/mcts/mcts_core/lib/"],
            libraries=["mcts"],
            runtime_library_dirs=[f"{prj_root}/QuICT/qcda/mapping/mcts/mcts_core/lib/"],
            cmake_dep=CMakeExtension(
                "QuICT.qcda.mapping.mcts.mcts_core.lib.",
                f"{prj_root}/QuICT/qcda/mapping/mcts/mcts_core/lib/"
            ),
        ),
    ],
    cmdclass={"build_ext": ExtensionBuild},
    packages=packages,
    data_files=file_data,
    include_package_data=True,
    python_requires=">=3.8",
    install_requires=requires,
    zip_safe=False,
)
print_segment()<|MERGE_RESOLUTION|>--- conflicted
+++ resolved
@@ -366,11 +366,7 @@
     package_dir={"QuICT": f"{prj_root_relative}/QuICT/"},
     ext_modules=[
         CMakeExtension("QuICT.utility.graph_structure.", f"{prj_root}/QuICT/utility/graph_structure"),
-<<<<<<< HEAD
-        CMakeExtension("QuICT.backends.", f"{prj_root}/QuICT/backends"),  # this is the old c++ backends
-=======
         # CMakeExtension("QuICT.backends.", f"{prj_root}/QuICT/backends"),
->>>>>>> c0b90a95
         CMakeExtension("QuICT.qcda.synthesis.initial_state_preparation.",
                        f"{prj_root}/QuICT/qcda/synthesis/initial_state_preparation/"),
         CMakeExtension("QuICT.simulation.CPU_simulator.",
