--- conflicted
+++ resolved
@@ -23,10 +23,5 @@
   cp $tbb_build_dir/libtbb.dylib /usr/local/lib
 fi
 
-<<<<<<< HEAD
-cd $prj_root && \
-  pip install .
-=======
 cd $prj_build_dir && \
-  $PYTHON3 ../setup.py install "$@"
->>>>>>> a692246f
+  $PYTHON3 ../setup.py install "$@"