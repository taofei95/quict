#!/usr/bin/env python
# -*- coding:utf8 -*-
# @TIME    : 2020/3/6 10:04 下午
# @Author  : Han Yu
# @File    : CCX_Dec.py

from QuICT.core import *
from QuICT.algorithm import SyntheticalUnitary, Amplitude
import code

circuit = Circuit(3)

"""
H           | circuit(2)
CX          | circuit([2, 1])
T_dagger    | circuit(1)
CX          | circuit([0, 1])
T           | circuit(1)
CX          | circuit([2, 1])
T_dagger    | circuit(1)
CX          | circuit([0, 1])
T           | circuit(1)
CX          | circuit([0, 2])
T_dagger    | circuit(2)
CX          | circuit([0, 2])
T           | circuit(0)
T           | circuit(2)
H           | circuit(2)
<<<<<<< HEAD
"""
Unitary([
    1, 0,
    0, 1
]) | circuit

Phase(0) | circuit
circuit.draw_photo(show_depth=False)
=======
circuit.draw()
>>>>>>> 423759f1

unitary = SyntheticalUnitary.run(circuit, showSU=False)
#print(unitary)

code.interact(banner = "", local = locals())<|MERGE_RESOLUTION|>--- conflicted
+++ resolved
@@ -10,7 +10,6 @@
 
 circuit = Circuit(3)
 
-"""
 H           | circuit(2)
 CX          | circuit([2, 1])
 T_dagger    | circuit(1)
@@ -26,18 +25,7 @@
 T           | circuit(0)
 T           | circuit(2)
 H           | circuit(2)
-<<<<<<< HEAD
-"""
-Unitary([
-    1, 0,
-    0, 1
-]) | circuit
-
-Phase(0) | circuit
-circuit.draw_photo(show_depth=False)
-=======
 circuit.draw()
->>>>>>> 423759f1
 
 unitary = SyntheticalUnitary.run(circuit, showSU=False)
 #print(unitary)
