--- conflicted
+++ resolved
@@ -14,11 +14,7 @@
     CY | circuit([1, 2])
     CZ | circuit([2, 3])
     CRz | circuit([3, 4])
-<<<<<<< HEAD
-    circuit.draw_photo(show_depth=False)
-=======
     circuit.draw()
->>>>>>> 656583ac
     compositeGate = GateTransform(circuit, IBMQSet)
 
     new_circuit = Circuit(5)
