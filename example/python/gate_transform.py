#!/usr/bin/env python
# -*- coding:utf8 -*-
# @TIME    : 2021/4/13 10:07 下午
# @Author  : Han Yu
# @File    : gate_transform

from QuICT.core import *
from QuICT.qcda.synthesis.gate_transform import *

if __name__ == "__main__":
    circuit = Circuit(5)
<<<<<<< HEAD
    circuit.random_append(10)
    circuit.draw_photo(show_depth=False)
    compositeGate = GateTransform.execute(circuit, USTCSet)
=======
    # circuit.random_append(10)
    CH | circuit([0, 1])
    CY | circuit([1, 2])
    CZ | circuit([2, 3])
    CRz | circuit([3, 4])
    circuit.draw()
    compositeGate = GateTransform(circuit, IBMQSet)
>>>>>>> 0561be9e

    new_circuit = Circuit(5)
    new_circuit.set_exec_gates(compositeGate)
    new_circuit.draw()<|MERGE_RESOLUTION|>--- conflicted
+++ resolved
@@ -9,11 +9,6 @@
 
 if __name__ == "__main__":
     circuit = Circuit(5)
-<<<<<<< HEAD
-    circuit.random_append(10)
-    circuit.draw_photo(show_depth=False)
-    compositeGate = GateTransform.execute(circuit, USTCSet)
-=======
     # circuit.random_append(10)
     CH | circuit([0, 1])
     CY | circuit([1, 2])
@@ -21,7 +16,6 @@
     CRz | circuit([3, 4])
     circuit.draw()
     compositeGate = GateTransform(circuit, IBMQSet)
->>>>>>> 0561be9e
 
     new_circuit = Circuit(5)
     new_circuit.set_exec_gates(compositeGate)
