--- conflicted
+++ resolved
@@ -2,7 +2,7 @@
 
 ## Project Structure
 
-<<<<<<< HEAD
+
 Goto [detailed explanations](./doc/project_structure.md)
 
 ## How to use
@@ -13,32 +13,7 @@
 docker users might need to build docker image from sources.
 With the docker file we provide in the repository, one can easily
 build a docker image with only a little performance loss. 
-=======
-需要Python 3.7的版本支持, 依赖 **numpy** 库，**目前只支持Linux和OS X系统运行**
 
-### 安装方式
-
-1. 通过 **Makefile**, 运行如下命令
-```
-make
-sudo make install
-```
-2. 运行QuICT根目录下的 **install.sh** 脚本进行安装
-
-### 注意事项
-
-#### Makefile
-
-不可以不执行 `make` 而直接执行 `sudo make install`, 这会导致某些子项目的依赖无法正常安装.
-
-对于使用 virtualenv 的用户, 应当在 shell 中激活相应的 virtualenv, 并且在该 shell 下执行 `make` 命令.
-
-可以通过 `sudo make uninstall` 删除当前版本的 QuICT, 这同时会移除在安装过程中被拷贝至系统目录的一些动态库.
-
-在任何情况下, 如果需要重新编译 QuICT, 必须先执行 `make clean`, 再执行 `make`.
-
-#### install.sh
->>>>>>> 2458e4ee
 
 ```
 docker build -t quict .
@@ -75,7 +50,7 @@
 
 ### Build & Install QuICT
 
-<<<<<<< HEAD
+
 Following commands would build QuICT and install it system-wide.
 If you are going to install it into some python virtual environment, do it without any `sudo`. 
 
@@ -83,6 +58,3 @@
 ./build.sh
 sudo ./install.sh
 ```
-=======
-若提示不存在**numpy**模块，请手动安装模块
->>>>>>> 2458e4ee
