--- conflicted
+++ resolved
@@ -42,22 +42,8 @@
 result = simulator.run(circuit, shots=1000)    # get simulation's result
 ```
 
-
-<<<<<<< HEAD
 ## 状态向量模拟器
 
-状态向量表示量子比特在状态空间中的向量。量子比特是一个二维的状态空间。假设 $|0⟩$ 和 $|1⟩$ 形成了这个状态空间的一组标准正交基。那么这个状态空间的任意向量都可以写成 $\left | \psi \right \rangle = \alpha \left | 0 \right \rangle + \beta \left | 1 \right \rangle$
-其中 $\alpha$ 和 $\beta$ 是任意的复数。
-
-对于多个量子比特的复合状态空间则是其独立量子比特状态空间的张量积，设多个量子比特编号为1到n，且量子比特 $i$ 对应的状态向量为 $|\psi_i⟩$，则整个多量子比特状态向量为
-$|\psi_1⟩ \otimes |\psi_2⟩ \otimes \dots \otimes |\psi_n⟩$
-
-当然量子比特的状态在电路中并不是一成不变的，状态向量的演化可用 酉变换(unitary transformation) 来描述。也就是说，量子比特
-在 $t_1$ 时所处的状态 $|\psi⟩$ 和在 $t_2$ 时所处的状态 $|\psi^′⟩$ 是通过一个仅与时间 $t_1$ 和 $t_2$ 有关的酉算子 $U$，即量子门联系起来的。
-$|\psi^′⟩ = U|ψ⟩$
-=======
-状态向量模拟器
-============
 状态向量表示量子比特在状态空间中的向量。量子比特是一个二维的状态空间。假设 $|0⟩$ 和 $|1⟩$ 形成了这个状态空间的一组标准正交基。那么这个状态空间的任意向量都可以写成
 
 $$
@@ -77,7 +63,6 @@
 $$
 |\psi^′⟩ = U|ψ⟩
 $$
->>>>>>> e846f57b
 
 状态向量模拟器就是在给定的量子电路和初始量子比特状态下，不断演化量子比特状态的变化，直到量子电路结束并返回最终的量子比特状态。
 
@@ -93,7 +78,6 @@
 simulator = CircuitSimulator()
 result = simulator.run(circuit)
 ```
-
 
 ## 酉矩阵模拟 (Unitary Simulator)
 
@@ -115,11 +99,6 @@
 ## 密度矩阵模拟器
 
 与状态向量等价，我们也可以使用密度矩阵来描述量子系统的演化。假设一个量子系统以概率 $p_i$ 处于多个状态 $|\psi_i⟩$ 之一，其中 $i$ 是一个指标，我们将把 ${p_i, |\psi_i⟩}$ 称为一个纯态系综 (ensemble of pure states)。系统的密度矩阵定义为
-<<<<<<< HEAD
-$ρ \equiv \sum_i p_i|\psi_i⟩⟨\psi_i|$
-密度矩阵的演化也是由酉算子 $U$ 描述的，如果系统初态为 $|\psi_i⟩$ 的概率为 $p_i$，那 么在演化之后，系统将以概率 $p_i$ 处于状态 $U|\psi_i⟩$。因此，密度算子的演化由下式描述:
-$ρ \equiv \sum_i p_i|\psi_i⟩⟨\psi_i| \stackrel{U}{\longrightarrow} \sum_i p_i U|\psi_i⟩⟨\psi_i|U^† = UρU^†$
-=======
 
 $$
 ρ \equiv \sum_i p_i|\psi_i⟩⟨\psi_i|
@@ -130,7 +109,11 @@
 $$
 ρ \equiv \sum_i p_i|\psi_i⟩⟨\psi_i| \stackrel{U}{\longrightarrow} \sum_i p_i U|\psi_i⟩⟨\psi_i|U^† = UρU^†
 $$
->>>>>>> e846f57b
+
+与状态向量等价，我们也可以使用密度矩阵来描述量子系统的演化。假设一个量子系统以概率 $p_i$ 处于多个状态 $|\psi_i⟩$ 之一，其中 $i$ 是一个指标，我们将把 ${p_i, |\psi_i⟩}$ 称为一个纯态系综 (ensemble of pure states)。系统的密度矩阵定义为
+$ρ \equiv \sum_i p_i|\psi_i⟩⟨\psi_i|$
+密度矩阵的演化也是由酉算子 $U$ 描述的，如果系统初态为 $|\psi_i⟩$ 的概率为 $p_i$，那 么在演化之后，系统将以概率 $p_i$ 处于状态 $U|\psi_i⟩$。因此，密度算子的演化由下式描述:
+$ρ \equiv \sum_i p_i|\psi_i⟩⟨\psi_i| \stackrel{U}{\longrightarrow} \sum_i p_i U|\psi_i⟩⟨\psi_i|U^† = UρU^†$
 
 ``` python
 from QuICT.core import Circuit
