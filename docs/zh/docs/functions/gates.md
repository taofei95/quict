# 量子门 (Quantum Gate)

量子门是设计用来操作量子比特的状态，基于量子门的线性性质，量子门通常表示为矩阵形式.

<<<<<<< HEAD
> 例如：考虑一个经典的单比特逻辑门 - 非门，非门的操作是将 $0$ 态和 $1$ 态交换。根据非门的定义，我们可以来定义一个量子非门，即把状
> $\alpha |0⟩ + \beta |1⟩$
> 变换到$|0⟩$和$|1⟩$互换角色的新状态
> $\alpha |1⟩ + \beta |0⟩$
> 量子非门可以很方便地用矩阵表示，定义矩阵 X 来表示非门如下:
> $X = \begin{bmatrix}
0&1\\
1&0\\
\end{bmatrix}$
> 再将量子态$\alpha |0⟩ + \beta |1⟩$写成向量模式为
> $\begin{bmatrix}
\alpha \\
\beta \\
\end{bmatrix}$
> 其中上面一项对应 |0⟩ 的振幅，下面一项对应 |1⟩ 的振幅，故量子非门的输出为
> $X\begin{bmatrix}
\alpha \\
\beta \\
\end{bmatrix} = \begin{bmatrix}
\beta \\
\alpha \\
\end{bmatrix}$

## 基础量子门（Basic Gate）
=======
!!! example

    例如：考虑一个经典的单比特逻辑门 - 非门，非门的操作是将 $0$ 态和 $1$ 态交换。根据非门的定义，我们可以来定义一个量子非门，即把状态

    $$
    \alpha |0⟩ + \beta |1⟩
    $$

    变换到$|0⟩$和$|1⟩$互换角色的新状态
    
    $$
    \alpha |1⟩ + \beta |0⟩
    $$

    量子非门可以很方便地用矩阵表示，定义矩阵 X 来表示非门如下:

    $$
    X = \begin{bmatrix}
    0&1\\
    1&0\\
    \end{bmatrix}
    $$

    再将量子态$\alpha |0⟩ + \beta |1⟩$写成向量模式为
    
    $$
    \begin{bmatrix}
    \alpha \\
    \beta \\
    \end{bmatrix}
    $$

    其中上面一项对应 |0⟩ 的振幅，下面一项对应 |1⟩ 的振幅，故量子非门的输出为

    $$
    X\begin{bmatrix}
    \alpha \\
    \beta \\
    \end{bmatrix} = \begin{bmatrix}
    \beta \\
    \alpha \\
    \end{bmatrix}
    $$
>>>>>>> e846f57b

在QuICT中，我们使用BasicGate类来实现量子门，包括单/多量子比特门和参数/非参数门。
对于 QuICT 中的每个量子门，它都具有以下属性(以CX门为例)：

```python
from QuICT.core.gate import CX

my_CXGate = CX & [0, 1]     # 构建 CX 量子门，控制位为0，目标位为1
```

### 量子门的基础属性

```python
my_CXGate.name          # 门的名称
my_CXGate.type          # 门的种类
my_CXGate.precision     # 门的精度
my_CXGate.matrix        # 量子门矩阵
my_CXGate.qasm()        # 量子门的 OpenQASM 字符串
```

### 量子门的比特位和参数信息

```python
my_CXGate.controls     # 控制比特个数
my_CXGate.cargs        # 所有控制比特位
my_CXGate.carg         # 首位控制比特位

my_CXGate.targets      # 目标比特个数
my_CXGate.targs        # 所有目标比特位
my_CXGate.targ         # 首位目标比特位

my_CXGate.params       # 量子门参数个数
my_CXGate.pargs        # 量子门的所有参数
my_CXGate.parg         # 参数首位
```

### 其他量子门操作

```python
my_CXGate.is_single()           # 判断门是否为一量子位门
my_CXGate.is_control_single()   # 判断gate是否有一个控制位和一个目标位
my_CXGate.is_clifford()         # 判断量子门是否属于Clifford
my_CXGate.is_pauli()            # 判断量子门是否属于Pauli
my_CXGate.is_identity()         # 判断量子门矩阵是否为单位矩阵
my_CXGate.is_diagonal()         # 判断门的矩阵是否对角线
my_CXGate.is_special()          # 判断门是否为特殊门，如Measure, Reset, Barrier, Unitary, ...

other_gate = CX & [3, 4]
my_CXGate.commutative(other_gate)   # 当前量子门是否能和目标量子门交换
inverse_gate = my_CXGate.inverse()  # 得到当前量子门的反转量子门
```

### 当前QuICT所支持的量子门种类
|  量子门种类  |   名称   |
|   ------    | ------- |
|    单比特门    | H, HY, S, S_dagger, X, Y, Z, SX, SY, SW, ID, U1, U2, U3, Rx, Ry, Rz, Ri, T, T_dagger, Phase |
|    双比特门    | FSim, Rxx, Ryy, Rzz, Rzx, Swap |
|  受控双比特门  | CZ, CX, CY, CH, CRz, CU1, CU3 |
|  多比特门(>=3) | CCX, CCZ, CCRz, QFT, IQFT, CSwap |
|  特殊量子门    | Measure, Reset, Barrier, Perm, Unitary, Multi-Control Toffoli, uniformly control gate |


## 组合量子门 (Composite Gate)

组合量子门, 顾名思义，是多个基础量子门的组合。不同于单一量子门，组合量子门可以实现更加复杂的功能，也通过构建组合量子门这种方式，进一步降低构建量子电路时的复杂性和增加代码的复用性。

QuICT 通过构建 CompositeGate 类，来实现组合量子门的功能，它存储了量子门的列表。它使用 $or$ ( | ) 和 $xor$ ( ^ ) 追加量子门或逆门，并使用 $and$ (&) 重新映射控制量子位。

```python
from QuICT.core.gate import *

# set gate's attributes
cx_gate = CX & [1, 3]   # create CX gate with control qubit 1 and target qubit 3
u2_gate = U2(1, 0)      # create U2 gate with parameters 1 and 0

# create composite gate
cg1 = CompositeGate()

# using default quantum gates
H | cg1(1)                                # append H gate with qubit 1
cx_gate | cg1                             # append pre-defined gates
u2_gate | cg1
QFT.build_gate(3) | cg1([0, 3, 4])        # append QFT composite gate with qubit [0, 3, 4]
U1(1) | cg1(4)                            # append U1 gate with parameters 1 and qubit 4   

# using context to build composite gate
with CompositeGate() as cg_context:
    H & 1
    CX & [1, 3]
    QFT.build_gate(3) & [0, 3, 4]
    U1(1) & 4

# Get QASM of CompositeGate
print(cg_context.qasm())
```

在QuICT中，我们内置了一些常见的组合量子门，例如：QFT、多控Toffoli门、CCRz等量子门组合。

```python
from QuICT.core.gate import QFT, MultiControlToffoli

qft_gate = QFT.build_gate(3)    # 构建 3 比特 QFT 量子门
mct = MultiControlToffoli('no_aux')
mct_gate = mct(5)               # 构建 5 比特多控 toffoli 门，不使用辅助比特
```<|MERGE_RESOLUTION|>--- conflicted
+++ resolved
@@ -2,32 +2,6 @@
 
 量子门是设计用来操作量子比特的状态，基于量子门的线性性质，量子门通常表示为矩阵形式.
 
-<<<<<<< HEAD
-> 例如：考虑一个经典的单比特逻辑门 - 非门，非门的操作是将 $0$ 态和 $1$ 态交换。根据非门的定义，我们可以来定义一个量子非门，即把状
-> $\alpha |0⟩ + \beta |1⟩$
-> 变换到$|0⟩$和$|1⟩$互换角色的新状态
-> $\alpha |1⟩ + \beta |0⟩$
-> 量子非门可以很方便地用矩阵表示，定义矩阵 X 来表示非门如下:
-> $X = \begin{bmatrix}
-0&1\\
-1&0\\
-\end{bmatrix}$
-> 再将量子态$\alpha |0⟩ + \beta |1⟩$写成向量模式为
-> $\begin{bmatrix}
-\alpha \\
-\beta \\
-\end{bmatrix}$
-> 其中上面一项对应 |0⟩ 的振幅，下面一项对应 |1⟩ 的振幅，故量子非门的输出为
-> $X\begin{bmatrix}
-\alpha \\
-\beta \\
-\end{bmatrix} = \begin{bmatrix}
-\beta \\
-\alpha \\
-\end{bmatrix}$
-
-## 基础量子门（Basic Gate）
-=======
 !!! example
 
     例如：考虑一个经典的单比特逻辑门 - 非门，非门的操作是将 $0$ 态和 $1$ 态交换。根据非门的定义，我们可以来定义一个量子非门，即把状态
@@ -71,12 +45,13 @@
     \alpha \\
     \end{bmatrix}
     $$
->>>>>>> e846f57b
+
+## 基础量子门 (Basic Gate)
 
 在QuICT中，我们使用BasicGate类来实现量子门，包括单/多量子比特门和参数/非参数门。
 对于 QuICT 中的每个量子门，它都具有以下属性(以CX门为例)：
 
-```python
+``` python
 from QuICT.core.gate import CX
 
 my_CXGate = CX & [0, 1]     # 构建 CX 量子门，控制位为0，目标位为1
@@ -84,7 +59,7 @@
 
 ### 量子门的基础属性
 
-```python
+``` python
 my_CXGate.name          # 门的名称
 my_CXGate.type          # 门的种类
 my_CXGate.precision     # 门的精度
@@ -94,7 +69,7 @@
 
 ### 量子门的比特位和参数信息
 
-```python
+``` python
 my_CXGate.controls     # 控制比特个数
 my_CXGate.cargs        # 所有控制比特位
 my_CXGate.carg         # 首位控制比特位
@@ -110,7 +85,7 @@
 
 ### 其他量子门操作
 
-```python
+``` python
 my_CXGate.is_single()           # 判断门是否为一量子位门
 my_CXGate.is_control_single()   # 判断gate是否有一个控制位和一个目标位
 my_CXGate.is_clifford()         # 判断量子门是否属于Clifford
@@ -125,6 +100,7 @@
 ```
 
 ### 当前QuICT所支持的量子门种类
+
 |  量子门种类  |   名称   |
 |   ------    | ------- |
 |    单比特门    | H, HY, S, S_dagger, X, Y, Z, SX, SY, SW, ID, U1, U2, U3, Rx, Ry, Rz, Ri, T, T_dagger, Phase |
@@ -140,7 +116,7 @@
 
 QuICT 通过构建 CompositeGate 类，来实现组合量子门的功能，它存储了量子门的列表。它使用 $or$ ( | ) 和 $xor$ ( ^ ) 追加量子门或逆门，并使用 $and$ (&) 重新映射控制量子位。
 
-```python
+``` python
 from QuICT.core.gate import *
 
 # set gate's attributes
@@ -170,7 +146,7 @@
 
 在QuICT中，我们内置了一些常见的组合量子门，例如：QFT、多控Toffoli门、CCRz等量子门组合。
 
-```python
+``` python
 from QuICT.core.gate import QFT, MultiControlToffoli
 
 qft_gate = QFT.build_gate(3)    # 构建 3 比特 QFT 量子门
