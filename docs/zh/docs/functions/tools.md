# 工具

## QASM接口

QASM接口 (OPENQASMInterface) 是用来在 QuICT 的 Circuit 类和 QASM 文件之间相互转换的。

``` python
from QuICT.tools.interface import OPENQASMInterface

# load qasm
qasm = OPENQASMInterface.load_file("/path/to/qasm/file")
assert qasm.valid_circuit   # Validate the circuit from qasm file
circuit = qasm.circuit      # Get QuICT Circuit

# Transfer Circuit into qasm
new_qasm = OPENQASMInterface.load_circuit(circuit)
new_qasm.output_qasm("/path/to/qasm/file")       # Save qasm file
```

## 电路画图软件

电路画图软件是 Circuit 类的内置功能之一，它用来根据 Circuit 类里的量子比特和量子门，来画出相对应的量子电路图。

它有两种生成图像方式:

- matp: 生成 JPEG 图像，它有以下四种模式：
    - matp_inline: 交互式显示图形但不将其保存到文件中。
    - matp_file: 将图形保存到文件但不以交互方式显示。
    - matp_auto: 根据matplotlib后端自动选择inline或file模式。
    - matp_silent: 返回绘制的图形但不保存或显示。
- command: 在终端中显示文本图像

``` python
from QuICT.core import Circuit

circuit = Circuit(5)
circuit.random_append(20)
circuit.draw(method='matp_auto')
circuit.draw(method='command')
```

<figure markdown>
![circuit_draw_matp](../../../assets/images/functions/circuit_draw_matp.jpg)
</figure>

<figure markdown>
![circuit_draw_command](../../../assets/images/functions/circuit_draw_command.png)
</figure>


## 量子电路算法库

QuICT 内置了一个量子算法电路库，里面包含多种经典量子算法，例如 Grover、VQE、QFT等。也支持基于量子指令集的随机电路生成和 benchmark 测试电路生成。

|  算法电路     |   比特数   |   门数   |    电路深度   |
| ------       |  ------- |  ------  |    ------    |
|   adder      |   4~100,1535   |  4~132, 32745   |    4~16376   |
|   clifford   |   1~19   |  3~436   |   3~338   |
|   grover     |   3~99   |  16~446  |   9~197   |
|   qft        |   2~100  |  2~5050  |   3~199   |
|   vqe        |   5~8    |  58~272  |   29~83   |
|   maxcut     |   4~99   |  20~210  |   5~14    |
|   qnn        |   2~101  |  5~456   |   5~403   |
| quantum walk |   2~20   |  5~10959 |   5~6205  |
|   cnf        |   5~100  |  6~111   |   3~54    |

```python
from QuICT.tools.circuit_library import CircuitLib

cir_lib = CircuitLib()
cirs = cir_lib.get_algorithm_circuit("grover", [3, 5, 7], max_depth=20)     # 生成Grover算法电路，比特数分别为3、5、7，最大深度为20
```


## 命令行界面

为了更方便也更灵活的使用QuICT的相关功能，我们开发了 QuICT CLI 相关功能。QuICT CLI 一方面支持电路生成和 benchmark 测试功能，另一方面也支持单机和远端分布式的一键式任务部署。它构建有一套本地任务管理流程，支持相关电路优化、映射、指令集转换和电路模拟功能，它也支持部署相关任务到远程分布式服务器中。
<<<<<<< HEAD

### 如何使用 QuICT CLI

- 以下快捷方式暂仅支持 Linux 环境

    ``` python
    from QuICT.tools.cli import JobCreator, shortcut_for_quict

    shortcut_for_quict()
    ```
=======
>>>>>>> e846f57b

- 使用 QuICT CLI

    ``` sh
    quict --help
    ```<|MERGE_RESOLUTION|>--- conflicted
+++ resolved
@@ -75,19 +75,6 @@
 ## 命令行界面
 
 为了更方便也更灵活的使用QuICT的相关功能，我们开发了 QuICT CLI 相关功能。QuICT CLI 一方面支持电路生成和 benchmark 测试功能，另一方面也支持单机和远端分布式的一键式任务部署。它构建有一套本地任务管理流程，支持相关电路优化、映射、指令集转换和电路模拟功能，它也支持部署相关任务到远程分布式服务器中。
-<<<<<<< HEAD
-
-### 如何使用 QuICT CLI
-
-- 以下快捷方式暂仅支持 Linux 环境
-
-    ``` python
-    from QuICT.tools.cli import JobCreator, shortcut_for_quict
-
-    shortcut_for_quict()
-    ```
-=======
->>>>>>> e846f57b
 
 - 使用 QuICT CLI
 
