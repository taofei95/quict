--- conflicted
+++ resolved
@@ -45,10 +45,5 @@
 <div id="refer3"></div>
 
 <font size=3>
-<<<<<<< HEAD
-[3] Griffiths, & Niu (1995). Semiclassical Fourier transform for quantum computation. Physical review letters, 76 17, 3228-3231 .
-</font>	
-=======
 [3] Griffiths, & Niu (1995). Semiclassical Fourier transform for quantum computation. Physical review letters, 76 17, 3228-3231. [arXiv:quant-ph/9511007](https://arxiv.org/abs/quant-ph/9511007)
-</font>
->>>>>>> 20d36dbf
+</font>