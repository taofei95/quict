site_name: QuICT

nav:
- 概览: home.md
- 安装: installation.md
- 功能模块:
  - 量子比特: functions/qubit.md
  - 量子门: functions/gates.md
  - 量子电路: functions/circuit.md
<<<<<<< HEAD
  - 噪声模拟: functions/noise.md
  - QCDA: functions/qcda.md
=======
  - 量子噪声: functions/noise.md
  - QCDA:
    - 映射:
      - SABRE映射算法: functions/QCDA/mapping/SABRE.md
    - 优化:
      -  Clifford+Rz优化: functions/QCDA/optimization/clifford_rz_optimization.md
      -  模板优化: functions/QCDA/optimization/template_optimization.md
    - 合成: functions/QCDA/synthesis/synthesis.md
>>>>>>> 60b07500
  - 量子模拟: functions/simulation.md
  - 工具: functions/tools.md
- 教程:
  - 算法:
    - 经典量子算法:
      - 格罗弗算法: tutorials/algorithm/quantum_algorithm/grover.md
      - 秀尔算法: tutorials/algorithm/quantum_algorithm/shor.md
      - 量子振幅估计: tutorials/algorithm/quantum_algorithm/amplitude_estimate.md
      - 量子游走: tutorials/algorithm/quantum_algorithm/quantum_walk.md
    - 变分量子算法:
      - 变分量子本征求解器: tutorials/algorithm/VQA/VQE.md
      - 量子近似优化算法: tutorials/algorithm/VQA/QAOA.md
      - 量子神经网络: tutorials/algorithm/VQA/QNN.md
  - QCDA: tutorials/QCDA.md
  - 量子电路: tutorials/quantum_circuit.md
- API:
  - Algorithm:
    - Quantum Machine Learning:
      - QAOA: API_qaoa.md
- Benchmark: benchmark.md
- Contribution: contribution.md
    
theme:
  name: material
  logo: assets/images/logos/logo.png
  language: zh
  features:
    - navigation.tabs
    - navigation.tabs.sticky
    - navigation.top
    - navigation.sections
    - navigation.expand
    - navigation.indexes
    - search.highlight
    - toc.follow
    - content.code.annotate
    - content.tabs.link
  icon:
    repo: fontawesome/brands/git-alt
  palette: 
      # Palette toggle for light mode
    - media: "(prefers-color-scheme: light)"
      scheme: QuICT
      toggle:
        icon: material/weather-sunny
        name: Switch to dark mode

    # Palette toggle for dark mode
    - media: "(prefers-color-scheme: dark)"
      scheme: slate
      toggle:
        icon: material/weather-night
        name: Switch to light mode

extra_css:
  - stylesheets/style.css

extra:
  # alternate:
  #   - name: Chinese (Simplified)
  #     link: 
  #     lang: zh
  #   - name: English
  #     link: /en/
  #     lang: en
  # version:
  #   provider: mike
  generator: false

repo_name: QuICT
repo_url: https://e.gitee.com/quictucas/repos/quictucas/quict/sources
edit_uri: ""
copyright: Copyright &copy; ICT
plugins:
  - glightbox
  - tags
  - search:
      lang:
        - en
        - jp

markdown_extensions:
  - toc:
      permalink: true
  - pymdownx.highlight:
      anchor_linenums: true
  - pymdownx.inlinehilite
  - pymdownx.snippets
  - pymdownx.superfences
  - attr_list
  - md_in_html
  - pymdownx.arithmatex:
      generic: true
  - admonition
  - pymdownx.details
  - tables
  - pymdownx.tabbed:
      alternate_style: true

extra_javascript:
  - javascripts/mathjax.js
  - https://polyfill.io/v3/polyfill.min.js?features=es6
  - https://cdn.jsdelivr.net/npm/mathjax@3/es5/tex-mml-chtml.js<|MERGE_RESOLUTION|>--- conflicted
+++ resolved
@@ -7,19 +7,19 @@
   - 量子比特: functions/qubit.md
   - 量子门: functions/gates.md
   - 量子电路: functions/circuit.md
-<<<<<<< HEAD
-  - 噪声模拟: functions/noise.md
-  - QCDA: functions/qcda.md
-=======
   - 量子噪声: functions/noise.md
   - QCDA:
     - 映射:
       - SABRE映射算法: functions/QCDA/mapping/SABRE.md
     - 优化:
-      -  Clifford+Rz优化: functions/QCDA/optimization/clifford_rz_optimization.md
-      -  模板优化: functions/QCDA/optimization/template_optimization.md
-    - 合成: functions/QCDA/synthesis/synthesis.md
->>>>>>> 60b07500
+      - Clifford+Rz优化: functions/QCDA/optimization/clifford_rz_optimization.md
+      - Clifford电路合成与symbolic优化: functions/QCDA/optimization/clifford.md
+      - 交换优化: functions/QCDA/optimization/commutative_optimization.md
+      - 模板优化: functions/QCDA/optimization/template_optimization.md
+    - 合成:
+      - 门转换: functions/QCDA/synthesis/gate_transform.md
+      - 量子态制备: functions/QCDA/synthesis/quantum_state_preparation.md
+      - 酉矩阵分解: functions/QCDA/synthesis/unitary_decomposition.md
   - 量子模拟: functions/simulation.md
   - 工具: functions/tools.md
 - 教程:
