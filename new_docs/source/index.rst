--- conflicted
+++ resolved
@@ -101,7 +101,7 @@
    synthesis/gate_decomposition.rst
    synthesis/gate_transform.rst
    synthesis/unitary_transform.rst
-<<<<<<< HEAD
+   synthesis/arithmetic_circuit.rst
 
 .. toctree::
    :maxdepth: 2
@@ -128,7 +128,4 @@
    :maxdepth: 2
    :caption: API-Documents
 
-   api/QuICT.rst
-=======
-   synthesis/arithmetic_circuit.rst
->>>>>>> d0f9e66b
+   api/QuICT.rst