#!/usr/bin/env python
# -*- coding:utf8 -*-
# @TIME    : 2021/4/2 9:48 上午
# @Author  : Dang Haoran
# @File    : unit_test

import pytest

from QuICT.core import *
from QuICT.qcda.synthesis.gate_transform import *

if __name__ == "__main__":
    # CX -> others
    
    # print(CX2CYRule.check_equal())
    # print(CX2CZRule.check_equal())
    # print(CX2CHRule.check_equal()) 
    # print(CX2CRzRule.check_equal()) 
    # print(CX2RxxRule.check_equal())
    # print(CX2RyyRule.check_equal()) 
    # print(CX2RzzRule.check_equal()) 

    # CY -> others

    # print(CY2CXRule.check_equal())
    # print(CY2CZRule.check_equal())
    # print(CY2CHRule.check_equal())
    # print(CY2CRzRule.check_equal())
    # print(CY2RxxRule.check_equal())
    # print(CY2RyyRule.check_equal())
    # print(CY2RzzRule.check_equal()) 

    # CZ -> others

    # print(CZ2CXRule.check_equal())
    # print(CZ2CYRule.check_equal())
    # print(CZ2CHRule.check_equal())
    # print(CZ2CRzRule.check_equal())
    # print(CZ2RxxRule.check_equal())
    # print(CZ2RyyRule.check_equal()) 
    # print(CZ2RzzRule.check_equal()) 

    # CH -> others
    # print(CH2CXRule.check_equal())
    # print(CH2CYRule.check_equal())
    # print(CH2CZRule.check_equal())
    # print(CH2CRzRule.check_equal())
    # print(CH2RxxRule.check_equal())
    # print(CH2RyyRule.check_equal()) 
    # print(CH2RzzRule.check_equal())

    # CRz -> others

    # print(CRz2CXRule.check_equal())
    # print(CRz2CYRule.check_equal())
    # print(CRz2CZRule.check_equal())
    # print(CRz2CHRule.check_equal())
    # print(CRz2RxxRule.check_equal())
    # print(CRz2RyyRule.check_equal()) 
    # print(CRz2RzzRule.check_equal()) 

    # Rxx -> others

    # print(Rxx2CXRule.check_equal())
    # print(Rxx2CYRule.check_equal())
    # print(Rxx2CZRule.check_equal())
    # print(Rxx2CHRule.check_equal())
    # print(Rxx2CRzRule.check_equal())
    # print(Rxx2RyyRule.check_equal())
    # print(Rxx2RzzRule.check_equal())

    # Ryy -> others

    # print(Ryy2CXRule.check_equal())
    # print(Ryy2CYRule.check_equal())
    # print(Ryy2CZRule.check_equal())
    # print(Ryy2CHRule.check_equal())
    # print(Ryy2CRzRule.check_equal())
    # print(Ryy2RxxRule.check_equal())
    # print(Ryy2RzzRule.check_equal())

    # Rzz -> others

<<<<<<< HEAD
    # print(Rzz2CXRule.check_equal())
    # print(Rzz2CYRule.check_equal())
    # print(Rzz2CZRule.check_equal())
    # print(Rzz2CHRule.check_equal())
    # print(Rzz2CRzRule.check_equal())
    # print(Rzz2RxxRule.check_equal())
    # print(Rzz2RyyRule.check_equal())

=======
    # print(Rzz2CxRule.check_equal())
    # print(Rzz2CyRule.check_equal())
    # print(Rzz2CzRule.check_equal())
    # print(Rzz2ChRule.check_equal())
    # print(Rzz2CrzRule.check_equal())
    print(ZyzRule.check_equal())
>>>>>>> e852b652
    print("Finish\n")<|MERGE_RESOLUTION|>--- conflicted
+++ resolved
@@ -81,7 +81,6 @@
 
     # Rzz -> others
 
-<<<<<<< HEAD
     # print(Rzz2CXRule.check_equal())
     # print(Rzz2CYRule.check_equal())
     # print(Rzz2CZRule.check_equal())
@@ -90,12 +89,4 @@
     # print(Rzz2RxxRule.check_equal())
     # print(Rzz2RyyRule.check_equal())
 
-=======
-    # print(Rzz2CxRule.check_equal())
-    # print(Rzz2CyRule.check_equal())
-    # print(Rzz2CzRule.check_equal())
-    # print(Rzz2ChRule.check_equal())
-    # print(Rzz2CrzRule.check_equal())
-    print(ZyzRule.check_equal())
->>>>>>> e852b652
     print("Finish\n")